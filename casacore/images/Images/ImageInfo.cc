--- conflicted
+++ resolved
@@ -106,17 +106,18 @@
 
 
 void ImageInfo::setRestoringBeam(const GaussianBeam& beam) {
-	ThrowIf (
-		_beams.hasMultiBeam(),
-		"This object has multiple beams. They must be removed before you can define a single global restoring beam"
-	);
-    ThrowIf(
-    	beam.isNull(),
-    	"Beam is null and therefore invalid."
-    );
+	if (_beams.hasMultiBeam()) {
+		throw AipsError(
+			"This object has multiple beams. They must be removed before you can define a single global restoring beam"
+		);
+	}
+    if (beam.isNull()) {
+    	throw AipsError("Beam is null and therefore invalid.");
+    }
     ImageBeamSet bs(beam);
     _beams = bs;
 }
+
 
 void ImageInfo::_setRestoringBeam(const Record& inRecord) {
 	if (_beams.hasMultiBeam()) {
@@ -295,13 +296,23 @@
     outRecord.define("imagetype", ImageInfo::imageType(itsImageType));
     outRecord.define("objectname", itsObjectName);
     if (_beams.hasMultiBeam()) {
-    	try {
-    		outRecord.defineRecord("perplanebeams", _beams.toRecord());
-    	}
-    	catch (const AipsError& x) {
-    		error = x.getLastMessage();
-    		return False;
-    	}
+        Record perPlaneBeams;
+        perPlaneBeams.define("nChannels", _beams.nchan());
+        perPlaneBeams.define("nStokes", _beams.nstokes());
+        Record rec;
+        uInt count = 0;
+        const Array<GaussianBeam>& beams = _beams.getBeams();
+        Array<GaussianBeam>::const_iterator iterEnd = beams.end();
+        for (Array<GaussianBeam>::const_iterator iter=beams.begin();
+             iter!=iterEnd; ++iter, ++count) {
+          if (iter->isNull()) {
+            error = "Invalid per plane beam found";
+            return False;
+          }
+          Record rec = iter->toRecord();
+          perPlaneBeams.defineRecord("*" + String::toString(count), rec);
+        }
+        outRecord.defineRecord("perplanebeams", perPlaneBeams);
     }
     return ok;
 }
@@ -330,7 +341,40 @@
 	}
 	if (inRecord.isDefined("perplanebeams")) {
 		Record hpBeams = inRecord.asRecord("perplanebeams");
-		_beams = ImageBeamSet::fromRecord(hpBeams);
+		if (!hpBeams.isDefined("nChannels")) {
+			error = "perplanebeams subrecord has no nChannels field";
+			return False;
+		}
+		if (!hpBeams.isDefined("nStokes")) {
+			error = "perplanebeams subrecord has no nStokes field";
+			return False;
+		}
+		uInt nchan = hpBeams.asuInt("nChannels");
+		_beams.resize(nchan, hpBeams.asuInt("nStokes"));
+		Record rec;
+		uInt count = 0;
+		uInt chan = 0;
+		uInt stokes = 0;
+		Array<GaussianBeam>::const_iterator iterend = _beams.getBeams().end();
+		for (
+			Array<GaussianBeam>::const_iterator iter =
+			_beams.getBeams().begin(); iter != iterend; ++iter, ++count
+		) {
+			String field = "*" + String::toString(count);
+			if (!hpBeams.isDefined(field)) {
+				error = "Field " + field
+					+ " is not defined in the per plane beams subrecord";
+				return False;
+			}
+			_beams.setBeam(
+				chan, stokes,
+				GaussianBeam::fromRecord(hpBeams.asRecord(field))
+			);
+			if (++chan == nchan) {
+				chan = 0;
+				stokes++;
+			}
+		}
 	}
 	return True;
 }
@@ -556,10 +600,6 @@
 void ImageInfo::setBeam(
     const Int channel, const Int stokes, const GaussianBeam& beam
 ) {
-	ThrowIf(
-		_beams.empty(),
-		"Logic error: setAllBeams() or setBeams() must be called prior to setBeam()"
-	);
     _beams.setBeam(channel, stokes, beam);
 }
 
@@ -604,57 +644,49 @@
 }
 
 
-void ImageInfo::checkBeamSet(
-	const CoordinateSystem& coords,
-	const IPosition& shape,
-	const String& imageName
-) const {
-	if (!hasBeam()) {
-		return;
-	}
-	// Adapt the info as needed.
-	/*
+void ImageInfo::checkBeamSet (const CoordinateSystem& coords,
+                              const IPosition& shape,
+                              const String& imageName,
+                              LogIO& logSink) const
+{
+  if (!hasBeam()) {
+    return;
+  }
+  // Adapt the info as needed.
+  logSink << LogOrigin("ImageInfo", __FUNCTION__);
+  /*
    // removing this constraint because PV images do not have a direction coordinate
    // but users still want to carry beam information along.
-  	  if (! coords.hasDirectionCoordinate()) {
+  if (! coords.hasDirectionCoordinate()) {
     logSink << "Image " << imageName << " has no direction coordinate so "
             << "cannot have per plane beams." << LogIO::EXCEPTION;
-  	  }
-	 */
-	uInt beamChannels = _beams.nchan();
-	uInt crdChannels = 1;
-	if (coords.hasSpectralAxis()) {
-		Int specAxisNum = coords.spectralAxisNumber();
-		crdChannels = shape[specAxisNum];
-	}
-	uInt beamStokes = _beams.nstokes();
-	uInt crdStokes = 1;
-	if (coords.hasPolarizationCoordinate()) {
-		Int polAxisNum = coords.polarizationAxisNumber();
-		crdStokes = shape[polAxisNum];
-	}
-	// Either the imageinfo has 1 channel or crdChannels channels.
-	// Same for Stokes.
-	ThrowIf(
-		beamChannels != 1  &&  beamChannels != crdChannels,
-		"Number of channels is not consistent"
-	);
-	ThrowIf(
-		beamStokes != 1  &&  beamStokes != crdStokes,
-		"Number of polarizations is not consistent"
-	);
-	// Check if no null beams.
-	Array<GaussianBeam>::const_iterator iterEnd=_beams.getBeams().end();
-	for (
-		Array<GaussianBeam>::const_iterator iter=_beams.getBeams().begin();
-		iter!=iterEnd; ++iter
-	) {
-		ThrowIf(
-			iter->isNull(),
-			"At least one of the beams in the beam set of "
-			+ imageName + " is null and thus invalid"
-		);
-	}
+  }
+  */
+  uInt beamChannels = _beams.nchan();
+  uInt crdChannels = 1;
+  if (coords.hasSpectralAxis()) {
+    Int specAxisNum = coords.spectralAxisNumber();
+    crdChannels = shape[specAxisNum];
+  }
+  uInt beamStokes = _beams.nstokes();
+  uInt crdStokes = 1;
+  if (coords.hasPolarizationCoordinate()) {
+    Int polAxisNum = coords.polarizationAxisNumber();
+    crdStokes = shape[polAxisNum];
+  }
+  // Either the imageinfo has 1 channel or crdChannels channels.
+  // Same for Stokes.
+  AlwaysAssert ((beamChannels == 1  ||  beamChannels == crdChannels)  &&
+                (beamStokes == 1  ||  beamStokes == crdStokes), AipsError);
+  // Check if no null beams.
+  Array<GaussianBeam>::const_iterator iterEnd=_beams.getBeams().end();
+  for (Array<GaussianBeam>::const_iterator iter=_beams.getBeams().begin();
+       iter!=iterEnd; ++iter) {
+    if (iter->isNull()) {
+      logSink << "At least one of the beams in the beam set of "
+              << imageName << " is null and thus invalid" << LogIO::EXCEPTION;
+    }
+  }
 }
 
 void ImageInfo::checkBeamShape (uInt& nchan, uInt& npol,
@@ -860,19 +892,8 @@
 		! hasBeam(),
 		"There is no beam set associated with this object"
 	);
-<<<<<<< HEAD
-	return getBeamAreaInPixels(restoringBeam(channel, stokes), dc);
-}
-
-Double ImageInfo::getBeamAreaInPixels(
-	const GaussianBeam& beam, const DirectionCoordinate& dc
-) {
-	Quantity pixelArea = dc.getPixelArea();
-	return beam.getArea(pixelArea.getUnit())/pixelArea.getValue();
-=======
 	Quantity pixelArea = dc.getPixelArea();
 	return restoringBeam(channel, stokes).getArea(pixelArea.getUnit())/pixelArea.getValue();
->>>>>>> 36b1dd33
 }
 
 } //# NAMESPACE CASA - END
