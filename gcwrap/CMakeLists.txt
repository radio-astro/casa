# CASA - Common Astronomy Software Applications
# Copyright (C) 2010 by ESO (in the framework of the ALMA collaboration)
# Copyright (C) 2010 Associated Universities, Inc. Washington DC, USA.
#
# This file is part of CASA.
#
# This program is free software: you can redistribute it and/or modify
# it under the terms of the GNU General Public License as published by
# the Free Software Foundation, either version 3 of the License, or
# (at your option) any later version.
#
# This program is distributed in the hope that it will be useful,
# but WITHOUT ANY WARRANTY; without even the implied warranty of
# MERCHANTABILITY or FITNESS FOR A PARTICULAR PURPOSE.  See the
# GNU General Public License for more details.
#
# You should have received a copy of the GNU General Public License
# along with this program.  If not, see <http://www.gnu.org/licenses/>.
#

cmake_minimum_required( VERSION 2.8 )

set( CMAKE_MODULE_PATH ${CMAKE_SOURCE_DIR}/install )
include( config )
include( ui )
include( target )
include( CASA )

set( CASA_MAJOR_VERSION 4 )
<<<<<<< HEAD
set( CASA_MINOR_VERSION 3 )
set( CASA_PATCH_VERSION 0 )
=======
set( CASA_MINOR_VERSION 2 )
set( CASA_PATCH_VERSION 2 )
>>>>>>> 36b1dd33
set( CASA_API_VERSION "${CASA_MAJOR_VERSION}.${CASA_MINOR_VERSION}.${CASA_PATCH_VERSION}" )

###
### default name for casa-maintained dbus C++ library... (but could also be called just "dbus-cpp")
###
set( dbus-cpp-library-name casa-dbus-cpp )
###
### by default, look for Qt4 in the standard places... (with casa01-* RPMs and linux, we avoid system places)...
###
set( qt4 system-qt )

enable_language (Fortran)

# Define compiler paths on OSX 10.5. This must be done before invoking project()
if( APPLE )
    set( SO dylib )
    if( EXISTS ${CMAKE_Fortran_COMPILER}) 
        message(STATUS "Use " ${CMAKE_Fortran_COMPILER})
    elseif( EXISTS            /opt/casa/core2-apple-darwin8/3rd-party/bin/gfortran )
        set( CMAKE_Fortran_COMPILER /opt/casa/core2-apple-darwin8/3rd-party/bin/gfortran )
	set( CMAKE_CXX_COMPILER     /opt/casa/core2-apple-darwin8/3rd-party/bin/g++ )
    elseif( EXISTS        /opt/local/bin/gfortran )
        set( CMAKE_Fortran_COMPILER /opt/local/bin/gfortran )
    elseif( EXISTS        /opt/local/bin/gfortran-mp-4.2 )
        set( CMAKE_Fortran_COMPILER /opt/local/bin/gfortran-mp-4.2 )
    elseif( EXISTS        /opt/local/bin/gfortran-mp-4.4 )
        set( CMAKE_Fortran_COMPILER /opt/local/bin/gfortran-mp-4.4 )
	if( EXISTS /opt/local/bin/g++-mp-4.4 )
	    set( CMAKE_CXX_COMPILER /opt/local/bin/g++-mp-4.4 )
	endif()
    endif()
else()
    set( SO so )
endif()

project( CASA C CXX Fortran )

# C is enabled because 
# - FindQt4.cmake requires it (bug)
# - ccmtools uses the C preprocessor
if( CMAKE_Fortran_COMPILER STREQUAL CMAKE_Fortran_COMPILER-NOTFOUND )
  message( FATAL_ERROR "Could not find fortran compiler. Please check!" )
endif()

casa_always_install()

#
# Build options
#

# force searching for libcasacore instead of libcasa_*
if( NOT USE_LIBCASACORE )
  set( USE_LIBCASACORE False )
endif()

# Build type (None, Release, Debug, RelWithDebInfo, MinSizeRel).
if( NOT CMAKE_BUILD_TYPE )
  set( CMAKE_BUILD_TYPE RelWithDebInfo )
endif()

if( INTERACTIVE_ITERATION )
	add_definitions( -DINTERACTIVE_ITERATION )
endif()

if( CMAKE_BUILD_TYPE STREQUAL Debug )
  add_definitions( -DAIPS_DEBUG )
  set( CMAKE_CXX_FLAGS_DEBUG "-ggdb3 -O0 -fno-omit-frame-pointer" )
endif()

include( UsePrivatePath )
if( NOT RE_CMAKE )
    string( REGEX REPLACE /[^/]+/?$ "" casaroot ${CMAKE_SOURCE_DIR} )
endif()
#string ( REGEX REPLACE /\\/\\.\\./ "" casaroot ${casaroot} )

#
# aipshosts is supported for backwards compatibility
#
if( NOT arch AND EXISTS ${casaroot}/aipshosts )
  message( WARNING "Found ${casaroot}/aipshosts. You probably don't need  this file unless you need to build multiple architectures. If you remove aipshosts the name of the installation directory will be automatically set  based on this machine's architecture, or defined by the cmake command line option -Darch=<arch name>. Specifying on the command line will override the aipshosts entry." )
  execute_process( COMMAND uname -n
                   COMMAND awk -F. "{print $1}"
                   OUTPUT_VARIABLE _host OUTPUT_STRIP_TRAILING_WHITESPACE )
  execute_process( COMMAND egrep "^[\ ]*${_host}[\ \t]*" ${casaroot}/aipshosts 
                   COMMAND awk "{print $2}"
    OUTPUT_VARIABLE _a
    OUTPUT_STRIP_TRAILING_WHITESPACE
    )

  if( _a )
    set( arch ${_a} )    
  endif()
endif()

set( CMAKE_CXX_FLAGS_PROFILE "-g -O2 -pg -fprofile-arcs" )

# On Linux x86_64 add the (gcc specific) -fno-omit-frame-pointer
# flag to debug builds
if( CMAKE_SYSTEM_NAME STREQUAL Linux AND
    CMAKE_SYSTEM_PROCESSOR STREQUAL x86_64 )
  foreach( _c CXX C FORTRAN )
    set( CMAKE_${_c}_FLAGS_DEBUG "${CMAKE_CXX_FLAGS_DEBUG} -fno-omit-frame-pointer")
    set( CMAKE_${_c}_FLAGS_RELWITHDEBINFO "${CMAKE_CXX_FLAGS_RELWITHDEBINFO} -fno-omit-frame-pointer")
  endforeach()
endif()

if (CMAKE_CROSSCOMPILING)
  dump( CMAKE_HOST_SYSTEM )
endif()
dump( CMAKE_SYSTEM
      CMAKE_SYSTEM_PROCESSOR
      CMAKE_GENERATOR 
      CMAKE_BUILD_TYPE )

set( BUILD_SHARED_LIBS ON )

set( DEFAULT_CXX_FLAGS 
     "-pipe -Wall -Wextra -Wno-non-template-friend -Wcast-align -Wno-comment"
     )

set( DEFAULT_C_FLAGS 
     "-pipe -Wall -Wextra -Wcast-align -Wno-comment"
     )

# OpenMP
find_package( OpenMP )
if( OPENMP_FOUND )
  set( DEFAULT_CXX_FLAGS "${DEFAULT_CXX_FLAGS} ${OpenMP_CXX_FLAGS}" )
  set( DEFAULT_C_FLAGS   "${DEFAULT_C_FLAGS}   ${OpenMP_C_FLAGS}" )
endif()

# Test driver which requires that test programs are up-to-date
# before running. (The built-in "test" does not.)
add_custom_target( check ${CMAKE_CTEST_COMMAND} )
enable_testing()
set( CASA_assay ${CMAKE_SOURCE_DIR}/install/assay )

#
# Define paths for development packages.
# Check for unresolved symbols at link time.
# Set compiler flags.
# 
if( APPLE )
    set( CMAKE_Fortran_FLAGS -fno-second-underscore )
    execute_process( COMMAND ${CMAKE_Fortran_COMPILER} -print-search-dirs
                     COMMAND perl -e "$found = 0; while(<>) {  s|\n||g; if( m|^libraries:\\s*=(.*?$)| ) { foreach $d (split(':',$1) ) { if ( -e \"$d/libgfortran${CMAKE_SHARED_LIBRARY_SUFFIX}\" ) { print \"$d/libgfortran${CMAKE_SHARED_LIBRARY_SUFFIX}\"; $found = 1; break; }} break if $found; } break if $found;}"
                     OUTPUT_VARIABLE _gfortran_lib_path
                     OUTPUT_STRIP_TRAILING_WHITESPACE )

    if( CMAKE_SYSTEM MATCHES ^Darwin-9 )
        set( casa_packages /opt/casa/core2-apple-darwin8/3rd-party )
        set( CMAKE_SHARED_LINKER_FLAGS "-Wl,-undefined -Wl,error" )
        if( NOT arch )
        	set( arch darwin )
        endif()
    elseif( CMAKE_SYSTEM MATCHES ^Darwin-10 OR
		CMAKE_SYSTEM MATCHES ^Darwin-11 OR
		CMAKE_SYSTEM MATCHES ^Darwin-12 )
        if( NOT arch )
        	set( arch darwin64 )
        endif()
        if( NOT archflag )
            set( archflag x86_64 )
            if( EXISTS /opt/casa/darwin11 )
                set( archflag x86_64 )
                if( EXISTS /opt/casa/darwin10-64b )
                    set( archflag x86_64 )
                elseif( EXISTS /opt/casa/core2-apple-darwin10 )
                    set( archflag i386 )
                else()
                    ## Apple no longer supplies fortran compilers, checking for x86_64 with fortran
	                ## compiler will be a good indication if x86_64 is available or not...
	                execute_process( COMMAND ${CMAKE_Fortran_COMPILER} -print-libgcc-file-name
        	                         COMMAND perl -e "while(<>){ print if s|^.*?(x86_64).*|$1| }"
                                     OUTPUT_VARIABLE archflag
                                     OUTPUT_STRIP_TRAILING_WHITESPACE )
                    if( NOT archflag )
                        set( archflag x86_64 )
                    endif()
                endif()
            endif()
            if( archflag STREQUAL x86_64 )
	            if(CMAKE_SYSTEM MATCHES ^Darwin-11)
                    set ( casa_packages /opt/casa/darwin11 )
                    set( PYTHON_ROOT_DIR /opt/casa/darwin11 )
	            else()
                    set ( casa_packages /opt/casa/darwin10-64b )
                    set( PYTHON_ROOT_DIR /opt/casa/darwin10-64b )
	            endif()
                add_definitions( -DAIPS_64B )
	        endif()
        else()
            set( casa_packages /opt/casa/core2-apple-darwin10 )
        endif()
	    execute_process( COMMAND ${CMAKE_Fortran_COMPILER} --version
                         COMMAND head -1
                         COMMAND perl -pe "s|.*?(\\d+\\.\\d+)\\.\\d+$|$1|"
                         OUTPUT_VARIABLE _gfortran_version
                         OUTPUT_STRIP_TRAILING_WHITESPACE )
	    execute_process( COMMAND ${CMAKE_CXX_COMPILER} -dumpmachine
                         COMMAND head -1
                         COMMAND perl -pe "s|.*?(\\d+\\.\\d+)\\.\\d+$|$1|"
                         OUTPUT_VARIABLE _gcc_machine
                         OUTPUT_STRIP_TRAILING_WHITESPACE )
	    execute_process( COMMAND ${CMAKE_CXX_COMPILER} --version
                         COMMAND head -1
                         COMMAND perl -pe "s|.*?(\\d+\\.\\d+)\\.\\d+$|$1|"
                         OUTPUT_VARIABLE _cxx_version
                         OUTPUT_STRIP_TRAILING_WHITESPACE )
	    set (INTEL_CXX_COMPILER "false" )
	    if( _cxx_version MATCHES "ICC")
		    set (INTEL_CXX_COMPILER "true" )
        endif()
	    set (INTEL_FORTRAN_COMPILER "false" )
	    if( _gfortran__version MATCHES "IFORT")
		    set (INTEL_FORTRAN_COMPILER "true" )
	    endif()

	    message( STATUS "$_gfortran_version = ${_gfortran_version}" )
	    message( STATUS "$_gfortran_lib_path = ${_gfortran_lib_path}" )
	    message( STATUS "$_gcc_machine = ${_gcc_machine}" )
        message( STATUS "cxxversion (${_cxx_version})" )
	    if( NOT _gfortran_version STREQUAL "4.4" AND
			NOT _gfortran_version STREQUAL "4.2" AND
			NOT LLVMCOMPILER )
	        set( CMAKE_Fortran_FLAGS "${CMAKE_Fortran_FLAGS}" )
	        set( CMAKE_SHARED_LINKER_FLAGS "-Wl,-undefined -Wl,error -framework AppKit -lgfortran")
	    else()
	        set( CMAKE_SHARED_LINKER_FLAGS "-Wl,-undefined -Wl,error -framework AppKit"  )
        endif()
        # Which part of CASA needs -framework AppKit to run? This should probably *not* be added
        # as a generic linker flag.
	    if( NOT _cxx_version STREQUAL "4.4" )
	        set( DEFAULT_CXX_FLAGS "${DEFAULT_CXX_FLAGS}" )
	    endif()
    else()
        message( WARNING "Unsupported Mac: ${CMAKE_SYSTEM}" )
    endif()

    if( NOT INTEL_CXX_COMPILER STREQUAL "true" )
        if( _cxx_version STREQUAL "4.4" )
	        set( DEFAULT_CXX_FLAGS "${DEFAULT_CXX_FLAGS} -dynamic -mtune=nocona -ftree-vectorize -ffast-math -mfpmath=sse" )
        else()
#	        set( DEFAULT_CXX_FLAGS "${DEFAULT_CXX_FLAGS} -dynamic -mtune=nocona -ftree-vectorize -ffast-math -mfpmath=sse -fasm-blocks" )
	        set( DEFAULT_CXX_FLAGS "${DEFAULT_CXX_FLAGS} -dynamic -mtune=nocona -ftree-vectorize -ffast-math -mfpmath=sse" )
        endif()
    endif()

    find_program( DBUS_FLAVOR_dbuspp-xml2cpp_EXECUTABLE dbuspp-xml2cpp PATHS ${casa_packages}/bin /opt/local/bin /usr/local/bin )
    if ( ${DBUS_FLAVOR_dbuspp-xml2cpp_EXECUTABLE} MATCHES "NOTFOUND$" )
        set( dbusxx dbus-c++ )
    else( )
        set( dbusxx dbus-cpp )
        add_definitions( -DDBUS_CPP )
        STRING( REGEX REPLACE "(^.*)/bin.*" "\\1" dbus-root-path  ${DBUS_FLAVOR_dbuspp-xml2cpp_EXECUTABLE} )
        if( EXISTS ${dbus-root-path}/lib/dbus-1.0 )
            set( dbus-arch-path-guess ${dbus-root-path}/lib/dbus-1.0 )
        endif( )
        if( EXISTS ${dbus-root-path}/lib/libdbus-cpp.dylib )
            set( dbus-cpp-library-name dbus-cpp )
        endif( )
    endif( )

    set( python_version 2.7 )

elseif( CMAKE_SYSTEM_NAME STREQUAL Linux )

    set( CMAKE_SHARED_LINKER_FLAGS "-Wl,--no-undefined")

    if( CMAKE_SYSTEM_PROCESSOR STREQUAL x86_64 )
        if ( EXISTS /usr/lib64/casa/01/bin/qmake )
            set( casa_packages /usr/lib64/casa/01 )
	        set( dbusxx dbus-cpp )
	        add_definitions( -DDBUS_CPP )
	        set( qt4 casa-qt )
            set( python_version 2.7 )
        else( )
	        set( dbusxx dbus-c++ )
            set( casa_packages /usr/lib64/casapy )
	        set( qt4 system-qt )
            set( python_version 2.6 )
        endif( )
        if( NOT arch )
    	    set( arch linux_64b )
        endif()
        set( DEFAULT_CXX_FLAGS "${DEFAULT_CXX_FLAGS} -Wno-deprecated" )
    else()
        set( casa_packages /usr/lib/casapy )
        if( NOT arch )
            set( arch linux_gnu )
        endif()
        set( DEFAULT_CXX_FLAGS "${DEFAULT_CXX_FLAGS} -Wno-deprecated -Woverloaded-virtual" )

        set( dbusxx dbus-c++ )
        set( casa_packages /usr/lib/casapy )
        set( qt4 system-qt )
        set( python_version 2.6 )

    endif()
else()
    message( WARNING "Unsupported system: ${CMAKE_SYSTEM_NAME}" )
endif()

set( CMAKE_MODULE_LINKER_FLAGS ${CMAKE_SHARED_LINKER_FLAGS} )

if( NOT CMAKE_CXX_FLAGS )
  set( CMAKE_CXX_FLAGS "${DEFAULT_CXX_FLAGS} ${EXTRA_CXX_FLAGS}" )
endif()

if( NOT CMAKE_C_FLAGS )
  set( CMAKE_C_FLAGS "${DEFAULT_C_FLAGS} ${EXTRA_C_FLAGS}" )
endif()


if( NOT RE_CMAKE )
    if(CMAKE_INSTALL_PREFIX_INITIALIZED_TO_DEFAULT)
        set( CMAKE_INSTALL_PREFIX ${casaroot}/${arch} CACHE PATH "casa architecture directory" FORCE )
	set( casaroot ${casaroot} CACHE PATH "toplevel casa directory" FORCE )
    else()
        set( CMAKE_INSTALL_PREFIX ${CMAKE_INSTALL_PREFIX} CACHE PATH "casa architecture directory" FORCE )
	set( casaroot ${CMAKE_INSTALL_PREFIX}/.. CACHE PATH "toplevel casa directory" FORCE )
   endif(CMAKE_INSTALL_PREFIX_INITIALIZED_TO_DEFAULT)
endif()

dump( casaroot )
dump( CMAKE_INSTALL_PREFIX )

SET(NO_SOVERSION FALSE CACHE BOOL "do not add version information to shared libraries")
if( NOT NO_SOVERSION )
    set( epochdelta 1385614800 )
    if ( EXISTS ${CMAKE_INSTALL_PREFIX}/${arch}/casa_sover.txt )
        execute_process( COMMAND perl -e "while (<>) { chomp and print if (! m/^\#/ ) }" ${CMAKE_INSTALL_PREFIX}/${arch}/casa_sover.txt
                         OUTPUT_VARIABLE __casa_soversion )
    elseif( EXISTS ${CMAKE_INSTALL_PREFIX}/casa_sover.txt )
        execute_process( COMMAND perl -e "while (<>) { chomp and print if (! m/^#/ ) }" ${CMAKE_INSTALL_PREFIX}/casa_sover.txt
                         OUTPUT_VARIABLE __casa_soversion )
    else( )
        execute_process( COMMAND perl -e "$t=time( )-${epochdelta};$z=$t & 0xff; $y=($t>>8)&0xff; $x=($t>>16)&0xffff; print \"$x.$y.$z\""
                         OUTPUT_VARIABLE __casa_soversion )
    endif( )
    set(casa_soversion ${__casa_soversion} CACHE STRING "version for shared objects")
    message( STATUS "Shared object version number ${casa_soversion}" )
else( )
    message( STATUS "User disabled shared library versioning" )
endif( )

set( RE_CMAKE "YES" CACHE STRING "are we rerunning cmake?" FORCE )

#
# Targets for creating doxygen documentation
#

# Strip out TeX/LaTeX if detex if found...
find_program( DETEX NAMES detex cat )
message(STATUS "Found detex (or cat): " ${DETEX})

# strip out TeX/LaTeX with dvi2tty...
find_program( DVI2TTY NAMES dvi2tty )
if ( DVI2TTY )
    message( STATUS "Found dvi2tty: ${DVI2TTY}" )
else( )
    message( STATUS "Could not find dvi2tty, online embedded TeX documentation will be garbled" )
endif( )

# Use htlatex, do not support latex2html
find_program( LATEX2HTML_CONVERTER NAMES htlatex )
set( LATEX2HTML_OPTIONS "htcasa,section+,next,p-width,5"
      CACHE STRING "LATEX2HTML_CONVERTER options" )

# Use pdflatex
find_program( PDFLATEX_COMPILER NAMES pdflatex )
#set( LATEX2PDF_OPTIONS "htcasa,section+,next,p-width,3" 
#CACHE STRING "LATEX2PDF_CONVERTER options" )

set( CASA_DOC_DIR ${casaroot}/docs ) # Where to put documentation

find_package( Doxygen )

if( DOXYGEN_FOUND )
  add_custom_target( doc_doxy
    COMMAND ${DOXYGEN_EXECUTABLE} ${casaroot}/install/docutils/doxygen.cfg 
    WORKING_DIRECTORY ${CMAKE_SOURCE_DIR}
    )
else()
  add_custom_target( doc_doxy
    COMMAND echo "doxygen was not found."
    )
endif()

# Choose to have correct RPATHs both in the build tree and
# in the install tree (at the cost of having to change the
# rpath when installing)
set( CMAKE_INSTALL_RPATH "${CMAKE_INSTALL_PREFIX}/lib:arbitraryExtraPaddingToAllowForRpathGrowth" )
set( CMAKE_INSTALL_RPATH_USE_LINK_PATH TRUE)
set( CMAKE_INSTALL_NAME_DIR ${CMAKE_INSTALL_PREFIX}/lib )

# Preprocessor definitions
add_definitions( 
# seen in CASA code
        -DAIPS_HAS_QWT
# seen nowhere
#        -DHAVE_QT4
#        -DAIPS_USEATM         # only in synthesis test
#        -DAIPS_USEMATPLOTLIB  # commented out in tableplot
)

if( CMAKE_SYSTEM_NAME STREQUAL Linux )
  add_definitions( -DAIPS_LINUX )
  if( CMAKE_SYSTEM_PROCESSOR STREQUAL x86_64 )
    add_definitions(
      -DAIPS_64B
      )
  else()
    # Linux, 32 bit
  endif()
elseif( CMAKE_SYSTEM_NAME STREQUAL Darwin )
  add_definitions(
    -DAIPS_DARWIN 
    )
else(
    message( WARNING "Not on Linux nor Darwin!" )
)
endif()

include( TestBigEndian )
test_big_endian( is_big_endian )
if( NOT is_big_endian )
  add_definitions(
    -DAIPS_LITTLE_ENDIAN
    )
endif()

#
# External packages
#

# Perl
find_package( Perl )

# CFITSIO
casa_find( CFITSIO
  VERSION 3.006
  INCLUDES fitsio.h fitsio2.h
  INCLUDES_SUFFIXES cfitsio
  LIBS cfitsio
  PREFIX_HINTS ${CFITSIO_ROOT_DIR}
  CPP_VERSION CFITSIO_VERSION
  RUN_VERSION "(ffvers(&v), v)" )

# X11.
if( NOT APPLE )
  find_package( X11 REQUIRED )
  # Rename
  set( X11_INCLUDE_DIRS ${X11_INCLUDE_DIR} )
endif()

# Since we are using the C++ linker, the Fortran runtime libraries must be explicitly
# linked in.

if( NOT FORTRAN_LIBRARIES )

  message( STATUS "Looking for Fortran runtime libraries" )
  set( _try  ${CMAKE_BINARY_DIR}/try_fortran.cc )
  file( WRITE ${_try}
    "int main() { return 0; }\n"
    )
  
  if( _gfortran_lib_path )
    try_compile( _have_gfortran ${CMAKE_BINARY_DIR} ${_try}
      CMAKE_FLAGS -Wdev "-DCMAKE_EXE_LINKER_FLAGS=${_gfortran_lib_path}"
      )
  else()
    try_compile( _have_gfortran ${CMAKE_BINARY_DIR} ${_try}
      CMAKE_FLAGS -Wdev "-DCMAKE_EXE_LINKER_FLAGS=-lgfortran"
      )
  endif()
  try_compile( _have_g2c ${CMAKE_BINARY_DIR} ${_try}
    CMAKE_FLAGS -Wdev "-DCMAKE_EXE_LINKER_FLAGS=-lg2c"
    )
 
  if( _have_gfortran )
    if( _gfortran_lib_path )
      set( FORTRAN_LIBRARIES ${_gfortran_lib_path}
	CACHE STRING "Fortran library linker option" FORCE )
    else()
      set( FORTRAN_LIBRARIES -lgfortran 
        CACHE STRING "Fortran library linker option" FORCE )
    endif()
    message( STATUS "Looking for Fortran runtime libraries -- ${FORTRAN_LIBRARIES}" )
  elseif( _have_g2c )
    set( FORTRAN_LIBRARIES -lg2c
      CACHE STRING "Fortran library linker option" FORCE )
    message( STATUS "Looking for Fortran runtime libraries -- ${FORTRAN_LIBRARIES}" )
  else()
    set( FORTRAN_LIBRARIES ""
      CACHE STRING "Fortran library linker option" FORCE )
    message( STATUS "Looking for Fortran runtime libraries -- <none>" )
    # Not a fatal error because it might work, if all Fortran dependencies were
    # already linked statically to the Fortran runtime...
  endif()
endif()

# PGPLOT (FORTRAN plotting package).
# depends on X11
if( NOT SKIP_PGPLOT )
  if( APPLE )
    set( _deps FORTRAN )
  else()
    set( _deps X11 FORTRAN )
  endif()
  if (CMAKE_SYSTEM MATCHES ^Darwin-11 AND NOT LLVMCOMPILER )
     set( CMAKE_SHARED_LINKER_FLAGS "-Wl,-undefined -Wl,error -framework AppKit -lgfortran" )
  else()
     if (APPLE) 
        set( CMAKE_SHARED_LINKER_FLAGS "-Wl,-undefined -Wl,error -framework AppKit" )
     else()
        set( CMAKE_SHARED_LINKER_FLAGS "-Wl,-undefined -Wl,error" )
     endif()
  endif()
  casa_find( PGPLOT
    VERSION 5.3.1
    PREFIX_HINTS ${PGPLOT_ROOT_DIR}
    INCLUDES cpgplot.h
    LIBS pgplot${pgplot_ext} cpgplot${pgplot_ext}
    DEPENDS ${_deps} )
endif()

# WCSLIB
if( NOT SKIP_PGPLOT )
  casa_find( WCSLIB
    VERSION 4.3
    PREFIX_HINTS ${WCSLIB_ROOT_DIR}
    INCLUDES wcslib/wcsconfig.h
    LIBS wcs
         pgsbox${pgplot_ext}
    # WCSLIB does "#define WCSLIB_VERSION 4.3.4" without quotes,
    # hence "cout << WCSLIB_VERSION" would not work. The following
    # code makes a string out of WCSLIB_VERSION.
    CPP_VERSION "\"\";
#define CASA_STRINGIFY(x) #x
#define CASA_TOSTRING(x) CASA_STRINGIFY(x)
    std::cout << CASA_TOSTRING(WCSLIB_VERSION)"
    DEFINITIONS -DSIGNBIT 
    DEPENDS PGPLOT )
else()
  casa_find( WCSLIB
    VERSION 4.3
    INCLUDES wcslib/wcsconfig.h
    LIBS wcs
    # WCSLIB does "#define WCSLIB_VERSION 4.3.4" without quotes,
    # hence "cout << WCSLIB_VERSION" would not work. The following
    # code makes a string out of WCSLIB_VERSION.
    CPP_VERSION "\"\";
#define CASA_STRINGIFY(x) #x
#define CASA_TOSTRING(x) CASA_STRINGIFY(x)
    std::cout << CASA_TOSTRING(WCSLIB_VERSION)"
    DEFINITIONS -DSIGNBIT )
endif()

# FFTW
# Does not provide its version number in a header nor
# in the library, which is a pity because CASACore needs
# version >= 3.2.2 and is subject to a bug in fftw 3.2.1
casa_find( FFTW3
           PREFIX_HINTS ${FFTW3_ROOT_DIR}
           INCLUDES fftw3.h
           LIBS fftw3_threads fftw3f_threads fftw3f fftw3 )

# BLAS
casa_find( BLAS
           LIBS blas )

# LAPACK
casa_find( LAPACK
           LIBS lapack 
           DEPENDS BLAS )

# DL
set( DL_LIBRARIES ${CMAKE_DL_LIBS} CACHE STRING "dl libraries" FORCE )
if( DL_LIBRARIES STREQUAL "dl" )
  set( DL_LIBRARIES "-ldl" CACHE STRING "dl libraries" FORCE )
endif()

# CASACore
# - Some header files exported by CASACore include WCSLIB headers
# - CASACore header files declare symbols which are defined in LAPACK and BLAS
# - There are several, incompatible, ways of building CASACore.

if( EXISTS ${CMAKE_INSTALL_PREFIX}/lib/libcasacore.dylib OR
    EXISTS ${CMAKE_INSTALL_PREFIX}/lib/libcasacore.so OR
    EXISTS ${CMAKE_INSTALL_PREFIX}/lib64/libcasacore.so OR USE_LIBCASACORE )
  set( casacore_libs casacore )
  ##
  ## by default the GNUmakefile for casacore installs include
  ## files into ${casaroot}.
  ##
  set( casacore_prefix ${CMAKE_INSTALL_PREFIX}/.. )
else()
  if( EXISTS ${CMAKE_INSTALL_PREFIX}/../include/casacore/casa/BasicMath.h )
      set( casacore_prefix ${CMAKE_INSTALL_PREFIX}/.. )
  endif()
  set( casacore_libs
       casa_casa 
       casa_components
       casa_coordinates 
       casa_fits
       casa_images
       casa_lattices
       casa_measures
       casa_mirlib
       casa_ms
       casa_msfits
       casa_scimath
       casa_scimath_f
       casa_tables )
endif()

casa_find( CASACORE
<<<<<<< HEAD
           VERSION 1.0.251
=======
           VERSION 1.0.226
>>>>>>> 36b1dd33
           PREFIX_HINTS ${CASACORE_ROOT_DIR}
           INCLUDES casa/aips.h
                    casa/version.h
                    scimath/Mathematics/MatrixMathLA.h  # declares symbols defined in LAPACK
           INCLUDES_SUFFIXES casacore
           LIBS ${casacore_libs}
           PREFIX_HINTS ${casacore_prefix}
           CPP_VERSION CASACORE_VERSION
           RUN_VERSION "casa::getVersionCASA()"
           DEPENDS LAPACK CFITSIO WCSLIB FFTW3 DL )

# Listing explicitly CASACore's dependency libraries is not necessary if the CASACore libraries 
# were built with correct linking information, which they are not.

set( CASACORE_DEFINITIONS ${CASACORE_DEFINITIONS}
  -DCASA_USECASAPATH
  -DCASACORE_NEEDS_RETHROW
  -DAIPS_STDLIB
  -DAIPS_AUTO_STL
  -D_GNU_SOURCE )

if( CMAKE_SYSTEM_NAME STREQUAL Linux )
  set( CASACORE_DEFINITIONS ${CASACORE_DEFINITIONS}
    -D_FILE_OFFSET_BITS=64
    -D_LARGEFILE_SOURCE 
    )
endif()

#
# casa code stuff
#

if( EXISTS ${CMAKE_INSTALL_PREFIX}/lib/libcasa.dylib OR
    EXISTS ${CMAKE_INSTALL_PREFIX}/lib/libcasa.so OR
    EXISTS ${CMAKE_INSTALL_PREFIX}/lib64/libcasa.so OR USE_LIBCASACODE )
  set( casacode_libs casacode )
  ##
  ## by default the GNUmakefile for casacore installs include
  ## files into ${casaroot}.
  ##
  set( casacode_prefix ${CMAKE_INSTALL_PREFIX}/.. )
else()
  if( EXISTS ${CMAKE_INSTALL_PREFIX}/../include/casacode/casa/BasicMath.h )
      set( casacode_prefix ${CMAKE_INSTALL_PREFIX}/.. )
  endif()
  set( casacode_libs
       alma 
       calanalysis
       casadbus
       casaqt
       components
       dish
       display
       flagging
       graphics
       imageanalysis
       miriad
       mstransform
       nrao
       plotms
       spectrallines
       stdcasa
       synthesis
       asdmstman
<<<<<<< HEAD
       msvis
=======
>>>>>>> 36b1dd33
       )
endif()

#
# CASACode
#

casa_find( CASACODE
           VERSION 1.0.147
           PREFIX_HINTS ${CASACODE_ROOT_DIR}
           INCLUDES stdcasa/version.h
           INCLUDES_SUFFIXES casacode
           LIBS ${casacode_libs}
           PREFIX_HINTS ${casacode_prefix}
	   DEPENDS CASACORE LAPACK CFITSIO WCSLIB FFTW3 DL )


# ALMAWVR
if( USE_ALMAWVR )
  casa_find( ALMAWVR
             VERSION 0.23.2
             PREFIX_HINTS ${ALMWVR_ROOT_DIR}
             LIBS almawvr
           )
endif()

# Python

# First determine which python version to search for,
# then do the actual search
if( NOT PYTHON_FOUND )

  if ( NOT PYTHON_LIBNAME )
    set( _names 2.7 2.6 2.5.2 2.5 )
    # (The library named libpython.2.5.2.dylib seems to exist only in the CASA world.)
  else()
    set( _names ${PYTHON_LIBNAME} )
  endif()

  set( _found False )
  foreach( _v ${_names} )

    casa_find( 
      PYTHON${_v} 
      PREFIX_HINTS ${PYTHON_ROOT_DIR}
      LIBS python${_v} 
      NO_REQUIRE 
      )

    if( PYTHON${_v}_FOUND )
      set( PYTHON_LIBNAME ${_v} )
      set( _found True )
      break()
    endif()

  endforeach()
  
  if( NOT _found )
    message( FATAL_ERROR "Could not find any PYTHON library with version one of ${_names}. Please check!" )
  endif()

endif()

if( NOT PYTHON_LIBNAME )
  # Found Python, but PYTHON_LIBNAME is undefined, that is impossible.
  message( FATAL_ERROR "The variable PYTHON_LIBNAME is undefined. Most likely, CMake's cache is out of date and you need to redetect your PYTHON installation (\"cmake -U PYTHON*\")")
endif()

string( SUBSTRING ${PYTHON_LIBNAME} 0 3 PYTHONV )
string( REPLACE "." "" PV ${PYTHONV} )
set( python_library python${PYTHON_LIBNAME} )

# Form the Python install prefix by stripping away "lib/libpython2.5.2.dylib" (example) from 
# the full python library path
string( REGEX MATCH "/lib(64)?/lib${python_library}" _match ${PYTHON${PYTHON_LIBNAME}_LIBRARIES} )
if( _match )
  string( REGEX REPLACE "/lib(64)?/lib${python_library}.*" "" python_prefix ${PYTHON${PYTHON_LIBNAME}_LIBRARIES} )
else()
  # Python library was not in a lib(64) directory!
  message( WARNING "Python library path \"${PYTHON${PYTHON_LIBNAME}_LIBRARIES}\" does not contain \"/lib(64)/lib${python_library}\"" )
  set( python_prefix ${casa_packages} )
endif()

#
# For some unknown reason cmake sets the /usr for Lion...
# some people do not use the version of python in ${casa_packages}...
# setting python_path unilaterally prevents the user from configuring
# the location of python...
#
if( APPLE )
    if ( NOT CMAKE_SYSTEM MATCHES ^Darwin-12 )
       set( python_prefix ${casa_packages} )
    endif()
endif()


# The python version and prefix is known, do the actual search
if( NOT PYTHON_FOUND )
  message( STATUS "Looking for PYTHON version ${PYTHONV}.x in ${python_prefix}" )
endif()

message( "${python_prefix}/Library/Frameworks/Python.framework/Versions/${PYTHONV}/lib/python${PYTHONV}/site-packages/numpy/core")
message( "${NUMPY_ROOT_DIR}" )
casa_find( PYTHON
  VERSION 2.5    # minimum required
  INCLUDES Python.h 
     numpy/npy_interrupt.h   # for numpy
  INCLUDES_SUFFIXES python${PYTHONV}
  PREFIX_HINTS 
     ${NUMPY_ROOT_DIR}     
     ${python_prefix}/lib/python${PYTHONV}/site-packages/numpy/core
     ${python_prefix}/Library/Frameworks/Python.framework/Versions/${PYTHONV}
     ${python_prefix}/Library/Frameworks/Python.framework/Versions/${PYTHONV}/lib/python${PYTHONV}/site-packages/numpy/core
     /opt/casa/01/Library/Frameworks/Python.framework/Versions/2.7/lib/python2.7/site-packages/numpy/core
     ${python_prefix} # Support the ALMA ACS special case.
  LIBS ${python_library}
  CPP_VERSION PY_VERSION )

# Store PYTHON_LIBNAME in the cache
set( PYTHON_LIBNAME ${PYTHON_LIBNAME} CACHE STRING "Python major and minor version to use" FORCE )

# Define pyroot to two directory levels above Python.h.
string( REGEX REPLACE "/[^/]+/[^/]+/?$" "" pyroot ${PYTHON_Python.h} )

if( APPLE )
  if( CMAKE_SYSTEM MATCHES ^Darwin-9 )
    set( pyroot ${pyroot}/lib/Python.framework/Versions/${PYTHONV} )
  else()
    set( pyroot ${pyroot}/Library/Frameworks/Python.framework/Versions/${PYTHONV} )
  endif()
endif()

set( PYTHON_DEFINITIONS ${PYTHON_DEFINITIONS}
  -DAIPSROOT=\"${CMAKE_SOURCE_DIR}\"
  -DAIPSARCH=\"${arch}\"
  -DAIPSSITE=\"garching\"
  -DPYTHONROOT=\"${pyroot}\"
  -DPYTHONVER=\"${PYTHONV}\"
  -DPYVERSION=${PV} )

# Java
casa_find( Java
  VERSION 1.5
  PROGRAMS java
  PROG_VERSION "-version")

set( SAXON ${Java_java_EXECUTABLE} -jar ${CMAKE_SOURCE_DIR}/install/saxon8.jar )

if ( ${dbusxx} STREQUAL dbus-c++ )
  # C++ DBus
  #
  # The header file dbus/dbus-arch-deps.h exists on some but not all systems, in a directory
  # for itself
  #
  # Form all possible DBus prefixes and use them as hints to casa_find()
  #
  set( dbus_prefix "" )
  #foreach( _p ${casa_packages} ${CMAKE_INSTALL_PREFIX} /sw /opt/local /usr/local /opt /usr )
  foreach( _p ${casa_packages} ${CMAKE_INSTALL_PREFIX} /sw /opt/local /usr/local /opt /usr )
    foreach( _l lib lib64 )
      list( APPEND dbus_prefix ${_p} )
      list( APPEND dbus_prefix ${_p}/include )
      list( APPEND dbus_prefix ${_p}/${_l}/dbus-1.0 )
      list( APPEND dbus_prefix ${_p}/${_l}/qt-4.3.4/dbus )
      list( APPEND dbus_prefix ${_p}/${_l}/qt-4.3.4/dbus/${_l}/dbus-1.0 )
    endforeach()
  endforeach()

  casa_find( DBUSXX_ARCH
    INCLUDES dbus/dbus-arch-deps.h
    PREFIX_HINTS /usr/lib64/dbus-1.0 ${DBUS_ARCH_DIR} ${dbus_prefix}
    NO_CHECK   # This header does not compile if included directly
    NO_REQUIRE
    IGNORE /usr/lib64/casapy
  )
  if( DBUSXX_ARCH_FOUND )
    set( dbus_depends DBUSXX_ARCH )
  endif()

  casa_find( DBUSXX
    INCLUDES dbus/dbus.h
             dbus-c++/dbus.h
    INCLUDES_SUFFIXES dbus-1.0 dbus-c++-1
    PREFIX_HINTS ${DBUS_ROOT_DIR} ${dbus_prefix}
    LIBS dbus-c++-1
    PROGRAMS dbusxx-xml2cpp
    DEPENDS ${dbus_depends}
    IGNORE /usr/lib64/casapy
  )
  set( dbus-xml-2-cxx ${DBUSXX_dbusxx-xml2cpp_EXECUTABLE} )
  set( DBUS_INCLUDE_DIRS ${DBUSXX_INCLUDE_DIRS} )
  set( DBUS_LIBRARIES ${DBUSXX_LIBRARIES} )
else( )
  casa_find( DBUSPP_ARCH
    INCLUDES dbus/dbus-arch-deps.h
    PREFIX_HINTS ${DBUS_ARCH_DIR} ${casa_packages}/lib/dbus-1.0 ${dbus-arch-path-guess}
    NO_CHECK   # This header does not compile if included directly
    NO_REQUIRE
  )
  if( DBUSPP_ARCH_FOUND )
    set( dbus_depends DBUSPP_ARCH )
  endif()

  casa_find( DBUSPP
    INCLUDES dbus/dbus.h
             dbus-cpp/dbus.h
    INCLUDES_SUFFIXES dbus-1.0 dbus-cpp
    PREFIX_HINTS ${DBUS_ROOT_DIR} ${casa_packages}
    LIBS ${dbus-cpp-library-name}
    PROGRAMS dbuspp-xml2cpp
    DEPENDS ${dbus_depends}
  )
  set( dbus-xml-2-cxx ${DBUSPP_dbuspp-xml2cpp_EXECUTABLE} )
  set( DBUS_INCLUDE_DIRS ${DBUSPP_INCLUDE_DIRS} )
  set( DBUS_LIBRARIES ${DBUSPP_LIBRARIES} )
endif( )

# ATM
casa_find( ATM
  VERSION 0.5
  INCLUDES ATMEnumerations.h ATMVersion.h
  INCLUDES_SUFFIXES ATM
  LIBS aatm
  CPP_VERSION ATM_VERSION
  RUN_VERSION "atm::getVersion()" 
  PREFIX_HINTS ${ATM_ROOT_DIR}
)

# XML2
casa_find( LIBXML2
  VERSION 2.6.16
  PREFIX_HINTS ${LIBXML2_ROOT_DIR}
  INCLUDES libxml/xmlversion.h
  INCLUDES_SUFFIXES libxml2
  LIBS xml2
  CPP_VERSION LIBXML_DOTTED_VERSION 
  RUN_VERSION "LIBXML_DOTTED_VERSION; LIBXML_TEST_VERSION;" 
  )

# XSLT
casa_find( LIBXSLT
  VERSION 1.1.17
  PREFIX_HINTS ${LIBXSLT_ROOT_DIR}
  INCLUDES libxslt/xsltconfig.h
  INCLUDES_SUFFIXES libxslt
  LIBS xslt
  CPP_VERSION LIBXSLT_DOTTED_VERSION 
  RUN_VERSION "LIBXSLT_DOTTED_VERSION; LIBXSLT_VERSION;" 
  )

# Do not reuse FindLibXml2.cmake, except this excerpt
IF (NOT WIN32)
   # use pkg-config to get the directories and then use these values
   # in the FIND_PATH() and FIND_LIBRARY() calls
   FIND_PACKAGE(PkgConfig)
   PKG_CHECK_MODULES(PC_LIBXML libxml-2.0)
   SET(LIBXML2_DEFINITIONS ${LIBXML2_DEFINITIONS} ${PC_LIBXML_CFLAGS_OTHER})
ENDIF (NOT WIN32)

# Find SWIG
find_package( SWIG  2.0.1 )

if( NOT SWIG_FOUND )
	message( FATAL_ERROR "Swig could not be found. Please check!" )
endif()

#find_package( OpenGL REQUIRED )
#set( OPENGL_INCLUDE_DIRS ${OPENGL_INCLUDE_DIR} CACHE PATH "OpenGL include directories" FORCE )


# QT4  4.3.4 or 4.5.1

if( ${qt4} STREQUAL casa-qt )
  ### cmake is so lame...
  set( QT_QMAKE_EXECUTABLE /usr/lib64/casa/01/bin/qmake )
  message( STATUS "Explicitly setting qmake: ${QT_QMAKE_EXECUTABLE}" )
  set( qt4-version 4.8.5 )
else()
  set( qt4-version 4.3.4 )
endif()

find_package(
  Qt4 4.3.4
  COMPONENTS QtCore QtGui QtDBus QtXml QtUiTools ) #QtOpenGL )

if( NOT QT4_FOUND )
  message( FATAL_ERROR "Qt4 could not be found. Please check!" )
endif()

set( QT4_INCLUDE_DIRS ${QT_INCLUDES} CACHE PATH "QT4 include directories" FORCE )
set( QT4_DEFINITIONS ${QT_DEFINITIONS} -DQT_NO_DEBUG CACHE STRING "QT4 preprocessor flags" FORCE )
set( QT4_LIBRARIES 
  ${QT_QTCORE_LIBRARY} 
  ${QT_QTGUI_LIBRARY} 
  ${QT_QTDBUS_LIBRARY} 
  ${QT_QTXML_LIBRARY} ${QT_QTUITOOLS_LIBRARY}
  # ${QT_QTOPENGL_LIBRARY}
  CACHE FILEPATH "QT4 libraries" FORCE )
list( REMOVE_ITEM QT4_LIBRARIES "optimized" )
list( REMOVE_ITEM QT4_LIBRARIES "debug" )
set( QT4_FOUND TRUE CACHE BOOL "Was QT4 found?" )

# Detecting QT4 takes a bit of time, but does not seem possible to skip.
# If doing so, then "include( ${QT_USE_FILE} )" does not work (because QT_USE_FILE is not cached?).

#
# CAS-6021
# Note: this must be done AFTER Qt is set up to prevent Qt options from overriding these options.
# See http://stackoverflow.com/questions/10085945/cmake-cflags-cxxflags-modification
if ( APPLE )
  set( CMAKE_CXX_FLAGS "${CMAKE_CXX_FLAGS} -U_GLIBCXX_DEBUG -U_GLIBCXX_DEBUG_PEDANTIC" )
endif ( APPLE )

# QWT (requires Qt)
casa_find( QWT
  VERSION 5.1.1
  INCLUDES qwt_global.h
  INCLUDES_SUFFIXES qwt qwt-qt4
  PREFIX_HINTS 
    ${QWT_ROOT_DIR}
    ${casa_packages}/qwt-5.2.0
    ${casa_packages}/qwt-5.2.1-svn
    ${casa_packages}/qwt-5.2.3-svn
  LIBS qwt
  CPP_VERSION QWT_VERSION_STR
  DEPENDS QT4 )

# Xerces
casa_find( XERCES
  VERSION 2.7.0
  PREFIX_HINTS ${XERCES_ROOT_DIR}
  INCLUDES xercesc/util/XercesVersion.hpp
  LIBS xerces-c
  CPP_VERSION XERCES_FULLVERSIONDOT 
  RUN_VERSION "gXercesMajVersion << '.' << gXercesMinVersion << '.' << gXercesRevision" 
)

#
# Boost
#
# Use the Boost finder that ships with CMake. It needs to be told where boost is.
# If the version is >= 1.35, require also boost-system.
#
# Note, find_package( Boost ... ) must be called for every cmake invocation
# in order to setup non-cached variables
#
if( NOT BOOST_ROOT )
  set( BOOST_ROOT ${casa_packages} )
endif()

set( boost_components regex program_options filesystem thread)
find_package( Boost REQUIRED ${boost_components} )

if( NOT Boost_FOUND )
  message( FATAL_ERROR "Boost could not be found. Please check!" )
endif()

# For boost >= 1.35, we need to link also to boost-system
if( Boost_VERSION GREATER 103499 )

  # Force redetection by resetting these variables
  if( NOT Boost_SYSTEM_FOUND )
    message( STATUS "Boost version (${Boost_VERSION}) is 1.35.0 or newer" )
    unset( Boost_FOUND )
    unset( Boost_INCLUDE_DIR CACHE )
  endif()
  set( boost_components regex program_options filesystem system )
  find_package( Boost REQUIRED ${boost_components} )

  if( NOT Boost_FOUND )
    message( FATAL_ERROR "Boost-system could not be found. Please check!" )
  endif()
endif() 

if( NOT Boost_VERSION GREATER 104099 AND NOT CASA_IGNORE_VERSION )
  message( FATAL_ERROR "Boost version (${Boost_VERSION}) is too old! Must be 104100 (1.41.0) or newer. Please check!" )
endif()

#
# RPFITS (Fortran)
#
casa_find( RPFITS
  VERSION 2.11
  INCLUDES RPFITS.h
  LIBS rpfits
  #RUN_VERSION names_.rpfitsversion
  PREFIX_HINTS ${RPFITS_ROOT_DIR}
  DEPENDS FORTRAN 
)

# Readline
casa_find( READLINE 
  VERSION 4.3
  INCLUDES readline/readline.h #depends on <cstdio> to compile
  LIBS readline ncurses
  PREFIX_HINTS ${READLINE_ROOT_DIR}
  CPP_VERSION "RL_VERSION_MAJOR << '.' << RL_VERSION_MINOR"
  RUN_VERSION rl_library_version
)

set( DL_LIBRARIES ${CMAKE_DL_LIBS} )

casa_config_end()

#
# The following variables are substitued into python scripts
#
set( PYTHON_LIBD ${CMAKE_INSTALL_PREFIX}/python/${PYTHONV} )
set( PYTHON_TASKD ${PYTHON_LIBD} )
#
# allow user to override contents of casadef.py (needed for linux rpms)
#
if( NOT PYTHONLIBD )
    set( PYTHON_LIBD_CASADEF ${PYTHON_LIBD} )
else()
    set( PYTHON_LIBD_CASADEF ${PYTHONLIBD} )
endif()
if( NOT PYTHONTASKD )
    set( PYTHON_TASKD_CASADEF ${PYTHON_TASKD} )
else()
    set( PYTHON_TASKD_CASADEF ${PYTHONTASKD} )
endif()

# The modules must be defined in dependency order!
# This will set up include paths, and which libraries to link to

casa_add_module( tools CASACORE Boost PYTHON QT4 DBUS ATM READLINE DL XERCES CASACODE )

#
# ASAP's build depends on something called a makedefs file. Fake one of those.
#

# Get library paths from the first of the rpfits/cfitsio/python library full paths.
list( GET RPFITS_LIBRARIES 0 rpfits_lib )
get_filename_component(rpfitslibd ${rpfits_lib} PATH)

list( GET CFITSIO_LIBRARIES 0 cfitsio_lib )
get_filename_component(cfitsiolibd ${cfitsio_lib} PATH)

list( GET PYTHON_LIBRARIES 0 python_lib )
get_filename_component(pythonlibd ${python_lib} PATH)

# convert semicolons to spaces...
set( _ii "" )
foreach( _i ${PYTHON_INCLUDE_DIRS} )
  set( _ii "${_ii} ${_i}" )
endforeach()

set( _cc "" )
foreach( _c ${CASACORE_LIBRARIES} )
  if( _c MATCHES Framework )
    # skip
  else()
    set( _cc "${_cc} ${_c}" )
  endif()
endforeach()

get_property( MYDEFINES DIRECTORY tools PROPERTY COMPILE_DEFINITIONS )
# convert semicolons to -Dmydefine...
set( _dd "" )
foreach( _d ${MYDEFINES} )
  set( _dd "${_dd} -D${_d}" )
endforeach()


#file( WRITE ${CMAKE_INSTALL_PREFIX}/makedefs
#"# This file exists only for ASAP\n"
#PYTHONVER=${PYTHONV}\n
#CXXFLAGS = \"${CMAKE_CXX_FLAGS}\"\n
#COPTFLAGS = \"${_dd}\"\n
#LD_FLAGS = \"${CMAKE_SHARED_LINKER_FLAGS}\"\n
#COREINCD = ${CASACORE_casa/aips.h}\n
#CORELIB = ${_cc}\n
#WCSLIBLIB = ${WCSLIB_wcs}\n
#WCSLIBLIBD = .\n
#PYTHONROOT = ${pyroot}\n
#PYTHONLIBD = ${pythonlibd}\n
#PYTHONINCD = ${_ii}\n
#PYTHONLIB = ${PYTHON_LIBRARIES}\n
#BOOSTROOT = ${BOOST_ROOT}\n
#RPFITSLIBD = ${rpfitslibd}\n
#CFITSIOLIBD = ${cfitsiolibd}\n
#CFITSIOINCD =  ${CFITSIO_INCLUDE_DIRS}\n
#eval_vars :\n
#\t@\ echo\ \"$(foreach\ V,$(VARS),$V=\\\"$($V)\\\")\ \;\ export\ $(VARS)\"\n
#"
#)
#
add_subdirectory(doc/taskref)
add_subdirectory(doc/casaref)
add_subdirectory(tasks)
add_subdirectory(python)

# All documentation
add_custom_target( doc DEPENDS taskref_html taskref_pdf casaref_html casaref_pdf )
#add_custom_target( doc )

configure_file( apps/casapy/casapy ${CMAKE_CURRENT_BINARY_DIR}/preprocessed/casapy @ONLY )
configure_file( apps/casapy/casa ${CMAKE_CURRENT_BINARY_DIR}/preprocessed/casa @ONLY )

install( PROGRAMS
         install/buildmytasks
         install/xmlgenpy
	 ${CMAKE_CURRENT_BINARY_DIR}/preprocessed/casa
	 ${CMAKE_CURRENT_BINARY_DIR}/preprocessed/casapy
         DESTINATION bin )

install( FILES 
         install/casa2c++h.xsl
         install/casa2py.xsl
         install/casa2pyimp.xsl
         install/casa2summary.xsl
	 install/casa2swigxml.xsl
         install/casa2tsum2.xsl
         install/casa2tsum3.xsl
         install/casa2latex.xsl
         install/casa2pycli.xsl
         install/casa2pypg.xsl
         install/casa2tlatex.xsl
         install/casa2tsum.xsl
         install/casatlist.xsl
         DESTINATION ${CMAKE_INSTALL_PREFIX}/xml )

install( FILES install/saxon8.jar DESTINATION lib )
<|MERGE_RESOLUTION|>--- conflicted
+++ resolved
@@ -27,13 +27,8 @@
 include( CASA )
 
 set( CASA_MAJOR_VERSION 4 )
-<<<<<<< HEAD
-set( CASA_MINOR_VERSION 3 )
-set( CASA_PATCH_VERSION 0 )
-=======
 set( CASA_MINOR_VERSION 2 )
 set( CASA_PATCH_VERSION 2 )
->>>>>>> 36b1dd33
 set( CASA_API_VERSION "${CASA_MAJOR_VERSION}.${CASA_MINOR_VERSION}.${CASA_PATCH_VERSION}" )
 
 ###
@@ -361,25 +356,6 @@
 dump( casaroot )
 dump( CMAKE_INSTALL_PREFIX )
 
-SET(NO_SOVERSION FALSE CACHE BOOL "do not add version information to shared libraries")
-if( NOT NO_SOVERSION )
-    set( epochdelta 1385614800 )
-    if ( EXISTS ${CMAKE_INSTALL_PREFIX}/${arch}/casa_sover.txt )
-        execute_process( COMMAND perl -e "while (<>) { chomp and print if (! m/^\#/ ) }" ${CMAKE_INSTALL_PREFIX}/${arch}/casa_sover.txt
-                         OUTPUT_VARIABLE __casa_soversion )
-    elseif( EXISTS ${CMAKE_INSTALL_PREFIX}/casa_sover.txt )
-        execute_process( COMMAND perl -e "while (<>) { chomp and print if (! m/^#/ ) }" ${CMAKE_INSTALL_PREFIX}/casa_sover.txt
-                         OUTPUT_VARIABLE __casa_soversion )
-    else( )
-        execute_process( COMMAND perl -e "$t=time( )-${epochdelta};$z=$t & 0xff; $y=($t>>8)&0xff; $x=($t>>16)&0xffff; print \"$x.$y.$z\""
-                         OUTPUT_VARIABLE __casa_soversion )
-    endif( )
-    set(casa_soversion ${__casa_soversion} CACHE STRING "version for shared objects")
-    message( STATUS "Shared object version number ${casa_soversion}" )
-else( )
-    message( STATUS "User disabled shared library versioning" )
-endif( )
-
 set( RE_CMAKE "YES" CACHE STRING "are we rerunning cmake?" FORCE )
 
 #
@@ -652,11 +628,7 @@
 endif()
 
 casa_find( CASACORE
-<<<<<<< HEAD
-           VERSION 1.0.251
-=======
            VERSION 1.0.226
->>>>>>> 36b1dd33
            PREFIX_HINTS ${CASACORE_ROOT_DIR}
            INCLUDES casa/aips.h
                     casa/version.h
@@ -721,10 +693,6 @@
        stdcasa
        synthesis
        asdmstman
-<<<<<<< HEAD
-       msvis
-=======
->>>>>>> 36b1dd33
        )
 endif()
 
@@ -733,7 +701,7 @@
 #
 
 casa_find( CASACODE
-           VERSION 1.0.147
+           VERSION 1.0.145
            PREFIX_HINTS ${CASACODE_ROOT_DIR}
            INCLUDES stdcasa/version.h
            INCLUDES_SUFFIXES casacode
@@ -1061,6 +1029,10 @@
   CPP_VERSION XERCES_FULLVERSIONDOT 
   RUN_VERSION "gXercesMajVersion << '.' << gXercesMinVersion << '.' << gXercesRevision" 
 )
+if( XERCES_VERSION VERSION_EQUAL   3.0 OR
+    XERCES_VERSION VERSION_GREATER 3.0 )
+  message( FATAL_ERROR "Xerces version (${XERCES_VERSION}) is too recent! Must be earlier than 3.0." )
+endif()
 
 #
 # Boost
