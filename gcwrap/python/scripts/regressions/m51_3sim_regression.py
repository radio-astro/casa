###############################################
# Regression Script for simdata of a 2d image #
# (single dish only simulation)               #
###############################################
 
import os, time

#modelname="M51HA.MODEL"
modelname="m51ha.model"
if os.path.exists(modelname):
    shutil.rmtree(modelname)

noise=False # add noise

projname = "m51c"

startTime = time.time()
startProc = time.clock()

print '--Running simlation of M51 (ALMA-12m INT + ACA-7m INT + 12m TP) --'
# configs are in the repository

l=locals() 
if not l.has_key("repodir"): 
    repodir=os.getenv("CASAPATH").split(' ')[0]

print casa['build']
print 'I think the data repository is at '+repodir
datadir=repodir+"/data/regression/simdata/"
cfgdir=repodir+"/data/alma/simmos/"
#importfits(fitsimage=datadir+modelname,imagename="m51.image")
shutil.copytree(datadir+modelname,modelname)



#======================================
# 12m INT

default("simobserve")

project = projname
# Clear out results from previous runs.
#os.system('rm -rf '+project+'*')
os.system('rm -rf '+project)

skymodel = modelname
inbright = '0.004'
indirection = 'B1950 23h59m59.96 -34d59m59.50'
incell = '0.1arcsec'
incenter = '330.076GHz'
inwidth = '50MHz'

setpointings = True
integration = '10s'
mapsize = '1arcmin'
maptype = "hex"
pointingspacing = '9arcsec'

#observe = True
obsmode = "int"
refdate='2012/11/21/20:00:00'
totaltime = '3600s'
#sdantlist = cfgdir+'aca.tp.cfg'
#sdant = 0

antennalist="alma;0.5arcsec"

if noise:
    thermalnoise = 'tsys-atm'  #w/ noise 
    user_pwv=3.0
else:
    thermalnoise=""

if not l.has_key('interactive'): interactive=False
if interactive:
    graphics="both"
else:
    graphics="file"

verbose=True
overwrite=True

inp()
go()




#========================================================
# 12m TP


default("simobserve")

project = projname

skymodel = modelname
inbright = '0.004'
indirection = 'B1950 23h59m59.96 -34d59m59.50'
incell = '0.1arcsec'
incenter = '330.076GHz'
inwidth = '50MHz'

setpointings = True
integration = '10s'
mapsize = '1arcmin'
#maptype = "hex"
maptype = "square"
pointingspacing = '9arcsec'

#observe = True
obsmode = "sd"
refdate='2012/11/21/20:00:00'
totaltime = '2h'
sdantlist = cfgdir+'aca.tp.cfg'
sdant = 0
#antennalist=""

if noise:
    thermalnoise = 'tsys-atm'  #w/ noise 
    user_pwv=3.0
else:
    thermalnoise=""

if not l.has_key('interactive'): interactive=False
if interactive:
    graphics="both"
else:
    graphics="file"

verbose=True
overwrite=True

inp()
go()




#========================================================
# ACA


default("simobserve")

project = projname

skymodel = modelname
inbright = '0.004'
indirection = 'B1950 23h59m59.96 -34d59m59.50'
incell = '0.1arcsec'
incenter = '330.076GHz'
inwidth = '50MHz'

setpointings = True
integration = '10s'
mapsize = '1arcmin'
maptype = "hex"
#maptype = "square"
pointingspacing = '15arcsec'

#observe = True
obsmode = "int"
refdate='2012/11/21/20:00:00'
totaltime = '3' # times through the map
#sdantlist = cfgdir+'aca.tp.cfg'
#sdant = 0

antennalist="aca.i.cfg"

if noise:
    thermalnoise = 'tsys-atm'  #w/ noise 
    user_pwv=3.0
else:
    thermalnoise=""

if not l.has_key('interactive'): interactive=False
if interactive:
    graphics="both"
else:
    graphics="file"

verbose=True
overwrite=True

inp()
go()




#==============================================
# clean


default("simanalyze")

project = projname

# clean ACA with SD model

image = True
if noise:
    vis = '$project.aca.i.noisy.ms,$project.aca.tp.sd.noisy.ms'  #w/ noise
else:
    vis = '$project.aca.i.ms,$project.aca.tp.sd.ms'  #w/ noise
imsize = [512,512]
#imdirection = 'B1950 23h59m59.96 -34d59m59.50'
cell = '0.2arcsec'
# 201320826 new default is feather not sd as model, so specify modelimage
modelimage='$project.sd.image'

analyze = True
# show psf & residual are not available for SD-only simulation
showpsf = False
showresidual = False
showconvolved = True

if not l.has_key('interactive'): interactive=False
if interactive:
    graphics="both"
else:
    graphics="file"

inp()
go()




default("simanalyze")

project = projname

# clean ALMA with ACA+SD model

image = True
if noise:
    vis = '$project.alma_0.5arcsec.noisy.ms'
else:
    vis = '$project.alma_0.5arcsec.ms'
imsize = [512,512]
#imdirection = 'B1950 23h59m59.96 -34d59m59.50'
cell = '0.2arcsec'
modelimage="$project.aca.i.image"

analyze = True
# show psf & residual are not available for SD-only simulation
showpsf = False
showresidual = False
showconvolved = True

if not l.has_key('interactive'): interactive=False
if interactive:
    graphics="both"
else:
    graphics="file"

inp()
go()






endTime = time.time()
endProc = time.clock()

# Regression

test_name = """simdata observation of M51 (ALMA-12m INT + ACA-7m INT + 12m TP)"""

ia.open(project+"/"+project + '.alma_0.5arcsec.image')
m51both_stats=ia.statistics(verbose=False,list=False)
ia.close()


ia.open(project+"/"+project + '.alma_0.5arcsec.diff')
m51both_diffstats=ia.statistics(verbose=False,list=False)
ia.close()

# # reference statistic values for simulated image
# refstats = { 'max': 0.12078,
#              'min': -0.022069,
#              'rms': 0.016695,
#              'sigma': 0.014399,
#              'sum': 951.08 }

## reference statistic values for simulated image
#refstats = { 'max': 0.13314,
#             'min': -0.023702,
#             'rms': 0.020402,
#             'sigma': 0.016707,
#             'sum': 1402.5 }
# # update after setvp fix (r21970)
# refstats = { 'max': 0.19002351,
#              'min': -0.02080192,
#              'rms': 0.02843619,
#              'sigma': 0.02089434,
#              'sum': 2305.42279108 }
# # 20130719
# refstats = { 'max': 0.19413,
#              'min': -0.025759,
#              'rms': 0.02848,
#              'sigma': 0.021183,
#              'sum': 2305.2 }
# # 20130826
# refstats = { 'max': 0.1980,
#              'min': -0.02607,
#              'rms': 0.0302,
#              'sigma': 0.0228,
#              'sum': 2371. }
# # 20130911 (r26496/using SF for TP image)
# refstats = {'max': 0.13669874,
#              'min': -0.0242716,
#              'rms': 0.01825624,
#              'sigma': 0.01564628,
#              'sum':  1124.31878767}
# # 20130917: update after mask to TP image (r26597)
# refstats = {'max': 0.13555302,
#              'min': -0.02538656,
#              'rms': 0.01750355,
#              'sigma': 0.01543498,
#              'sum':  986.6099945}
# 20130917: after scaling of TP image (r27397)
refstats = {'max': 0.13675605,
             'min': -0.0241348,
             'rms': 0.01804382,
             'sigma': 0.01559417,
             'sum':  1084.98577601}


# # reference statistic values for diff image
# diffstats = {'max': 0.030648,
#              'min': -0.075413,
#              'rms': 0.0096487,
#              'sigma': 0.0096155,
#              'sum': -90.078 }

## reference statistic values for diff image
#diffstats = {'max': 0.03206,
#             'min': -0.10785,
#             'rms': 0.014134,
#             'sigma': 0.013433,
#             'sum': -526.38 }
# # update after setvp fix (r21970)
# diffstats = {'max': 0.0287243,
#              'min': -0.16031383,
#              'rms': 0.02258857,
#              'sigma': 0.01913613,
#              'sum': -1434.54940508 }
# # 20130719
# diffstats = {'max': 0.036524,
#              'min': -0.16007,
#              'rms': 0.023563,
#              'sigma': 0.02028,
#              'sum': -1433.9 }
# # 20130826
# diffstats = {'max': 0.03680,
#              'min': -0.1586,
#              'rms': 0.02516,
#              'sigma': 0.02181,
#              'sum': -1500. }
# # 20130911 (r26496/using SF for TP image)
# diffstats = {'max': 0.03717272,
#              'min': -0.07126318,
#              'rms': 0.00916257,
#              'sigma': 0.00891475,
#              'sum':  -253.00065438}
# # 20130917: update after mask to TP image (r26597)
# diffstats = {'max':  0.03913748,
#              'min': -0.06746214,
#              'rms': 0.0089601,
#              'sigma': 0.00890806,
#              'sum':  -115.29187211}
# 20131120: after scaling of TP image (r27397)
diffstats = {'max':  0.03733807,
             'min': -0.06772561,
             'rms': 0.00884163,
             'sigma': 0.00865906,
             'sum':  -213.66776456}
<<<<<<< HEAD

# 20140613 
diffstats = {'max':  0.031458,
             'min': -0.065144,
             'rms': 0.0086492,
             'sigma': 0.0084582,
             'sum':  -216.11}
=======
>>>>>>> 36b1dd33

# relative tolerances to reference values
reftol   = {'sum':  1e-2,
            'max':  1e-2,
            'min':  1e-2,
            'rms':  1e-2,
            'sigma': 1e-2}

import datetime
datestring = datetime.datetime.isoformat(datetime.datetime.today())
outfile    = project+"/"+project + '.' + datestring + '.log'
logfile    = open(outfile, 'w')

print 'Writing regression output to ' + outfile + "\n"
print >> logfile,casa['build']

loghdr = """
********** Regression *****************
"""

print >> logfile, loghdr

# more info
ms.open(project+"/"+project+".alma_0.5arcsec.ms")
print >> logfile, "Noiseless MS, amp stats:"
print >> logfile, ms.statistics('DATA','amp')
print >> logfile, "Noiseless MS, phase stats:"
print >> logfile, ms.statistics('DATA','phase')
ms.close()
#ms.open(project+".noisy.ms")
#print >> logfile, "Noisy MS, amp stats:"
#print >> logfile, ms.statistics('DATA','amp')
#print >> logfile, "Noisy MS, phase stats:"
#print >> logfile, ms.statistics('DATA','phase')
#ms.close()


regstate = True
rskes = refstats.keys()
rskes.sort()
for ke in rskes:
    adiff=abs(m51both_stats[ke][0] - refstats[ke])/abs(refstats[ke])
    if adiff < reftol[ke]:
        print >> logfile, "* Passed %-5s image test, got % -11.5g expected % -11.5g." % (ke, m51both_stats[ke][0], refstats[ke])
    else:
        print >> logfile, "* FAILED %-5s image test, got % -11.5g instead of % -11.5g." % (ke, m51both_stats[ke][0], refstats[ke])
        regstate = False

rskes = diffstats.keys()
rskes.sort()
for ke in rskes:
    adiff=abs(m51both_diffstats[ke][0] - diffstats[ke])/abs(diffstats[ke])
    if adiff < reftol[ke]:
        print >> logfile, "* Passed %-5s  diff test, got % -11.5g expected % -11.5g." % (ke, m51both_diffstats[ke][0], diffstats[ke])
    else:
        print >> logfile, "* FAILED %-5s  diff test, got % -11.5g instead of % -11.5g." % (ke, m51both_diffstats[ke][0], diffstats[ke])
        regstate = False

print >> logfile,'---'
if regstate:
    print >> logfile, 'Passed',
    print ''
    print 'Regression PASSED'
    print ''
else:
    print >> logfile, 'FAILED',
    print ''
    print 'Regression FAILED'
    print ''

print >> logfile, 'regression test for simdata of M51 (ALMA-12m INT + ACA-7m INT + 12m TP).'
print >>logfile,'---'
print >>logfile,'*********************************'
    
print >>logfile,''
print >>logfile,'********** Benchmarking **************'
print >>logfile,''
print >>logfile,'Total wall clock time was: %8.3f s.' % (endTime - startTime)
print >>logfile,'Total CPU        time was: %8.3f s.' % (endProc - startProc)
print >>logfile,'Wall processing  rate was: %8.3f MB/s.' % (17896.0 /
                                                            (endTime - startTime))

### Get last modification time of .ms.
msfstat = os.stat(project+"/"+project+'.alma_0.5arcsec.ms')
print >>logfile,'* Breakdown:                           *'
print >>logfile,'*  generating visibilities took %8.3fs,' % (msfstat[8] - startTime)
print >>logfile,'*************************************'
    
logfile.close()
						    
print '--Finished simdata of M51 (total power+interferometric) regression--'<|MERGE_RESOLUTION|>--- conflicted
+++ resolved
@@ -380,16 +380,6 @@
              'rms': 0.00884163,
              'sigma': 0.00865906,
              'sum':  -213.66776456}
-<<<<<<< HEAD
-
-# 20140613 
-diffstats = {'max':  0.031458,
-             'min': -0.065144,
-             'rms': 0.0086492,
-             'sigma': 0.0084582,
-             'sum':  -216.11}
-=======
->>>>>>> 36b1dd33
 
 # relative tolerances to reference values
 reftol   = {'sum':  1e-2,
