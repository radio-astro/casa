# sd task for imaging
import os
import numpy

from taskinit import casalog, gentools, qatool

import asap as sd
import sdutil
from cleanhelper import cleanhelper

@sdutil.sdtask_decorator
def sdimaging(infiles, outfile, overwrite, field, spw, antenna, scan, mode, nchan, start, width, veltype, outframe, gridfunction, convsupport, truncate, gwidth, jwidth, imsize, cell, phasecenter, ephemsrcname, pointingcolumn, restfreq, stokes, minweight):
    with sdutil.sdtask_manager(sdimaging_worker, locals()) as worker:
        worker.initialize()
        worker.execute()
        worker.finalize()    

def is_string_type(val):
    """
    Returns True if the argument is string type.
    """
    return type(val) in [str, numpy.string_]

class sdimaging_worker(sdutil.sdtask_template_imaging):
    def __init__(self, **kwargs):
        super(sdimaging_worker,self).__init__(**kwargs)
        self.imager_param = {}
        self.sorted_idx = []

    def parameter_check(self):
        # outfile check
        sdutil.assert_outfile_canoverwrite_or_nonexistent(self.outfile,
                                                          'im',
                                                          self.overwrite)
        sdutil.assert_outfile_canoverwrite_or_nonexistent(self.outfile+'.weight',
                                                          'im',
                                                          self.overwrite)
        # fix spw
        if self.spw.strip() == '*': self.spw = ''
        # WORKAROUND for CAS-6422, i.e., ":X~Y" fails while "*:X~Y" works.
        if self.spw.startswith(":"): self.spw = '*' + self.spw
        # check unit of start and width
        # fix default
        if self.mode == 'channel':
            if self.start == '': self.start = 0
            if self.width == '': self.width = 1
        else:
            if self.start == 0: self.start = ''
            if self.width == 1: self.width = ''
        # fix unit
        if self.mode == 'frequency':
            myunit = 'Hz'
        elif self.mode == 'velocity':
            myunit = 'km/s'
        else: # channel
            myunit = ''

        for name in ['start', 'width']:
            param = getattr(self, name)
            new_param = self.__format_quantum_unit(param, myunit)
            if new_param == None:
                raise ValueError, "Invalid unit for %s in mode %s: %s" % \
                      (name, self.mode, param)
            setattr(self, name, new_param)

        casalog.post("mode='%s': start=%s, width=%s, nchan=%d" % \
                     (self.mode, self.start, self.width, self.nchan))

        # check length of selection parameters
<<<<<<< HEAD
        if is_string_type(self.infiles):
=======
        if type(self.infiles) == str:
>>>>>>> 36b1dd33
            nfile = 1
            self.infiles = [ self.infiles ]
        else:
            nfile = len(self.infiles)

        for name in ['field', 'spw', 'antenna', 'scanno']:
            param = getattr(self, name)
            if not self.__check_selection_length(param, nfile):
                raise ValueError, "Length of %s != infiles." % (name)

    def __format_quantum_unit(self, data, unit):
        """
        Returns False if data has an unit which in not a variation of
        input unit.
        Otherwise, returns input data as a quantum string. The input
        unit is added to the return value if no unit is in data.
        """
        my_qa = qatool()
        if data == '' or my_qa.compare(data, unit):
            return data
        if my_qa.getunit(data) == '':
            casalog.post("No unit specified. Using '%s'" % unit)
            return '%f%s' % (data, unit)
        return None

    def __check_selection_length(self, data, nfile):
        """
        Returns true if data is either a string, an array with length
        1 or nfile
        """
<<<<<<< HEAD
        if not is_string_type(data) and len(data) not in [1, nfile]:
=======
        if type(data) != str and len(data) not in [1, nfile]:
>>>>>>> 36b1dd33
            return False
        return True

    def get_selection_param_for_ms(self, fileid, param):
        """
        Returns valid selection string for a certain ms

        Arguments
            fileid : file idx in infiles list
            param : string (array) selection value
        """
<<<<<<< HEAD
        if is_string_type(param):
=======
        if type(param) == str:
>>>>>>> 36b1dd33
            return param
        elif len(param) == 1:
            return param[0]
        else:
            return param[fileid]

    def get_selection_idx_for_ms(self, file_idx):
        """
        Returns a dictionary of selection indices for i-th MS in infiles
<<<<<<< HEAD

        Argument: file idx in infiles list
        """
        if file_idx < len(self.infiles) and file_idx > -1:
            vis = self.infiles[file_idx]
            field = self.get_selection_param_for_ms(file_idx, self.field)
            spw = self.get_selection_param_for_ms(file_idx, self.spw)
            antenna = self.get_selection_param_for_ms(file_idx, self.antenna)
            if antenna == -1: antenna = ''
            scan = self.get_selection_param_for_ms(file_idx, self.scanno)
            my_ms = gentools(['ms'])[0]
            sel_ids = my_ms.msseltoindex(vis=vis, spw=spw, field=field,
                                         baseline=antenna, scan=scan)
            fieldid = list(sel_ids['field']) if len(sel_ids['field']) > 0 else -1
            baseline = self.format_ac_baseline(sel_ids['antenna1'])
            scanid = list(sel_ids['scan']) if len(sel_ids['scan']) > 0 else ""
            # SPW (need to get a list of valid spws instead of -1)
            if len(sel_ids['channel']) > 0:
                spwid = [ chanarr[0] for chanarr in sel_ids['channel'] ]
            elif spw=="": # No spw selection
                my_ms.open(vis)
                try: spwinfo =  my_ms.getspectralwindowinfo()
                except: raise
                finally: my_ms.close()
                
                spwid = [int(idx) for idx in spwinfo.keys()]
            else:
                raise RuntimeError("Invalid spw selction, %s ,for MS %d" (str(spw), file_idx))
            
            return {'field': fieldid, 'spw': spwid, 'baseline': baseline, 'scan': scanid, 'antenna1': sel_ids['antenna1']}
        else:
            raise ValueError, ("Invalid file index, %d" % file_idx)

    def format_ac_baseline(self, in_antenna):
        """ format auto-correlation baseline string from antenna idx list """
        # exact match string
        if  is_string_type(in_antenna):
            if (len(in_antenna) != 0) and (in_antenna.find('&') == -1) \
                   and (in_antenna.find(';')==-1):
                in_antenna =+ '&&&'
            return in_antenna
        # single integer -> list of int
        if type(in_antenna)==int:
            if in_antenna >=0:
                in_antenna = [in_antenna]
            else:
                return -1
        # format auto-corr string from antenna idices.
        baseline = ''
        for idx in in_antenna:
            if len(baseline) > 0: baseline += ';'
            if idx >= 0:
                baseline += (str(idx) + '&&&')
        return baseline

=======

        Argument: file idx in infiles list
        """
        if file_idx < len(self.infiles) and file_idx > -1:
            vis = self.infiles[file_idx]
            field = self.get_selection_param_for_ms(file_idx, self.field)
            spw = self.get_selection_param_for_ms(file_idx, self.spw)
            antenna = self.get_selection_param_for_ms(file_idx, self.antenna)
            if antenna == -1: antenna = ''
            scan = self.get_selection_param_for_ms(file_idx, self.scanno)
            my_ms = gentools(['ms'])[0]
            sel_ids = my_ms.msseltoindex(vis=vis, spw=spw, field=field,
                                         baseline=antenna, scan=scan)
            fieldid = list(sel_ids['field']) if len(sel_ids['field']) > 0 else -1
            baseline = self.format_ac_baseline(sel_ids['antenna1'])
            scanid = list(sel_ids['scan']) if len(sel_ids['scan']) > 0 else ""
            # SPW (need to get a list of valid spws instead of -1)
            if len(sel_ids['channel']) > 0:
                spwid = [ chanarr[0] for chanarr in sel_ids['channel'] ]
            elif spw=="": # No spw selection
                my_ms.open(vis)
                try: spwinfo =  my_ms.getspectralwindowinfo()
                except: raise
                finally: my_ms.close()
                
                spwid = [int(idx) for idx in spwinfo.keys()]
            else:
                raise RuntimeError("Invalid spw selction, %s ,for MS %d" (str(spw), file_idx))
            
            return {'field': fieldid, 'spw': spwid, 'baseline': baseline, 'scan': scanid, 'antenna1': sel_ids['antenna1']}
        else:
            raise ValueError, ("Invalid file index, %d" % file_idx)

    def format_ac_baseline(self, in_antenna):
        """ format auto-correlation baseline string from antenna idx list """
        # exact match string
        if type(in_antenna) == str:
            if (len(in_antenna) != 0) and (in_antenna.find('&') == -1) \
                   and (in_antenna.find(';')==-1):
                in_antenna =+ '&&&'
            return in_antenna
        # single integer -> list of int
        if type(in_antenna)==int:
            if in_antenna >=0:
                in_antenna = [in_antenna]
            else:
                return -1
        # format auto-corr string from antenna idices.
        baseline = ''
        for idx in in_antenna:
            if len(baseline) > 0: baseline += ';'
            if idx >= 0:
                baseline += (str(idx) + '&&&')
        return baseline

>>>>>>> 36b1dd33
    def compile(self):
        # imaging mode
        self.imager_param['mode'] = self.mode

        # Work on selection of the first table in sorted list
        # to get default restfreq and outframe
        imhelper = cleanhelper(self.imager, self.infiles, casalog=casalog)
        imhelper.sortvislist(self.spw, self.mode, self.width)
        self.sorted_idx = imhelper.sortedvisindx
        selection_ids = self.get_selection_idx_for_ms(self.sorted_idx[0])
        # field
        fieldid = selection_ids['field'][0] if type(selection_ids['field']) != int else selection_ids['field']
        sourceid=-1
        self.open_table(self.field_table)
#         field_names = self.table.getcol('NAME')
        source_ids = self.table.getcol('SOURCE_ID')
        self.close_table()
#         if type(self.field)==str:
#             try:
#                 fieldid = field_names.tolist().index(self.field)
#             except:
#                 msg = 'field name '+field+' not found in FIELD table of the first MS'
#                 raise ValueError, msg
#         else:
#             if self.field == -1:
#                 sourceid = source_ids[0]
#             elif self.field < len(field_names):
#                 fieldid = self.field
#                 sourceid = source_ids[self.field]
#             else:
#                 msg = 'field id %s does not exist in the first MS' % (self.field)
#                 raise ValueError, msg
        if self.field == '' or fieldid ==-1:
            sourceid = source_ids[0]
        elif fieldid >= 0 and fieldid < len(source_ids):
            sourceid = source_ids[fieldid]
        else:
            raise ValueError, "No valid field in the first MS."

        # restfreq
        if self.restfreq=='' and self.source_table != '':
            self.open_table(self.source_table)
            source_ids = self.table.getcol('SOURCE_ID')
            for i in range(self.table.nrows()):
                if sourceid == source_ids[i] \
                       and self.table.iscelldefined('REST_FREQUENCY',i) \
                       and (selection_ids['spw'] == -1 or \
                            self.table.getcell('SPECTRAL_WINDOW_ID', i) in selection_ids['spw']):
                    rf = self.table.getcell('REST_FREQUENCY',i)
                    if len(rf) > 0:
                        self.restfreq=self.table.getcell('REST_FREQUENCY',i)[0]
                        break
            self.close_table()
            casalog.post("restfreq set to %s"%self.restfreq, "INFO")
        self.imager_param['restfreq'] = self.restfreq
        
        # 
        # spw (define representative spw id = spwid_ref)
        spwid_ref = selection_ids['spw'][0] if type(selection_ids['spw']) != int else selection_ids['spw']
        # Invalid spw selection should have handled at msselectiontoindex().
        # -1 means all spw are selected.
        self.open_table(self.spw_table)
        if spwid_ref < 0:
            for id in range(self.table.nrows()):
                if self.table.getcell('NUM_CHAN',id) > 0:
                    spwid_ref = id
                    break
            if spwid_ref < 0:
                self.close_table()
                msg='No valid spw id exists in the first table'
                raise ValueError, msg
        self.allchannels = self.table.getcell('NUM_CHAN',spwid_ref)
        freq_chan0 = self.table.getcell('CHAN_FREQ',spwid_ref)[0]
        freq_inc0 = self.table.getcell('CHAN_WIDTH',spwid_ref)[0]
        self.close_table()
        self.imager_param['spw'] = -1 #spwid_ref

        # outframe (force using the current frame)
        #self.imager_param['outframe'] = ''
        self.imager_param['outframe'] = self.outframe
        if self.outframe == '':
            if len(self.infiles) > 1:
                # The default will be 'LSRK'
                casalog.post("Multiple MS inputs. The default outframe is set to 'LSRK'")
                self.imager_param['outframe'] = 'LSRK'
            else:
                # get from MS
                my_ms = gentools(['ms'])[0]
                my_ms.open(self.infiles[0])
                spwinfo = my_ms.getspectralwindowinfo()
                my_ms.close()
                del my_ms
                for key, spwval in spwinfo.items():
                    if spwval['SpectralWindowId'] == spwid_ref:
                        self.imager_param['outframe'] = spwval['Frame']
                        casalog.post("Using frequency frame of MS, '%s'" % self.imager_param['outframe'])
                        break
            if self.imager_param['outframe'] == '':
                raise Exception, "Internal error of getting frequency frame of spw=%d." % spwid_ref
        else:
            casalog.post("Using frequency frame defined by user, '%s'" % self.imager_param['outframe'])
        
#         # antenna
#         in_antenna = self.antenna # backup for future use
#         if type(self.antenna)==int:
#             if self.antenna >= 0:
#                 self.antenna=str(self.antenna)+'&&&'
#         else:
#             if (len(self.antenna) != 0) and (self.antenna.find('&') == -1) \
#                    and (self.antenna.find(';')==-1):
#                 self.antenna = self.antenna + '&&&'

        # stokes
        if self.stokes == '':
            self.stokes = 'I'
        self.imager_param['stokes'] = self.stokes

        # gridfunction

        # outfile
        if os.path.exists(self.outfile) and self.overwrite:
            os.system('rm -rf %s'%(self.outfile))
        if os.path.exists(self.outfile+'.weight') and self.overwrite:
            os.system('rm -rf %s'%(self.outfile+'.weight'))


        # cell
        cell = self.cell
        if cell == '' or cell[0] == '':
            # Calc PB
            grid_factor = 3.
            casalog.post("The cell size will be calculated using PB size of antennas in the first MS")
            qPB = self._calc_PB(selection_ids['antenna1'])
            cell = '%f%s' % (qPB['value']/grid_factor, qPB['unit'])
            casalog.post("Using cell size = PB/%4.2F = %s" % (grid_factor, cell))

        (cellx,celly) = sdutil.get_cellx_celly(cell, unit='arcmin')
        self.imager_param['cellx'] = cellx
        self.imager_param['celly'] = celly

        # Calculate Pointing center and extent (if necessary)
        # return a dictionary with keys 'center', 'width', 'height'
        imsize = self.imsize
        phasecenter = self.phasecenter
        if self.phasecenter == "" or \
               len(self.imsize) == 0 or self.imsize[0] < 1:
            map_param = self._get_pointing_extent()
            # imsize
            if len(imsize) == 0 or imsize[0] < 1:
                imsize = self._get_imsize(map_param['width'], map_param['height'], cellx, celly)
                if self.phasecenter != "":
                    casalog.post("You defined phasecenter but not imsize. The image will cover as wide area as pointing in MS extends, but be centered at phasecenter. This could result in a strange image if your phasecenter is a part from the center of pointings", priority='warn')
                if imsize[0] > 1024 or imsize[1] > 1024:
                    casalog.post("The calculated image pixel number is larger than 1024. It could take time to generate the image depending on your computer resource. Please wait...", priority='warn')

            # phasecenter
            # if empty, it should be determined here...
            if self.phasecenter == "":
                phasecenter = map_param['center']

        # imsize
        (nx,ny) = sdutil.get_nx_ny(imsize)
        self.imager_param['nx'] = nx
        self.imager_param['ny'] = ny

        # phasecenter
        self.imager_param['phasecenter'] = phasecenter

        self.imager_param['movingsource'] = self.ephemsrcname

        # channel map
        spwsel = str(',').join([str(spwid) for spwid in selection_ids['spw']])
<<<<<<< HEAD
        srestf = self.imager_param['restfreq'] if is_string_type(self.imager_param['restfreq']) else "%fHz" % self.imager_param['restfreq']
=======
        srestf = self.imager_param['restfreq'] if type(self.imager_param['restfreq'])==str else "%fHz" % self.imager_param['restfreq']
>>>>>>> 36b1dd33
        (imnchan, imstart, imwidth) = imhelper.setChannelizeDefault(self.mode, spwsel, self.field, self.nchan, self.start, self.width, self.imager_param['outframe'], self.veltype,self.imager_param['phasecenter'], srestf)
        del imhelper
        
        # start and width
        if self.mode == 'velocity':
#             startval = [self.imager_param['outframe'], self.start]
#             widthval = self.width
            startval = [self.imager_param['outframe'], imstart]
            widthval = imwidth
        elif self.mode == 'frequency':
#             chan0 = "%fHz" % (freq_chan0)
#             startval = [self.imager_param['outframe'], self.start if self.start!='' else chan0]
#             width0 = "%fHz" % (freq_inc0)
#             widthval = self.width if self.width!='' else width0
            startval = [self.imager_param['outframe'], imstart]
            widthval = imwidth
        else: #self.mode==channel
            startval = int(self.start)
            widthval = int(self.width)

        #startval = 0
        #widthval = self.allchannels
        #self.nchan = 1
        if self.nchan < 0: self.nchan = self.allchannels
        self.imager_param['start'] = startval
        self.imager_param['step'] = widthval
        self.imager_param['nchan'] = imnchan #self.nchan
        

    def execute(self):
        # imaging
        casalog.post("Start imaging...", "INFO")
        casalog.post("Using phasecenter \"%s\""%(self.imager_param['phasecenter']), "INFO")
        if len(self.infiles) == 1:
            self.open_imager(self.infiles[0])
            selection_ids = self.get_selection_idx_for_ms(0)
            spwsel = self.get_selection_param_for_ms(0, self.spw)
            if spwsel.strip() in ['', '*']: spwsel = selection_ids['spw']
            ### TODO: channel selection based on spw
            self.imager.selectvis(field=selection_ids['field'],\
                                  #spw=selection_ids['spw'],\
                                  spw=spwsel,\
                                  nchan=-1, start=0, step=1,\
                                  baseline=selection_ids['baseline'],\
                                  scan=selection_ids['scan'])
        else:
            self.close_imager()
            self.sorted_idx.reverse()
#             for idx in (len(self.infiles)):
            for idx in self.sorted_idx:
                name = self.infiles[idx]
                selection_ids = self.get_selection_idx_for_ms(idx)
                spwsel = self.get_selection_param_for_ms(idx, self.spw)
                if spwsel.strip() in ['', '*']: spwsel = selection_ids['spw']
                ### TODO: channel selection based on spw
                self.imager.selectvis(vis=name, field=selection_ids['field'],\
                                      #spw=selection_ids['spw'],\
                                      spw = spwsel,\
                                      nchan=-1, start=0, step=1,\
                                      baseline=selection_ids['baseline'],\
                                      scan=selection_ids['scan'])
                # need to do this
                self.is_imager_opened = True
        self.imager.defineimage(**self.imager_param)#self.__get_param())
        self.imager.setoptions(ftmachine='sd', gridfunction=self.gridfunction)
        self.imager.setsdoptions(pointingcolumntouse=self.pointingcolumn, convsupport=self.convsupport, truncate=self.truncate, gwidth=self.gwidth, jwidth=self.jwidth, minweight = 0.)
        self.imager.makeimage(type='singledish', image=self.outfile)
        weightfile = self.outfile+".weight"
        self.imager.makeimage(type='coverage', image=weightfile)
        self.close_imager()

        if not os.path.exists(self.outfile):
            raise RuntimeError, "Failed to generate output image '%s'" % self.outfile
        if not os.path.exists(weightfile):
            raise RuntimeError, "Failed to generate weight image '%s'" % weightfile
        # Convert output images to proper output frame
        my_ia = gentools(['ia'])[0]
        my_ia.open(self.outfile)
        csys = my_ia.coordsys()
        csys.setconversiontype(spectral=csys.referencecode('spectra')[0])
        my_ia.setcoordsys(csys.torecord())

        my_ia.close()

        # Mask image pixels whose weight are smaller than minweight.
        # Weight image should have 0 weight for pixels below < minweight
        casalog.post("Start masking the map using minweight = %f" % \
                     self.minweight, "INFO")
        my_ia.open(weightfile)
        weight_val = my_ia.getchunk()
        valid_pixels = numpy.where(weight_val > 0.0)
        if len(valid_pixels[0]) == 0:
            my_ia.close()
            casalog.post("All pixels weight zero. This indicates no data in MS is in image area. Mask will not be set. Please check your image parameters.","WARN")
            return
        median_weight = numpy.median(weight_val[valid_pixels])
        casalog.post("Median of weight in the map is %f" % median_weight, \
                     "INFO")
        casalog.post("Pixels in map with weight <= median(weight)*minweight = %f will be masked." % \
                     (median_weight*self.minweight),"INFO")
        mask_pixels = numpy.where(weight_val <= median_weight*self.minweight)
        #weight_val[mask_pixels] = 0.
        #my_ia.putchunk(weight_val)
        my_ia.close()
        # Modify default mask
        my_ia.open(self.outfile)
        my_ia.calcmask("'%s'>%f" % (weightfile,self.minweight), asdefault=True)
        my_ia.close()
        masked_fraction = 100.*(1. - (weight_val.size - len(mask_pixels[0])) / float(len(valid_pixels[0])) )
        casalog.post("This amounts to %5.1f %% of the area with nonzero weight." % \
                    ( masked_fraction ),"INFO")
        casalog.post("The weight image '%s' is returned by this task, if the user wishes to assess the results in detail." \
                     % (weightfile), "INFO")
        del weight_val, mask_pixels, valid_pixels

    def _calc_PB(self, antenna):
        """
        Calculate the primary beam size of antenna, using dish diamenter
        and rest frequency
        Average antenna diamter and reference frequency are adopted for
        calculation.
        The input argument should be a list of antenna IDs.
        """
        casalog.post("Calculating Pirimary beam size:")
        # CAS-5410 Use private tools inside task scripts
        my_qa = qatool()
        
        pb_factor = 1.175
        # Reference frequency
        ref_freq = self.restfreq
        if type(ref_freq) in [float, numpy.float64]:
            ref_freq = my_qa.tos(my_qa.quantity(ref_freq, 'Hz'))
        if not my_qa.compare(ref_freq, 'Hz'):
            msg = "Could not get the reference frequency. " + \
                  "Your data does not seem to have valid one in selected field.\n" + \
                  "PB is not calculated.\n" + \
                  "Please set restreq or cell manually to generate an image."
            raise Exception, msg
        # Antenna diameter
        self.open_table(self.antenna_table)
#         antid = -1
        try:
#             if type(antenna) == int and antenna < self.table.nrows():
#                 antid = antenna
#             elif type(antenna) == str and len(antenna) > 0:
#                 for idx in range(self.table.nrows()):
#                     if (antenna.upper() == self.table.getcell('NAME', idx)):
#                         antid = idx
#                         break
            antdiam_unit = self.table.getcolkeyword('DISH_DIAMETER', 'QuantumUnits')[0]
            diams = self.table.getcol('DISH_DIAMETER')
#             if antid > 0:
#                 antdiam_ave = my_qa.quantity(self.table.getcell('DISH_DIAMETER', antid),antdiam_unit)
#             else:
#                 diams = self.table.getcol('DISH_DIAMETER')
#                 antdiam_ave = my_qa.quantity(diams.mean(), antdiam_unit)
        finally:
            self.close_table()

        if len(antenna) == 0:
            antdiam_ave = my_qa.quantity(diams.mean(), antdiam_unit)
        else:
            d_ave = sum([diams[idx] for idx in antenna])/float(len(antenna))
            antdiam_ave = my_qa.quantity(d_ave, antdiam_unit)
        # Calculate PB
        wave_length = 0.2997924 / my_qa.convert(my_qa.quantity(ref_freq),'GHz')['value']
        D_m = my_qa.convert(antdiam_ave, 'm')['value']
        lambda_D = wave_length / D_m * 3600. * 180 / numpy.pi
        PB = my_qa.quantity(pb_factor*lambda_D, 'arcsec')
        # Summary
        casalog.post("- Antenna diameter: %s m" % D_m)
        casalog.post("- Reference Frequency: %s" % ref_freq)
        casalog.post("PB size = %5.3f * lambda/D = %s" % (pb_factor, my_qa.tos(PB)))
        return PB


    def _get_imsize(self, width, height, dx, dy):
        casalog.post("Calculating pixel size.")
        # CAS-5410 Use private tools inside task scripts
        my_qa = qatool()
        ny = numpy.ceil( ( my_qa.convert(height, my_qa.getunit(dy))['value'] /  \
                           my_qa.getvalue(dy) ) )
        nx = numpy.ceil( ( my_qa.convert(width, my_qa.getunit(dx))['value'] /  \
                           my_qa.getvalue(dx) ) )
        casalog.post("- Map extent: [%s, %s]" % (my_qa.tos(width), my_qa.tos(height)))
        casalog.post("- Cell size: [%s, %s]" % (my_qa.tos(dx), my_qa.tos(dy)))
        casalog.post("Image pixel numbers to cover the extent: [%d, %d] (projected)" % \
                     (nx+1, ny+1))
        return (int(nx+1), int(ny+1))


    def _get_pointing_extent(self):
        ### MS selection is ignored. This is not quite right.
        casalog.post("Calculating map extent from pointings.")
        # CAS-5410 Use private tools inside task scripts
        my_qa = qatool()
        ret_dict = {}
        
        colname = self.pointingcolumn.upper()
        subname = os.path.basename(self.pointing_table)
        self.open_table(self.pointing_table)
        try:
            dirinfo = self.table.getcolkeywords(colname)
            pointing = self.table.getcol(colname)
        finally:
            self.close_table()

        base_unit = dirinfo['QuantumUnits'] if dirinfo.has_key('QuantumUnits') \
                    else ['rad', 'rad']
        base_mref = dirinfo['MEASINFO']['Ref'] if dirinfo.has_key('MEASINFO') \
                    else 'J2000'

<<<<<<< HEAD
        if is_string_type(self.phasecenter) and len(self.phasecenter) > 0:
=======
        if type(self.phasecenter) == str and len(self.phasecenter) > 0:
>>>>>>> 36b1dd33
            rf = self.phasecenter.split()[0]
            if rf != '' and rf != base_mref:
                msg = "You are attempting to convert spatial coordinate frame. " +\
                      "Pointing extent may not accrate in that case"
                casalog.post(msg, priority='warn')

        ymax_g = my_qa.convert('-90deg', base_unit[1])
        ymin_g = my_qa.convert('90deg', base_unit[1])
        xmax_g = my_qa.convert('-360deg', base_unit[0])
        xmin_g = my_qa.convert('360deg', base_unit[0])
        for name in self.infiles:
            ptgname = name + "/" + subname
            if not os.path.exists(ptgname):
                raise Exception, "Could not find POINTING subtable, %s " % ptgname

            self.open_table(ptgname)
            try:
                dirinfo = self.table.getcolkeywords(colname)
                pointing = self.table.getcol(colname)
            finally:
                self.close_table()

            dir_unit = dirinfo['QuantumUnits'] if dirinfo.has_key('QuantumUnits') \
                       else ['rad', 'rad']
            mref = dirinfo['MEASINFO']['Ref'] if dirinfo.has_key('MEASINFO') \
                   else 'J2000'

            if mref.upper() != base_mref.upper():
                msg = "Can not calculate map extent. Coordinate references are not the same in all MSes."
                raise Exception, msg
            
            # Y-extent
            qymax_loc = my_qa.convert(my_qa.quantity(pointing[1][0].max(), dir_unit[1]), base_unit[1])
            qymin_loc = my_qa.convert(my_qa.quantity(pointing[1][0].min(), dir_unit[1]), base_unit[1])
            # X-extent
            x_to_rad = my_qa.convert(my_qa.quantity(1., dir_unit[0]), 'rad')['value']
            xrad = pointing[0][0] * x_to_rad
            del pointing
            (xmin_rad, xmax_rad) = self._get_x_minmax(xrad)
            qxmax_loc = my_qa.convert(my_qa.quantity(xmax_rad, 'rad'), base_unit[0])
            qxmin_loc = my_qa.convert(my_qa.quantity(xmin_rad, 'rad'), base_unit[0])
            # Global limit
            xmax_g = my_qa.quantity(max(xmax_g['value'], qxmax_loc['value']), base_unit[0])
            xmin_g = my_qa.quantity(min(xmin_g['value'], qxmin_loc['value']), base_unit[0])
            ymax_g = my_qa.quantity(max(ymax_g['value'], qymax_loc['value']), base_unit[1])
            ymin_g = my_qa.quantity(min(ymin_g['value'], qymin_loc['value']), base_unit[1])
        # End of infiles loop

        # POINTING center
        qcentx = my_qa.quantity( 0.5*(xmax_g['value']+xmin_g['value']), base_unit[0] )
        qcenty = my_qa.quantity( 0.5*(ymax_g['value']+ymin_g['value']), base_unit[1] )
        # POINTING extent
        qheight = my_qa.sub(ymax_g, ymin_g)
        width_rad = my_qa.convert(my_qa.sub(xmax_g, xmin_g), 'rad')['value'] * \
                    numpy.cos(my_qa.convert(qcenty, 'rad')['value'])
        qwidth = my_qa.convert(my_qa.quantity(width_rad, 'rad'), base_unit[0])
        scenter = "%s %s %s" % (base_mref, my_qa.formxxx(qcentx, "hms"), \
                  my_qa.formxxx(qcenty, "dms"))

        casalog.post("- Pointing center: %s" % scenter)
        casalog.post("- Pointing extent: [%s, %s] (projected)" % (my_qa.tos(qwidth), \
                                                                  my_qa.tos(qheight)))
        ret_dict['center'] = scenter
        ret_dict['width'] = qwidth
        ret_dict['height'] = qheight
        return ret_dict


    def _get_x_minmax(self, x):
        # assumed the x is in unit of rad.
        pi2 = 2. * numpy.pi
        x = (x % pi2)
        npart = 4
        dlon = pi2/float(npart)
        pos = [int(v/dlon) for v in x]
        voids = [False for dummy in range(npart)]
        for ipos in range(npart):
            try: dummy = pos.index(ipos)
            except: voids[ipos] = True
        if not any(voids):
            raise Exception, "Failed to find global pointing gap. The algorithm requires at least 2PI/%d of pointing gap" % npart
        rot_pos = []
        if (not voids[0]) and (not voids[npart-1]):
            gmax = -1
            for idx in range(npart-2, 0, -1):
                if voids[idx]:
                    gmax = idx
                    break
            if gmax < 0:
                raise Exception, "Failed to detect gap max"
            rot_pos = range(gmax+1, npart)
        for idx in xrange(len(x)):
            x[idx] = (x[idx] - pi2) if pos[idx] in rot_pos else x[idx]

        return (x.min(), x.max())<|MERGE_RESOLUTION|>--- conflicted
+++ resolved
@@ -14,12 +14,6 @@
         worker.initialize()
         worker.execute()
         worker.finalize()    
-
-def is_string_type(val):
-    """
-    Returns True if the argument is string type.
-    """
-    return type(val) in [str, numpy.string_]
 
 class sdimaging_worker(sdutil.sdtask_template_imaging):
     def __init__(self, **kwargs):
@@ -67,11 +61,7 @@
                      (self.mode, self.start, self.width, self.nchan))
 
         # check length of selection parameters
-<<<<<<< HEAD
-        if is_string_type(self.infiles):
-=======
         if type(self.infiles) == str:
->>>>>>> 36b1dd33
             nfile = 1
             self.infiles = [ self.infiles ]
         else:
@@ -102,11 +92,7 @@
         Returns true if data is either a string, an array with length
         1 or nfile
         """
-<<<<<<< HEAD
-        if not is_string_type(data) and len(data) not in [1, nfile]:
-=======
         if type(data) != str and len(data) not in [1, nfile]:
->>>>>>> 36b1dd33
             return False
         return True
 
@@ -118,11 +104,7 @@
             fileid : file idx in infiles list
             param : string (array) selection value
         """
-<<<<<<< HEAD
-        if is_string_type(param):
-=======
         if type(param) == str:
->>>>>>> 36b1dd33
             return param
         elif len(param) == 1:
             return param[0]
@@ -132,7 +114,6 @@
     def get_selection_idx_for_ms(self, file_idx):
         """
         Returns a dictionary of selection indices for i-th MS in infiles
-<<<<<<< HEAD
 
         Argument: file idx in infiles list
         """
@@ -169,62 +150,6 @@
     def format_ac_baseline(self, in_antenna):
         """ format auto-correlation baseline string from antenna idx list """
         # exact match string
-        if  is_string_type(in_antenna):
-            if (len(in_antenna) != 0) and (in_antenna.find('&') == -1) \
-                   and (in_antenna.find(';')==-1):
-                in_antenna =+ '&&&'
-            return in_antenna
-        # single integer -> list of int
-        if type(in_antenna)==int:
-            if in_antenna >=0:
-                in_antenna = [in_antenna]
-            else:
-                return -1
-        # format auto-corr string from antenna idices.
-        baseline = ''
-        for idx in in_antenna:
-            if len(baseline) > 0: baseline += ';'
-            if idx >= 0:
-                baseline += (str(idx) + '&&&')
-        return baseline
-
-=======
-
-        Argument: file idx in infiles list
-        """
-        if file_idx < len(self.infiles) and file_idx > -1:
-            vis = self.infiles[file_idx]
-            field = self.get_selection_param_for_ms(file_idx, self.field)
-            spw = self.get_selection_param_for_ms(file_idx, self.spw)
-            antenna = self.get_selection_param_for_ms(file_idx, self.antenna)
-            if antenna == -1: antenna = ''
-            scan = self.get_selection_param_for_ms(file_idx, self.scanno)
-            my_ms = gentools(['ms'])[0]
-            sel_ids = my_ms.msseltoindex(vis=vis, spw=spw, field=field,
-                                         baseline=antenna, scan=scan)
-            fieldid = list(sel_ids['field']) if len(sel_ids['field']) > 0 else -1
-            baseline = self.format_ac_baseline(sel_ids['antenna1'])
-            scanid = list(sel_ids['scan']) if len(sel_ids['scan']) > 0 else ""
-            # SPW (need to get a list of valid spws instead of -1)
-            if len(sel_ids['channel']) > 0:
-                spwid = [ chanarr[0] for chanarr in sel_ids['channel'] ]
-            elif spw=="": # No spw selection
-                my_ms.open(vis)
-                try: spwinfo =  my_ms.getspectralwindowinfo()
-                except: raise
-                finally: my_ms.close()
-                
-                spwid = [int(idx) for idx in spwinfo.keys()]
-            else:
-                raise RuntimeError("Invalid spw selction, %s ,for MS %d" (str(spw), file_idx))
-            
-            return {'field': fieldid, 'spw': spwid, 'baseline': baseline, 'scan': scanid, 'antenna1': sel_ids['antenna1']}
-        else:
-            raise ValueError, ("Invalid file index, %d" % file_idx)
-
-    def format_ac_baseline(self, in_antenna):
-        """ format auto-correlation baseline string from antenna idx list """
-        # exact match string
         if type(in_antenna) == str:
             if (len(in_antenna) != 0) and (in_antenna.find('&') == -1) \
                    and (in_antenna.find(';')==-1):
@@ -244,7 +169,6 @@
                 baseline += (str(idx) + '&&&')
         return baseline
 
->>>>>>> 36b1dd33
     def compile(self):
         # imaging mode
         self.imager_param['mode'] = self.mode
@@ -417,11 +341,7 @@
 
         # channel map
         spwsel = str(',').join([str(spwid) for spwid in selection_ids['spw']])
-<<<<<<< HEAD
-        srestf = self.imager_param['restfreq'] if is_string_type(self.imager_param['restfreq']) else "%fHz" % self.imager_param['restfreq']
-=======
         srestf = self.imager_param['restfreq'] if type(self.imager_param['restfreq'])==str else "%fHz" % self.imager_param['restfreq']
->>>>>>> 36b1dd33
         (imnchan, imstart, imwidth) = imhelper.setChannelizeDefault(self.mode, spwsel, self.field, self.nchan, self.start, self.width, self.imager_param['outframe'], self.veltype,self.imager_param['phasecenter'], srestf)
         del imhelper
         
@@ -634,11 +554,7 @@
         base_mref = dirinfo['MEASINFO']['Ref'] if dirinfo.has_key('MEASINFO') \
                     else 'J2000'
 
-<<<<<<< HEAD
-        if is_string_type(self.phasecenter) and len(self.phasecenter) > 0:
-=======
         if type(self.phasecenter) == str and len(self.phasecenter) > 0:
->>>>>>> 36b1dd33
             rf = self.phasecenter.split()[0]
             if rf != '' and rf != base_mref:
                 msg = "You are attempting to convert spatial coordinate frame. " +\
