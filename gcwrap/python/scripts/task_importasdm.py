--- conflicted
+++ resolved
@@ -274,9 +274,9 @@
             if singledish:
                 viso = vis.rstrip('/') + '.importasdm.tmp.ms'
         else:
-            viso = asdm.rstrip("/") + '.ms'
-            visoc = asdm.rstrip("/") + '-wvr-corrected.ms'
-            vis = asdm.rstrip("/")
+            viso = asdm + '.ms'
+            visoc = asdm + '-wvr-corrected.ms'
+            vis = asdm
             if singledish:
                 viso = asdm.rstrip('/') + '.importasdm.tmp.ms'
                 vis = asdm.rstrip('/') + '.asap'
@@ -350,11 +350,7 @@
                              + ' terminated with exit code '
                              + str(exitcode), 'SEVERE')
                 raise Exception, \
-<<<<<<< HEAD
-                    'ASDM conversion error. Please check if it is a valid ASDM and that data/alma/asdm is up to date.'
-=======
                     'ASDM conversion error. Please check if it is a valid ASDM and that data/alma/asdm is up to date.\nIf the ASDM is valid, the import failure may be related to problems with the libxml2 library.\nPlease consult the \"Known Issues\" page http://casa.nrao.edu/release_ki.shtml .'
->>>>>>> 36b1dd33
 
         if showversion:
             return
