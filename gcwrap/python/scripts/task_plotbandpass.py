#########################################################################
#
#  task_plotbandpass.py
#
#  Developed at the NAASC, this is a generic task to display CASA Tsys and 
#  bandpass solution tables with options to overlay them in various
#  combinations, and/or with an atmospheric transmission or sky temperature
#  model.  It works with both the 'new' (casa 3.4) and 'old' calibration
#  table formats, and allows for mixed mode spws (e.g. TDM and FDM for ALMA).
#  It uses the new msmd tool to access the information about an ms.
#
#  Todd R. Hunter  February 2013
#
# To test:  see plotbandpass_regression.py
#
<<<<<<< HEAD
PLOTBANDPASS_REVISION_STRING = "$Id: task_plotbandpass.py,v 1.50 2014/07/16 21:20:34 thunter Exp $" 
=======
PLOTBANDPASS_REVISION_STRING = "$Id: task_plotbandpass.py,v 1.49 2014/04/25 21:31:53 thunter Exp $" 
>>>>>>> 36b1dd33
import pylab as pb
import math, os, sys, re
import time as timeUtilities
import numpy as np
import re  # used for testing if a string is a float
import casadef     # necessary to read the casa version strings
from taskinit import * # necessary for tb.open() to work
from matplotlib.ticker import MultipleLocator, FormatStrFormatter, ScalarFormatter
import inspect

TOP_MARGIN  = 0.25   # Used if showatm=T or showtksy=T
BOTTOM_MARGIN = 0.25 # Used if showfdm=T
MAX_ATM_CALC_CHANNELS = 512

markeredgewidth=0.0

# This is a color sequence found online which has distinguishable colors
overlayColors = [
      [0.00,  0.00,  0.00],
      [0.00,  0.00,  1.00],
      [0.00,  0.50,  0.00],
      [1.00,  0.00,  0.00],
      [0.00,  0.75,  0.75],
#      [0.75,  0.00,  0.75], # magenta, same as atmcolor
      [0.25,  0.25,  0.25],
      [0.75,  0.25,  0.25],
      [0.95,  0.95,  0.00],
      [0.25,  0.25,  0.75],
#      [0.75,  0.75,  0.75],  this color is invisible for some reason
      [0.00,  1.00,  0.00],
      [0.76,  0.57,  0.17],
      [0.54,  0.63,  0.22],
      [0.34,  0.57,  0.92],
      [1.00,  0.10,  0.60],
#      [0.88,  0.75,  0.73],  invisible
      [0.10,  0.49,  0.47],
      [0.66,  0.34,  0.65],
      [0.99,  0.41,  0.23]]
overlayColors += overlayColors + overlayColors  # 17*3 = 51 total colors
overlayColors += overlayColors + overlayColors # try to support antenna,time
overlayColors += overlayColors + overlayColors # try to support antenna,time
overlayColors += overlayColors + overlayColors # try to support antenna,time
overlayColors += overlayColors + overlayColors # try to support antenna,time

# Enumeration to keep track of plot pages
PAGE_ANT = 0
PAGE_SPW = 1
PAGE_TIME = 2
PAGE_AP = 3

# Used to parse command line arguments
myValidCharacterList = ['~', ',', ' ', '*',] + [str(m) for m in range(10)]
myValidCharacterListWithBang = ['~', ',', ' ', '*', '!',] + [str(m) for m in range(10)]
LARGE_POSITIVE = +1e20
LARGE_NEGATIVE = -1e20
maxAntennaNamesAcrossTheTop = 17
maxTimesAcrossTheTop = 13 # 17 for HH:MM, reduced by 1 below for subplot=11
antennaVerticalSpacing = 0.018 # 0.016
antennaHorizontalSpacing = 0.05
xstartTitle = 0.07
ystartTitle = 0.955
xstartPolLabel = 0.05
ystartOverlayLegend = 0.933
opaqueSky = 270. # Kelvin, used for scaling TebbSky

developerEmail = "thunter@nrao.edu"

#class Polarization:
    # taken from Stokes.h in casa, for reference only
#    (Undefined, I,Q,U,V,RR,RL,LR,LL,XX,XY,YX,YY) = range(13)  

def version(showfile=True):
    """
    Returns the CVS revision number.
    """
<<<<<<< HEAD
    myversion = "$Id: task_plotbandpass.py,v 1.50 2014/07/16 21:20:34 thunter Exp $" 
=======
    myversion = "$Id: task_plotbandpass.py,v 1.49 2014/04/25 21:31:53 thunter Exp $" 
>>>>>>> 36b1dd33
    if (showfile):
        print "Loaded from %s" % (__file__)
    return myversion

def refTypeToString(rtype):
    rtypes = ['REST','LSRK','LSRD','BARY','GEO','TOPO','GALACTO','LGROUP','CMB']
    return(rtypes[rtype])

def corrTypeToString(ptype):
    ptypes = ['Undefined','I','Q','U','V','RR','RL','LR','LL','XX','XY','YX','YY']
    mystring = ptypes[ptype]
#    print "mystring = %s" % (mystring)
    return(mystring)
    
def buildAntString(antID,msFound,msAnt):
    if (msFound):
        antstring = msAnt[antID]
    else:
        antstring = '%02d' % (antID)
    if (antstring.isdigit()):
        Antstring = "Ant %s" % antstring
    else:
        Antstring = antstring
    return(antstring, Antstring)
      
def makeplot(figfile,msFound,msAnt,overlayAntennas,pages,pagectr,density,
             interactive,antennasToPlot,spwsToPlot,overlayTimes,
             locationCalledFrom, resample='1', debug=False,
             figfileSequential=False, figfileNumber=0):
    if (type(figfile) == str):
        if (figfile.find('/')>=0):
            directories = figfile.split('/')
            directory = ''
            for d in range(len(directories)-1):
                directory += directories[d] + '/'
            if (os.path.exists(directory)==False):
                casalogPost(debug,"Making directory = %s" % (directory))
                os.system("mkdir -p %s" % directory)
    debug = False
    if (debug):
        print "makeplot(%d): pagectr=%d, len(pages)=%d, len(spwsToPlot)=%d, pages=" % (locationCalledFrom,
                                                              pagectr, len(pages),len(spwsToPlot)), pages
    if (pages[pagectr][PAGE_SPW] >= len(spwsToPlot)):
        # necessary for test86: overlay='spw' of spectral scan dataset.  to avoid indexing beyond the
        # end of the array in the the case that the final frame is of a baseband with n spw, and
        # earlier frames had >n spws   2014-04-08
        ispw = spwsToPlot[-1]
    else:
        ispw = spwsToPlot[pages[pagectr][PAGE_SPW]]
    t = pages[pagectr][PAGE_TIME] # + 1
    antstring, Antstring = buildAntString(antennasToPlot[pages[pagectr][PAGE_ANT]], msFound, msAnt)
    figfile = figfile.split('.png')[0]
    if (figfileSequential):
        plotfilename = figfile + '.%03d' % (figfileNumber)
    else:
        if (msFound):
            if (overlayAntennas):
                plotfilename = figfile+'.spw%02d'%(ispw)+'.t%02d'%(t)
            elif (overlayTimes):
                plotfilename = figfile+'.'+antstring+'.spw%02d'%(ispw)
            else:
                plotfilename = figfile+'.'+antstring+'.spw%02d'%(ispw)+'.t%02d'%(t)
        else:
            if (overlayAntennas):
                plotfilename = figfile+'.spw%02d'%(ispw)+'.t%02d'%(t)
            elif (overlayTimes):
                plotfilename = figfile+'.ant'+antstring+'.spw%02d'%(ispw)
            else:
                plotfilename = figfile+'.ant'+antstring+'.spw%02d'%(ispw)+'.t%02d'%(t)
    if (int(resample) > 1):
        plotfilename += '.resample%d.png' % (int(resample))
    else:
        plotfilename += '.png'
    if (interactive == False or True):
        casalogPost(debug,"Building %s" % (plotfilename))
    pb.savefig(plotfilename, format='png', dpi=density)
    return(plotfilename)

def utdatestring(mjdsec):
    (mjd, dateTimeString) = mjdSecondsToMJDandUT(mjdsec)
    tokens = dateTimeString.split()
    return(tokens[0])

def mjdsecArrayToUTString(timerangeListTimes):
    """
    accepts [4866334935, 4866335281] etc.
    returns '08:04:10, 09:03:00' etc.
    """
    timerangeListTimesString = ''  
    for t in timerangeListTimes:
        timerangeListTimesString += utstring(t,3) + ' '
    return(timerangeListTimesString)

def utstring(mjdsec, xframeStart=110):
    (mjd, dateTimeString) = mjdSecondsToMJDandUT(mjdsec)
    tokens = dateTimeString.split()
    hoursMinutes = tokens[1][0:len(tokens[1])-3]
    hoursMinutesSeconds = tokens[1][0:len(tokens[1])]
    if (xframeStart == 110):  # 2011-01-01 UT 00:00
        return(tokens[0]+' '+tokens[2]+' '+hoursMinutes)
    elif (xframeStart == 3):
        return(hoursMinutesSeconds)
    else:  # 00:00
        return(hoursMinutes)
    
def openBpolyFile(caltable, debug):
   mytb = createCasaTool(tbtool)
   mytb.open(caltable)
   desc = mytb.getdesc()
   if ('POLY_MODE' in desc):
      polyMode = mytb.getcol('POLY_MODE')
      casalogPost(debug,"This is a BPOLY solution = %s" % (polyMode[0]))
      polyType = mytb.getcol('POLY_TYPE')
      scaleFactor = mytb.getcol('SCALE_FACTOR')
      antenna1 = mytb.getcol('ANTENNA1')
      times = mytb.getcol('TIME')
      cal_desc_id = mytb.getcol('CAL_DESC_ID')
      nRows = len(polyType)
      for pType in polyType:
          if (pType != 'CHEBYSHEV'):
              casalogPost(debug,"I do not recognized polynomial type = %s" % (pType))
              return
      # Here we assume that all spws have been solved with the same mode
      uniqueTimesBP = np.unique(mytb.getcol('TIME'))
      nUniqueTimesBP = len(uniqueTimesBP)
      mystring = "There are %d unique times in the BPOLY solution: " % (nUniqueTimesBP)
      for u in uniqueTimesBP:
          mystring += '%.3f, ' % (u)
      casalogPost(debug,mystring)
      if (nUniqueTimesBP == 2):
          casalogPost(debug,"differing by %g seconds" % (uniqueTimesBP[1]-uniqueTimesBP[0]))
      nPolyAmp = mytb.getcol('N_POLY_AMP')
      nPolyPhase = mytb.getcol('N_POLY_PHASE')
      frequencyLimits = mytb.getcol('VALID_DOMAIN')
      increments = 0.001*(frequencyLimits[1,:]-frequencyLimits[0,:])
      frequenciesGHz = []
      for i in range(len(increments)):
         freqs = (1e-9)*np.arange(frequencyLimits[0,i],frequencyLimits[1,i],increments[i])
         frequenciesGHz.append(freqs)
      polynomialAmplitude = []
      polynomialPhase = []
      for i in range(len(polyMode)):
          polynomialAmplitude.append([1])
          polynomialPhase.append([0])
          if (polyMode[i] == 'A&P' or polyMode[i] == 'A'):
              polynomialAmplitude[i]  = mytb.getcell('POLY_COEFF_AMP',i)[0][0][0]
          if (polyMode[i] == 'A&P' or polyMode[i] == 'P'):
              polynomialPhase[i] = mytb.getcell('POLY_COEFF_PHASE',i)[0][0][0]

      mytb.close()
      mytb.open(caltable+'/CAL_DESC')
      nSpws = len(mytb.getcol('NUM_SPW'))
      spws = mytb.getcol('SPECTRAL_WINDOW_ID')
      spwBP = []
      for c in cal_desc_id:
          spwBP.append(spws[0][c])
      mytb.done()
      return([polyMode, polyType, nPolyAmp, nPolyPhase, scaleFactor, nRows, nSpws, nUniqueTimesBP,
              uniqueTimesBP, frequencyLimits, increments, frequenciesGHz,
              polynomialPhase, polynomialAmplitude, times, antenna1, cal_desc_id, spwBP])
   else:
      mytb.done()
      return([])
   # end of openBpolyFile()

def displayTimesArray(uniqueTimesPerFieldPerSpw):
    """
    Builds a string from an array of MJD second timestamps as UT timestamps
    """
    legendString = ''
    for s in uniqueTimesPerFieldPerSpw:
        legendString += "["
        for f in s:
            legendString += "["
            for t in f:
                legendString += "%s" % utstring(t,2)
                if (t != f[-1]):
                    legendString += ", "
            legendString += "]"
            if (f != s[-1]):
                legendString += ', '
        legendString += "], "
        if (s != uniqueTimesPerFieldPerSpw[-1]):
            legendString += ', '
    return(legendString)

def checkPolsToPlot(polsToPlot, corr_type_string, debug):
    firstFailure = 0
    for pol in polsToPlot:
        if ((pol in corr_type_string) == False):
            casalogPost(debug,"Polarization product %s is not in the ms" % (pol))
            firstFailure += 1
            if (pol in ['XX','YY']):
                polsToPlot = ['RR','LL']
            else:
                polsToPlot = ['XX','YY']
            break
    if (firstFailure>0):
       casalogPost(debug,"Looking for instead: %s" % (str(polsToPlot)))
       for pol in polsToPlot:
          if ((pol in corr_type_string) == False):
              casalogPost(debug,"Polarization product %s is not in the ms" % (pol))
              firstFailure += 1
              if (pol in ['XX']):
                  polsToPlot = ['YY']
              elif (pol in ['YY']):
                  polsToPlot = ['XX']
              elif (pol in ['RR']):
                  polsToPlot = ['LL']
              elif (pol in ['LL']):
                  polsToPlot = ['RR']
              break
    if (firstFailure > 1):
        casalogPost(debug,"Looking for instead: %s" % (str(polsToPlot)))
        for pol in polsToPlot:
            if ((pol in corr_type_string) == False):
                casalogPost(debug,"Polarization product %s is not in the ms" % (pol))
                return([])
    return(polsToPlot)

def getCorrType(msName, spwsToPlot, mymsmd, debug=False):
    """
    Open the DATA_DESCRIPTION_ID table.  Find the polarization_id of the first
    spw in the list of spwsToPlot, then read the CORR_TYPE from the POLARIZATION
    table.
    """
    mytb = createCasaTool(tbtool)
    mytb.open(msName+'/DATA_DESCRIPTION')
    spws = mytb.getcol('SPECTRAL_WINDOW_ID')
    polarization_id = mytb.getcol('POLARIZATION_ID')
    mytb.close()
    pol_id = 0
    telescopeName = mymsmd.observatorynames()[0]
    mytb.open(msName+'/POLARIZATION')
    for myspw in spwsToPlot:
#        print "looking for %d in %s" % (myspw, str(spws))
        row = list(spws).index(myspw)
        if (row >= 0):
            pol_id = polarization_id[row]
            corr_type = mytb.getcell('CORR_TYPE',pol_id)
            if (corr_type[0] >= 5 or (telescopeName.find('ALMA')<0 and telescopeName.find('VLA')<0)):
                # Undefined, I, Q, U, V, which ALMA and VLA never use
                # Need to allow non-VLA, non-ALMA to stop here
                break
    mytb.close()
    corr_type_string = []
    if (len(corr_type) == 4):
        casalogPost(debug,"This is a 4-polarization dataset.")
        if (corr_type[0] in [5,6,7,8]):
            corr_type = [5,8]
        elif (corr_type[0] in [9,10,11,12]):
            corr_type = [9,12]
        else:
            print "Unsupported polarization types = ", corr_type
            return(corr_type, corr_type_string)
    # This overrides the len(gain_table) because it can have length=2 even when only 1 pol present
    nPolarizations = len(corr_type)
    for ct in corr_type:
        corr_type_string.append(corrTypeToString(ct))
    if (debug):
        print "corr_types = ", corr_type,  " = ", corr_type_string
    return(corr_type, corr_type_string, nPolarizations)

def writeArgument(f,name,arg):
    if (type(arg) == str):
        s = "%-18s = '%s'" % (name,arg)
        t = "%s='%s'" % (name,arg)
    else:
        s = "%-18s = %s" % (name,str(arg))
        t = "%s=%s" % (name,arg)
    f.write(s+'\n')
    return(t)

def channelDifferences(y, x, resample=1):
    """
    Takes a vector, and computes the channel-to-channel derivative.
    Optionally, it will also resample the data and compute the
    derivative.
    - Todd Hunter
    """
    x = np.array(x)
    y = np.array(y)
    if (len(x) > 1):
        channelWidth = x[1]-x[0]
        d = (np.diff(y)/np.diff(x))
        newy = d*channelWidth 
        newx = (x[1:]+x[:-1])/2.  # midpoints of input x-axis
    else:
        newx = x
        newy = y
    if (resample > 1):
        x,y = resampleSolution(x,y,resample)
        if (len(x) > 1):
            channelWidth = x[1]-x[0]
            d = (np.diff(y)/np.diff(x))
            resy = d*channelWidth 
            resx = (x[1:]+x[:-1])/2.  # midpoints of input x-axis
        else:
            resx = x
            resy = y
    else:
        resy = newy
        resx = newx
    return(newy, newx, resy, resx)

def getDataColumnName(inputMs, debug):
    mytb = createCasaTool(tbtool)
    mytb.open(inputMs)
    colnames = mytb.colnames()
    correctedDataColumnName = ''
    modelDataColumnName = ''
    if 'FLOAT_DATA' in colnames:
        dataColumnName = 'FLOAT_DATA'
        correctedDataColumnName = 'FLOAT_DATA'
    elif 'DATA' in colnames:
        dataColumnName = 'DATA'
    if 'CORRECTED_DATA' in colnames:
        correctedDataColumnName = 'CORRECTED_DATA'
    if 'MODEL_DATA' in colnames:
        modelDataColumnName = 'MODEL_DATA'
    mytb.done()
    return(dataColumnName)

def doPolarizations(mymsmd, inputMs, debug=False) :
    # This function is obsolete. There may be no OBSERVE_TARGET intents in a dataset!
    # Determine the number of polarizations for the first OBSERVE_TARGET intent.
    # Used by plotbandpass for BPOLY plots since the number of pols cannot be inferred
    # correctly from the caltable alone.  You cannot not simply use the first row, because
    # it may be a pointing scan which may have different number of polarizations than what
    # the TARGET and BANDPASS calibrator will have.
    # -- T. Hunter
    if (debug): print "doPolarizations()"
    myscan = -1
    starttime = timeUtilities.time()
    for s in range(1,mymsmd.nscans()+1):
        if (debug): print "s = %s" % (str(s))
        intents = mymsmd.intentsforscan(s)
        for i in intents:
            if (i.find('OBSERVE_TARGET')>=0):
                myscan = s
#                print "First OBSERVE_TARGET scan = %s" % (str(myscan))
                break
        if (myscan >= 0):
            break
    if (myscan == -1):
        # if there is no OBSERVE_TARGET, then just use the first scan
        myscan = 0
    dataColumnName = getDataColumnName(inputMs,debug)
    if (debug): print "dataColumnName = %s" % (dataColumnName)
    mytb = createCasaTool(tbtool)
    mytb.open("%s" % inputMs)
    if (myscan == 0):
        # assume the first row in the table is for the first scan, to save time
        nPolarizations = np.shape(mytb.getcell(dataColumnName,0))[0]
    else:
        scans = mytb.getcol('SCAN_NUMBER')
        nPolarizations = 0
        for s in range(len(scans)):
            if (scans[s]==myscan):
                nPolarizations = np.shape(mytb.getcell(dataColumnName,s))[0]
                break
    mytb.close()
    donetime = timeUtilities.time()
    return(nPolarizations)

def getnspw(mymsmd):
    if (casadef.subversion_revision > '22653'):
        return(mymsmd.nspw(False))
    else:
        return(mymsmd.nspw())
        

def drawOverlayTimeLegends(xframe,firstFrame,xstartTitle,ystartTitle,caltable,titlesize,
                           fieldIndicesToPlot,ispwInCalTable,uniqueTimesPerFieldPerSpw,
                           timerangeListTimes, solutionTimeThresholdSeconds,debugSloppyMatch,
                           ystartOverlayLegend,debug,mysize, fieldsToPlot,myUniqueColor,
                           timeHorizontalSpacing, fieldIndex,overlayColors,
                           antennaVerticalSpacing, overlayAntennas, 
                           timerangeList, caltableTitle,
                           mytime, scansToPlot, scansForUniqueTimes):
    """
    Draws the legend at the top of the page, if it is the correct time to do so,
    including the overlayTimes, the 'UT' label, and the caltable name.
    """
#    debugSloppyMatch=True
    if (xframe == firstFrame):
        # draw title including caltable name
        pb.text(xstartTitle, ystartTitle, caltableTitle, size=titlesize,
                color='k', transform=pb.gcf().transFigure)
        # support multi-fields with overlay='time'
        uTPFPS = []
        uTPFPStimerange = []
        for f in fieldIndicesToPlot:
            for t in uniqueTimesPerFieldPerSpw[ispwInCalTable][f]:
                matched, mymatch = sloppyMatch(t, timerangeListTimes, solutionTimeThresholdSeconds,
                                               myprint=debugSloppyMatch, whichone=True)
                if (matched):
                    uTPFPS.append(t)
                    uTPFPStimerange.append(mymatch)
        idx = np.argsort(uTPFPS)
        uTPFPStimerange = np.array(uTPFPStimerange)[idx]
        uTPFPS = np.sort(uTPFPS)
        timeFormat = 3  # HH:MM:SS  
        maxTimesAcross = maxTimesAcrossTheTop
        if (firstFrame == 111):
            maxTimesAcross -= 2
        for a in range(len(uTPFPS)):
            legendString = utstring(uTPFPS[a],timeFormat)
            if (debug): print "----> Defined legendString: %s" % (legendString)
            if (a==0):
                pb.text(xstartTitle-0.02, ystartOverlayLegend, 'UT',color='k',fontsize=mysize,
                        transform=pb.gcf().transFigure)
            if (a < maxTimesAcross):
                x0 = xstartTitle + (a*timeHorizontalSpacing)
                y0 = ystartOverlayLegend
            else:
                # start going down the righthand side
                x0 = xstartTitle + (maxTimesAcross*timeHorizontalSpacing)
                y0 = ystartOverlayLegend-(a-maxTimesAcross)*antennaVerticalSpacing
#            for tlt in timerangeListTimes:
            if (True):
                if (debug):
                    print "3)checking time %d, len(uTPFPS)=%d" % (a,len(uTPFPS))
                if (sloppyMatch(uTPFPS[a],timerangeListTimes,
                                solutionTimeThresholdSeconds,
                                mytime, scansToPlot, scansForUniqueTimes,
                                myprint=debugSloppyMatch)):
                    myUniqueTime = uTPFPS[a]
                    if (debug):
                        print "3)setting myUniqueTime to %d" % (myUniqueTime)
            if (debug): print "----> Drawing legendString: %s" % (legendString)
            if ((len(fieldsToPlot) > 1 or len(timerangeList) > 1) and overlayAntennas==False):
                # having overlayAntennas==False here will force all time labels to be black (as desired)
                if (debug):
                    print "len(uTPFPS)=%d, a=%d, len(myUniqueColor)=%d" % (len(uTPFPS),a,len(myUniqueColor))
#                pb.text(x0, y0, legendString,color=overlayColors[timerangeList[a]],fontsize=mysize,
#                        transform=pb.gcf().transFigure)
                if (debug):
                    print "len(uTPFPStimerange)=%d, a=%d, len(myUniqueColor)=%d" % (len(uTPFPStimerange),a,len(myUniqueColor))
                pb.text(x0, y0, legendString,color=overlayColors[timerangeList[uTPFPStimerange[a]]],
                        fontsize=mysize,
                        transform=pb.gcf().transFigure)
                if (debug):
                    print "done text"
            else:
                pb.text(x0, y0, legendString,fontsize=mysize, transform=pb.gcf().transFigure)

def lineNumber():
    """Returns the current line number in our program."""
    return inspect.currentframe().f_back.f_lineno
        
def drawAtmosphereAndFDM(showatm, showtsky, atmString, subplotRows, mysize, TebbSky,
                         TebbSkyImage,plotrange, xaxis, atmchan, atmfreq, transmission,
                         subplotCols, showatmPoints,xframe, channels,LO1,atmchanImage,
                         atmfreqImage,transmissionImage, firstFrame,showfdm,nChannels,tableFormat,
                         originalSpw_casa33, chanFreqGHz_casa33,originalSpw,chanFreqGHz,
                         overlayTimes, overlayAntennas, xant, antennasToPlot, overlaySpws,
                         baseband, showBasebandNumber, basebandDict):
    """
    If requested by the user at the command line, draw the atmospheric curve
    and the FDM window locations.
    """
    mylineno = lineNumber()
    if ((showatm or showtsky) and len(atmString) > 0): 
        DrawAtmosphere(showatm, showtsky, subplotRows, atmString,
                       mysize, TebbSky, plotrange, xaxis, atmchan,
                       atmfreq, transmission, subplotCols,
                       showatmPoints=showatmPoints, xframe=xframe, 
                       channels=channels,
                       mylineno=mylineno,xant=xant)
        if (LO1 != ''):
            # Now draw the image band
            DrawAtmosphere(showatm,showtsky, subplotRows, atmString,
                mysize, TebbSkyImage, plotrange, xaxis,
                atmchanImage, atmfreqImage, transmissionImage,
                subplotCols, LO1, xframe, firstFrame, showatmPoints, 
                channels=channels, mylineno=mylineno,xant=xant)
    # The following case is needed for the case that overlay='antenna,time' and
    # the final timerange is flagged on the final antenna.
#    if (overlayTimes==False or overlayAntennas==False or xant==antennasToPlot[-1]):
    # Because this function is now only called from one place, setting this to
    # True is what we want. - 18-Jun-2013
    if (True):
        if (xaxis.find('freq')>=0 and showfdm and nChannels <= 256):
            if (tableFormat == 33):
                showFDM(originalSpw_casa33, chanFreqGHz_casa33,
                        baseband, showBasebandNumber, basebandDict)
            else:
                showFDM(originalSpw, chanFreqGHz,
                        baseband, showBasebandNumber, basebandDict)

def DrawPolarizationLabelsForOverlayTime(xstartPolLabel,ystartPolLabel,corr_type,polsToPlot,
                                         channeldiff,ystartMadLabel,subplotRows,gamp_mad,mysize,
                                         ampmarkstyle,markersize,ampmarkstyle2, gamp_std):
    """
    Currently this is only called for amp vs. X plots. The corresponding code for phase
    vs. X plots is still inside plotbandpass().  But this is okay because overlay='time'
    is mainly intended for Tsys plots.
    """
    x0 = xstartPolLabel
    y0 = ystartPolLabel
    if (corrTypeToString(corr_type[0]) in polsToPlot):
        if (channeldiff > 0):
            pb.text(x0, ystartMadLabel-0.03*subplotRows*0,
                    corrTypeToString(corr_type[0])+' MAD = %.4f, St.Dev = %.4f'%(gamp_mad[0]['mad'], gamp_std[0]['std']),
                    color='k',size=mysize, transform=pb.gca().transAxes)
        if (ampmarkstyle.find('-')>=0):
            pb.text(x0, y0, corrTypeToString(corr_type[0])+' solid', color='k',
                    size=mysize, transform=pb.gca().transAxes)
        else:
            pb.text(x0+0.02, y0, corrTypeToString(corr_type[0]), color='k',
                    size=mysize, transform=pb.gca().transAxes)
            pdesc = pb.plot([x0-0.1], [y0], '%sk'%ampmarkstyle, markersize=markersize,
                            scalex=False,scaley=False, transform=pb.gca().transAxes,markeredgewidth=markeredgewidth)
    if (len(corr_type) > 1):
        if (corrTypeToString(corr_type[1]) in polsToPlot):
            if (channeldiff > 0):
                pb.text(x0, ystartMadLabel-0.03*subplotRows*1,
                        corrTypeToString(corr_type[1])+' MAD = %.4f, St.Dev = %.4f'%(gamp_mad[1]['mad'], gamp_std[1]['std']),
                        color='k',size=mysize, transform=pb.gca().transAxes)
            if (ampmarkstyle2.find('--')>=0):
                pb.text(x0, y0-0.03*subplotRows, corrTypeToString(corr_type[1])+' dashed',
                        color='k', size=mysize, transform=pb.gca().transAxes)
            else:
                pb.text(x0, y0-0.03*subplotRows, corrTypeToString(corr_type[1]), # removed +0.02*xrange on 11-Mar-2014
                        color='k', size=mysize, transform=pb.gca().transAxes)
                pdesc = pb.plot([x0-0.1], [y0-0.03*subplotRows], '%sk'%ampmarkstyle2,
                                markersize=markersize, scalex=False,scaley=False, transform=pb.gca().transAxes,markeredgewidth=markeredgewidth)

def plural(u):
    """
    If the length of the array passed is > 1, return 's', otherwise return ''.
    """
    if (len(u) > 1):
        return('s')
    else:
        return('')

def casalogPost(debug,mystring):
    casalog.post(mystring)
    if (debug): print mystring
    
def computeHighestSpwIndexInSpwsToPlotThatHasCurrentScan(spwsToPlot, scansToPlotPerSpw, scan):
    highestSpwIndex = -1
    for i,spw in enumerate(spwsToPlot):
        if (scan in scansToPlotPerSpw[spw]):
            highestSpwIndex = i
    return(highestSpwIndex)


DEFAULT_PLATFORMING_THRESHOLD = 10.0 # unused if platformingSigma != 0
def plotbandpass(caltable='', antenna='', field='', spw='', yaxis='amp',
                 xaxis='chan', figfile='', plotrange=[0,0,0,0], 
                 caltable2='', overlay='', showflagged=False, timeranges='',
                 buildpdf=False, caltable3='', markersize=3, density=108,
                 interactive=True, showpoints='auto', showlines='auto',
                 subplot='22', zoom='', poln='', showatm=False, pwv='auto',
                 gs='gs', convert='convert', chanrange='',
                 solutionTimeThresholdSeconds=30.0, debug=False,
                 phase='',  vis='', showtsky=False, showfdm=False,showatmfield='',
                 lo1='', showimage=False, showatmPoints=False, parentms='', 
                 pdftk='pdftk', channeldiff=False, edge=8, resample=1,
                 platformingThreshold=DEFAULT_PLATFORMING_THRESHOLD,
                 platformingSigma=5.0, basebands=[], showBasebandNumber=False,
                 scans='', figfileSequential=False):
    """
    This is a task to plot bandpass and Tsys calibration tables faster and more
    flexibly than plotcal, including the ability to overlay the atmospheric transmission,
    and to create multi-page plots as pngs and combine them into single PDF documents.
    It works with both the old style and new style cal tables.  The source code
    is in task_plotbandpass.py.  For more detailed help, see examples at:
    http://casaguides.nrao.edu/index.php?title=Plotbandpass
    -- Todd Hunter
    """
    casalog.origin('plotbandpass')
    casalogPost(debug,"%s" % (PLOTBANDPASS_REVISION_STRING))
    DEBUG = debug
    help = False
    vm = '' # unused variable, now that msmd is available in casa
    if (help):
        print "Usage: plotbandpass(caltable='', antenna='', field='', spw='', yaxis='amp',"
        print "   xaxis='chan', figfile='', plotrange=[0,0,0,0], caltable2=''," 
        print "   overlay='', showflagged=False, timeranges='', buildpdf=False, caltable3='',"
        print "   markersize=3, density=108, interactive=True, showpoints='auto',"
        print "   showlines='auto', subplot='22', zoom='', poln='', showatm=False, pwv='auto',"
        print "   gs='gs', convert='convert', chanrange='', debug=False,"
        print "   solutionTimeThresholdSeconds=30.0, phase='', vis='', showtsky=False,"
        print "   showfdm=False, showatmfield='', lo1='', showimage=False,"
        print "   showatmPoints=False, parentms='', pdftk='pdftk', channeldiff=False,"
        print "   edge=8, resample=1, vis='',platformingThreshold=%f," % (DEFAULT_PLATFORMING_THRESHOLD)
        print "   platformingSigma=%.1f, basebands=[], showBasebandNumber=False," % (5.0)
        print "   scans='')"
        print " antenna: must be either an ID (int or string or list), or a single antenna name or list"
        print " basebands: show only spws from the specified baseband or list of basebands (default:None=all)"
        print " buildpdf: True/False, if True and figfile is set, assemble pngs into a pdf"
        print " caltable: a bandpass table, of type B or BPOLY"
        print " caltable2: a second cal table, of type BPOLY or B, to overlay on a B table"
        print " caltable3: a third cal table, of type BPOLY, to overlay on the first two"
        print " chanrange: set xrange ('5~100') over which to autoscale y-axis for xaxis='freq'"
        print " channeldiff: set to value > 0 (sigma) to plot derivatives of amplitude"
        print " convert: full path for convert command (in case it's not found)"
        print " density: dpi to use in creating PNGs and PDFs (default=108)"
        print " edge: the number of edge channels to ignore in finding outliers (for channeldiff>0)"
        print " field: must be an ID, source name, or list thereof; can use trailing *: 'J*'"
        print " figfile: the base_name of the png files to save: base_name.antX.spwY.png"
        print " figfileSequential: naming scheme, False: name by spw/antenna (default)"
        print "                    True: figfile.1.png, figfile.2.png, etc."
        print " gs: full path for ghostscript command (in case it's not found)"
        print " interactive: if False, then figfile will run to completion automatically and no gui"
        print " lo1: specify the LO1 setting (in GHz) for the observation"
        print " overlay: 'antenna','time','spw', or 'baseband', make 1 plot with different items in colors"
        print " markersize: size of points (default=3)"
        print " vis: name of the ms for this table, in case it does not match the string in the caltable"
        print " parentms: name of the parent ms, in case the ms has been previously split"
        print " pdftk: full path for pdftk command (in case it's not found)"
        print " phase: the y-axis limits to use for phase plots when yaxis='both'"
        print " platformingSigma: declare platforming if the amplitude derivative exceeds this many times the MAD"
        print " platformingThreshold: if platformingSigma=0, then declare platforming if the amplitude"
        print "                       derivative exceeds this percentage of the median"
        print " plotrange: define axis limits: [x0,x1,y0,y1] where 0,0 means auto"
        print " poln: polarizations to plot (e.g. 'XX','YY','RR','LL' or '' for both)"
        print " pwv: define the pwv to use for the showatm option: 'auto' or value in mm"
        print " resample: channel expansion factor to use when computing MAD of derivative (for channeldiff>0)"
        print " scans: show only solutions for the specified scans (int, list, or string)"
        print " showatm: compute and overlay the atmospheric transmission curve"
        print " showatmfield: for overlay='time', use first observation of this fieldID or name"
        print " showatmPoints: draw atmospheric curve with points instead of a line"
        print " showBasebandNumber: put the BBC_NO in the title of each plot"
        print " showfdm: when showing TDM spws with xaxis='freq', draw locations of FDM spws"
        print " showflagged:  show the values of data, even if flagged"
        print " showimage: also show the atmospheric curve for the image sideband (in black)"
        print " showtsky: compute and overlay the sky temperature curve instead of transmission"
        print " showlines: draw lines connecting the data (default=T for amp, F for phase)"
        print " showpoints: draw points for the data (default=F for amp, T for phase)"
        print " solutionTimeThresholdSeconds: consider 2 solutions simultaneous if within this interval (default=30)"
        print " spw: must be single ID or list or range (e.g. 0~4, not the original ID)"
        print " subplot: 11..81,22,32 or 42 for RowsxColumns (default=22), any 3rd digit is ignored"
        print " timeranges: show only these timeranges, the first timerange being 0"
        print " xaxis: 'chan' or 'freq'"
        print " yaxis: 'amp', 'tsys', 'phase', or 'both' amp&phase == 'ap'; append 'db' for dB"
        print " zoom: 'intersect' will zoom to overlap region of caltable with caltable2"
        return()
    mytimestamp = timeUtilities.time()
    debugSloppyMatch = debug
    doneOverlayTime = False  # changed from True on 08-nov-2012
    missingCalWVRErrorPrinted = False
  
    # initialize the arguments to DrawAtmosphereAndFDM() 
    TebbSky = None      
    TebbSkyImage = None 
    atmchan = None      
    atmfreq = None      
    transmission = None 
    atmchanImage = None      
    atmfreqImage = None      
    transmissionImage = None 
    originalSpw_casa33 = None
    originalSpw = None       
    chanFreqGHz_casa33 = None
    chanFreqGHz = None
    # initialize arguments to DrawPolarizationLabelsForOverlayTime()
    gamp_mad = None
    gamp_std = None
    figfileNumber = 0  # only used if figfileSequential == True
    
    if (False):
      # Write a .last file
      if (os.access('plotbandpass.last',os.W_OK)):
        cmd = 'plotbandpass'
        lastfile = open('%s.last'%cmd,'w')
        lastfile.write('taskname           = "%s"\n'%cmd)
        cmd += '(' + writeArgument(lastfile, "caltable", caltable)
        cmd += ',' + writeArgument(lastfile, "antenna" , antenna)
        cmd += ',' + writeArgument(lastfile, "field" , field)
        cmd += ',' + writeArgument(lastfile, "spw" , spw)
        cmd += ',' + writeArgument(lastfile, "yaxis", yaxis)
        cmd += ',' + writeArgument(lastfile, "xaxis", xaxis)
        cmd += ',' + writeArgument(lastfile, "figfile", figfile)
        cmd += ',' + writeArgument(lastfile, "plotrange" , plotrange)
        cmd += ',' + writeArgument(lastfile, "caltable2", caltable2)
        cmd += ',' + writeArgument(lastfile, "overlay", overlay)
        cmd += ',' + writeArgument(lastfile, "showflagged", showflagged)
        cmd += ',' + writeArgument(lastfile, "timeranges", timeranges)
        cmd += ',' + writeArgument(lastfile, "buildpdf", buildpdf)
        cmd += ',' + writeArgument(lastfile, "caltable3", caltable3)
        cmd += ',' + writeArgument(lastfile, "markersize", markersize)
        cmd += ',' + writeArgument(lastfile, "density", density)
        cmd += ',' + writeArgument(lastfile, "interactive", interactive)
        cmd += ',' + writeArgument(lastfile, "showpoints", showpoints)
        cmd += ',' + writeArgument(lastfile, "showlines", showlines)
        cmd += ',' + writeArgument(lastfile, "subplot", subplot)
        cmd += ',' + writeArgument(lastfile, "zoom", zoom)
        cmd += ',' + writeArgument(lastfile, "poln", poln)
        cmd += ',' + writeArgument(lastfile, "showatm", showatm)
        cmd += ',' + writeArgument(lastfile, "showatmfield", showatmfield)
        cmd += ',' + writeArgument(lastfile, "pwv", pwv)
        cmd += ',' + writeArgument(lastfile, "gs", gs)
        cmd += ',' + writeArgument(lastfile, "convert", convert)
        cmd += ',' + writeArgument(lastfile, "chanrange", chanrange)
        cmd += ',' + writeArgument(lastfile, "solutionTimeThresholdSeconds", solutionTimeThresholdSeconds)
        cmd += ',' + writeArgument(lastfile, "debug", debug)
        #  cmd += ',' + writeArgument(lastfile, "vm", vm)
        cmd += ',' + writeArgument(lastfile, "phase", phase)
        cmd += ',' + writeArgument(lastfile, "vis", vis)
        cmd += ',' + writeArgument(lastfile, "parentms", parentms)
        cmd += ',' + writeArgument(lastfile, "lo1", lo1)
        cmd += ',' + writeArgument(lastfile, "showimage", showimage)
        cmd += ',' + writeArgument(lastfile, "showtsky", showtsky)
        cmd += ',' + writeArgument(lastfile, "showatmPoints", showatmPoints)
        cmd += ',' + writeArgument(lastfile, "showfdm", showfdm)
        cmd += ',' + writeArgument(lastfile, "pdftk", pdftk) + ')'
        lastfile.write('#%s\n'%(cmd))
        lastfile.close()
    if (showimage == False):
        LO1 = lo1 = ''
    elif (lo1 != ''):
        if re.match("^\d+?\.\d+?$", lo1) is None:
                print "lo1 must be a float (entered as a string or number)"
                return
        lo1 = float(lo1)
        if (lo1 > 1e6):
            # convert from Hz to GHz
            lo1 *= 1e-9
    if (showatm and showtsky):
        print "You have selected both showatm and showtsky!  Defaulting to showatm=True only."
        showtsky = False
    if (showatm==False and showtsky==False and showatmfield!=''):
        print "Defaulting to showatm=True because showatmfield was specified."
        showatm = True
    if (showatm==False and showtsky==False and showimage==True):
        print "Defaulting to showatm=True because showimage was True."
        showatm = True
    if (overlay.find('time') < 0 and showatmfield != ''):
        print "The showatmfield only has meaning for overlay='time'."
        return()
    
    if (plotrange=='' or plotrange==[]):
        plotrange = [0,0,0,0]
    if (type(plotrange) != list):
        print "plotrange must be an array: e.g. [0,1,-180,180]"
        return()
    if (len(plotrange) < 4):
        print "plotrange must be an array: e.g. [0,1,-180,180]"
        return()
    if (phase != ''):
        if (type(phase) != list):
            print "phase must be either '' or 2 values: [x,y]"
            return()
        if (len(phase) != 2):
            print "phase must be either '' or 2 values: [x,y]"
            return()
  
    if (edge < 0):
        print "edge must be >= 0"
        return(vm)
    
    if (resample < 1):
        print "resample must be an integer >= 1"
        return(vm)
    resample = int(resample)

    if (buildpdf and figfile==''):
        print "With buildPDF=True, you must specify figfile='yourFileName' (.png will be appended if necessary)."
        return()
  
    if (interactive==False and figfile=='' and channeldiff == False):
        print "With interactive=False and channeldiff=False, you must specify figfile='yourFileName' (.png will be appended if necessary)."
        return()
  
    pxl = 0 # polarization number to use for setting xlimits if plotrange=[0,0...]
    if (type(chanrange) != str):
        if (type(chanrange) != list):
            print "Chanrange must be a string or list:  '8~120' or [8,120]"
            return()
        elif (len(chanrange) != 2):
            print "Chanrange must be a string or list:  '8~120' or [8,120]"
            return()
        elif ((type(chanrange[0]) != int) or (type(chanrange[1]) != int)):
            print "Chanrange list members must be integers, not %s, %s" % (type(chanrange[0]), type(chanrange[1]))
            return
    elif (len(chanrange) < 1):
        chanrange = [0,0]
    else:
        if (chanrange.find('~')<0):
            print "Invalid chanrange string, no tilde found"
            return()
        tokens = chanrange.split('~')
        if (len(tokens) < 2):
            print "Invalid chanrange string, too few tokens"
            return()
        if (xaxis.find('chan')>=0):
                print "The chanrange parameter is only valid for xaxis='freq', and only if the plotrange is [0,0,0,0]."
                return()
        try:
            chanrange = [int(tokens[0]),int(tokens[1])]
            if (DEBUG):
                print "Using chanrange = %s" % (str(chanrange))
        except:
            print "Invalid chanrange, not integers"
            return()
    if (chanrange[0] < 0):
        print "Invalid chanrange, cannot be negative"
        return()
    if ((chanrange[0] != 0 or chanrange[1] != 0) and (plotrange[0] != 0 or plotrange[1] != 0 or plotrange[2] != 0 or plotrange[3] != 0)):
        print "If chanrange is specified, then plotrange must be all zeros."
        return()
        
    if (pwv==''):
        pwv = 1.0
    if (type(poln) != list):
          poln = poln.upper()
    if (poln == 'X'):
          poln = 'XX'
    if (poln == 'Y'):
          poln = 'YY'
    if (poln == 'X,Y' or poln=='Y,X'):
          poln = 'XX,YY'
    if (poln == 'R'):
          poln = 'RR'
    if (poln == 'L'):
          poln = 'LL'
    if (poln == 'R,L' or poln=='L,R'):
          poln = 'RR,LL'
  
    # Parse the polarizations to plot from the command line
    # Prior to opening the .ms (later), we cannot tell which products are actually present
    useAllPols = False
    if (poln == ''):
        useAllPols = True
        polsToPlot = ['XX','YY']  # assume ALMA initially
    elif (type(poln) == list):
        polsToPlot = poln
    else:
        if ((poln in ['','RR','RL','LR','LL','XX','XY','YX','YY','RR,LL','XX,YY']) == False):
            print "Unrecognized polarization option = %s" % (poln)
            return()
        if (poln.find(',')>0):
            polsToPlot = poln.split(',')
        else:
            polsToPlot = [poln]
        
          
    if ((overlay in ['antenna', 'spw', 'time', 'baseband', '',
                     'antenna,time', 'time,antenna']) == False):
        print "Unrecognized option for overlay: only 'antenna', 'spw', 'baseband', 'time' and 'antenna,time' are supported."
        return()
       
    allowedFrames = [11,21,31,41,51,61,71,81,22,32,42] # [11,22,32,42]
    if (int(subplot) > 100):
        # This will accept 111, 221, 321, 421, etc.
        subplot /= 10
    if ((int(subplot) in allowedFrames)==False):
      print "Subplot choice (rows x columns) must be one of %s" % (str(allowedFrames))
      print "(with an optional trailing digit that is ignored)."
      return()
  
<<<<<<< HEAD
    if ((int(subplot) % 2) == 1):
=======
    if (subplot == 11):
>>>>>>> 36b1dd33
        timeHorizontalSpacing = 0.06*1.3 # *1.3 is for HH:MM:SS (timeFormat=3 in drawOverlayTimeLegends)
    else:
        timeHorizontalSpacing = 0.05*1.3 # *1.3 is for HH:MM:SS

    if (yaxis.find('both')<0 and yaxis.find('ap')<0 and yaxis.find('tsys')<0 and
        yaxis.find('amp')<0 and yaxis.find('phase')<0):
        print "Invalid yaxis.  Must be 'amp', 'tsys', 'phase' or 'both'."
        return()
  
    if (yaxis.find('tsys')>=0):
        yaxis = 'amp'
  
    if (xaxis.find('chan')<0 and xaxis.find('freq')<0):
        print "Invalid xaxis.  Must be 'chan' or 'freq'."
        return()
  
    if (showatm and showtsky):
        print "showatm=True and showtsky=True are mutually exclusive options"
        return()
  
    if (showfdm and xaxis.find('freq')<0):
        print "The option showfdm=True requires xaxis='freq'."
        return()
  
    # Plotting settings
    minPhaseRange = 0.2
    plotfiles = []
    if (int(subplot) % 2 == 1):
      mysize = '10'
      titlesize = 10
    elif (int(subplot) == 22 or int(subplot) == 32):
      mysize = '8'
      titlesize = 8
    else:
      mysize = '7'
      titlesize = 8
    maxCharsBeforeReducingTitleFontSize = 72
    if (type(subplot) == str):
        subplot = int(subplot)
    if (subplot in allowedFrames == False):
        print "Invalid subplot = %d.  Valid options are: %s" % (subplot,str(allowedFrames))
        return()
    xframeStart = int(subplot)*10  # i.e. 110 or 220 or 420
    firstFrame = xframeStart + 1
    lastFrame = xframeStart + (subplot/10)*(subplot%10)
    bottomRowFrames = [111,212,313,414,515,616,717,818,223,224,325,326,427,428]  # try to make this more general
    leftColumnFrames = [111,211,212,311,312,313,411,412,413,414,511,512,513,514,515,611,612,613,614,615,616,
                      711,712,713,714,715,716,717,811,812,813,814,815,816,817,818,221,223,321,323,325,421,423,425,427]
    rightColumnFrames = [111,211,212,311,312,313,411,412,413,414,511,512,513,514,515,611,612,613,614,615,616,
                       711,712,713,714,715,716,717,811,812,813,814,815,816,817,818,222,224,322,324,326,422,424,426,428]
    subplotCols = subplot % 10
    subplotRows = subplot/10
    ystartPolLabel = 1.0-0.04*subplotRows
    ystartMadLabel = 0.04*subplotRows
    if (subplotCols == 1):
        fstringLimit = 40 # character length of multi-field overlay title string
    elif (subplotCols == 2):
        fstringLimit = 12 # character length of multi-field overlay title string
    
    xframe = xframeStart
    previousSubplot = xframe
    alreadyPlottedAmp = False  # needed for (overlay='baseband', yaxis='both')
    xcolor = 'b'
    ycolor = 'g'
    pcolor = ['b','g']
    x2color = 'k'
    y2color = 'c'
    p2color = ['k','c']
    x3color = 'm'
    y3color = 'r'
    p3color = ['m','r']
    if (showpoints == 'auto'):
        if (showlines == 'auto'):
            ampmarkstyle = '-'
            phasemarkstyle = '.'
            if (len(polsToPlot) == 1):
                  ampmarkstyle2 = '-'
            else:
                  ampmarkstyle2 = '--'
            phasemarkstyle2 = 'o'
        elif (showlines == False):
            ampmarkstyle = '.'
            ampmarkstyle2 = 'o'
            phasemarkstyle = '.'
            phasemarkstyle2 = 'o'
        else:
            ampmarkstyle = '-'
            phasemarkstyle = '-'
            if (len(polsToPlot) == 1):
                  ampmarkstyle2 = '-'
                  phasemarkstyle2 = '-'
            else:
                  ampmarkstyle2 = '--'
                  phasemarkstyle2 = '--'
    elif (showpoints == True):
        if (showlines == 'auto'):
            ampmarkstyle = '.-'
            phasemarkstyle = '.'
            if (len(polsToPlot) == 1):
                  ampmarkstyle2 = 'o-'
            else:
                  ampmarkstyle2 = 'o--'
            phasemarkstyle2 = 'o'
        elif (showlines == False):
            ampmarkstyle = '.'
            ampmarkstyle2 = 'o'
            phasemarkstyle = '.'
            phasemarkstyle2 = 'o'
        else:
            ampmarkstyle = '.-'
            phasemarkstyle = '.-'
            if (len(polsToPlot) == 1):
                  ampmarkstyle2 = 'o-'
                  phasemarkstyle2 = 'o-'
            else:
                  ampmarkstyle2 = 'o--'
                  phasemarkstyle2 = 'o--'
    else:  # showpoints == False
        if (showlines == False):
            print 'You must have either showpoints or showlines set True or auto, assuming showlines=T'
        ampmarkstyle = '-'
        phasemarkstyle = '-'
        if (len(polsToPlot) == 1):
              ampmarkstyle2 = '-'
              phasemarkstyle2 = '-'
        else:
              ampmarkstyle2 = '--'
              phasemarkstyle2 = '--'
  
    ampmarkstyles = [ampmarkstyle,ampmarkstyle2]
    phasemarkstyles = [phasemarkstyle,phasemarkstyle2]
    # bpoly solutions should always be shown as lines, not dots or dots+lines
    bpolymarkstyle = '-'
  
    amplitudeWithPhase = (yaxis.find('both')>=0 or yaxis.find('ap')>=0)
    if (amplitudeWithPhase):
        myhspace = 0.30
        if (overlay.find('antenna')>=0 or overlay.find('time')>=0  or overlay.find('spw')>=0):
            print "Option 'overlay' is incompatible with yaxis='both'.  Pick either amp or phase."
            return()
    else:
        myhspace = 0.30
    if (subplot/10 > 2):
        myhspace = 0.4
    if (subplot/10 > 3):
        myhspace = 0.6
    mywspace = 0.25
    
    # Now open the Bandpass solution table
    if (len(caltable) < 1):
        print "You need to specify a caltable."
        return(vm)
    if (caltable[-1] == '/'):
        print "Stripping off the trailing '/' from the caltable name."
        caltable = caltable[:-1]
    mytb = createCasaTool(tbtool)
    try:
        if (DEBUG): print "Trying to open: %s." % (caltable)
        mytb.open(caltable)
    except:
        print "Could not open the caltable = %s" % (caltable)
        return()
    if (caltable[0] != '/'):
        # print this so when someone sends me a bug report I can find their data!
        try:
            print "caltable = %s:%s/%s" % (os.uname()[1], os.getcwd(), caltable)
        except:
            print "caltable = localhost:%s/%s" % (os.getcwd(), caltable)
    else:
        try:
            print "caltable = %s:%s" % (os.uname()[1], caltable)
        except:
            print "caltable = localhost:%s" % (caltable)
  
    if (len(caltable) > 90):
        caltableTitle = '...' + caltable[-90:]
    else:
        caltableTitle = caltable
    names = mytb.colnames()
    ant = mytb.getcol('ANTENNA1')
    fields = mytb.getcol('FIELD_ID')
    if (DEBUG):
        print "FIELD_ID column = %s" % (str(fields))
    validFields = False
    for f in fields:
        if (f != -1):
            validFields = True
    if (validFields == False):
        print "The field_id is -1 (invalid) for all rows of this caltable."
        print "Did you remember to run assignFieldAndScanToSolution()?"
        return()
    try:
        flags = {}
        for f in range(len(fields)):
            flags[f] = mytb.getcell('FLAG',f)
    except:
        print "No Flag column found. Are you sure this is a bandpass solution file, or is it the .ms?"
        print "If it is a solution file, does it contain solutions for both TDM and FDM spws?"
        return()
  
    times = mytb.getcol('TIME')
    intervals = mytb.getcol('INTERVAL')
    if ('SPECTRAL_WINDOW_ID' not in names):
        tableFormat = 33
        cal_desc_id = mytb.getcol('CAL_DESC_ID')
        VisCal = (mytb.info())['subType']
        if (VisCal == "BPOLY"):
            casalogPost(debug,"This appears to be a BPOLY cal table written in the casa 3.3/3.4 style.")
        else:
            casalogPost(debug,"This appears to be an old-format cal table from casa 3.3 or earlier.")
        if (debug): print "VisCal = %s" % (VisCal)
        mytb.close()
        ParType = "unknown"  # i.e. not Complex
        calDesc = mytb.open(caltable+'/CAL_DESC')
        originalSpws = mytb.getcol('SPECTRAL_WINDOW_ID')  # [[0,1,2,3]]
        if debug: print "originalSpws = %s" % (str(originalSpws))
        originalSpw = originalSpws[0]                   # [0,1,2,3]
        if debug: print "originalSpw = %s" % (str(originalSpw))
        msName = mytb.getcol('MS_NAME')[0]
        if debug: print "msName in table = %s" % (msName)
        if (vis != ''):
            msName = vis
        # This appears to be the channel range extracted from the original spw, but is
        # only present in B solutions.  
        if (VisCal == "BPOLY"):
            originalChannelStart = np.zeros(len(originalSpw))
        else:
            originalChannelRange = mytb.getcol('CHAN_RANGE')
            originalChannelStart = originalChannelRange[0][0][:][0]
        mytb.close()
        try:
            mytb.open(msName+'/SPECTRAL_WINDOW')
            refFreq = mytb.getcol('REF_FREQUENCY')    
            net_sideband = mytb.getcol('NET_SIDEBAND')
            measFreqRef = mytb.getcol('MEAS_FREQ_REF')
            originalSpw_casa33 = range(len(measFreqRef))
            chanFreqGHz_casa33 = []     # used by showFDM
            for i in originalSpw_casa33:
                # They array shapes can vary.
                chanFreqGHz_casa33.append(1e-9 * mytb.getcell('CHAN_FREQ',i))
            mytb.close()
        except:
            print "2) Could not open the associated measurement set tables (%s). Will not translate antenna names." % (msName)
    else:  # 3.4
        tableFormat = 34
        cal_desc_id = mytb.getcol('SPECTRAL_WINDOW_ID')
        cal_scans = mytb.getcol('SCAN_NUMBER')
        unique_cal_scans = np.unique(cal_scans)
        cal_scans_per_spw = {}
        for myspw in np.unique(cal_desc_id):
            cal_scans_per_spw[myspw] = np.unique(cal_scans[np.where(myspw == cal_desc_id)[0]])
            if (debug):
                print "spw %d: scans %s" % (myspw,str(cal_scans_per_spw[myspw]))
        ParType = mytb.getkeyword('ParType')    # string = 'Complex'
        msName = mytb.getkeyword('MSName')      
        VisCal = mytb.getkeyword('VisCal')      # string = 'B TSYS'
        PolBasis = mytb.getkeyword('PolBasis')  # string = 'LINEAR'
        spectralWindowTable = mytb.getkeyword('SPECTRAL_WINDOW').split()[1]
        mytb.close()
        mytb.open(spectralWindowTable)
        chanFreqGHz = []
        originalSpws = range(len(mytb.getcol('MEAS_FREQ_REF')))
        originalSpw = originalSpws  # may need to do a global replace of this
        originalSpwNames = mytb.getcol('NAME')
        for i in originalSpws:
            # They array shapes can vary.
            chanFreqGHz.append(1e-9 * mytb.getcell('CHAN_FREQ',i))
        mytb.close()

    # Now open the associated ms tables via msmd tool
    msAnt = []
    if (debug): print  "creating msmd tool"
    if (casadef.casa_version < '4.1.0'):
        print "This version of casa is too old to use the msmd tool.  Use au.plotbandpass instead."
        return
    mymsmd = createCasaTool(msmdtool)
    observatoryName = ''
    if (debug): print  "msName = %s." % (msName)
    if (os.path.exists(msName) or os.path.exists(os.path.dirname(caltable)+'/'+msName)):
        if (os.path.exists(msName) == False):
            msName = os.path.dirname(caltable)+'/'+msName
            if (debug): print  "found msName = %s." % (msName)
        if (casadef.casa_version < '4.1.0'):
            print "This version of casa is too old to use the msmd tool.  Use au.plotbandpass instead."
            return
        try:
            if (debug): print "Running mymsmd on %s..." % (msName)
            mymsmd.open(msName)
            donetime = timeUtilities.time()
            if (debug): print "%.1f sec elapsed" % (donetime-mytimestamp)
            mytimestamp = timeUtilities.time()
            if (debug): print "time = %s" % (str(mytimestamp))
            msAnt = mymsmd.antennanames(range(mymsmd.nantennas()))
            if (debug): print "msAnt = %s" % (str(msAnt))
#            msFields = mymsmd.namesforfields(range(mymsmd.nfields())) # bombs if split has been run on subset of fields
            msFields = mymsmd.namesforfields()
            observatoryName = mymsmd.observatorynames()[0]
            casalogPost(debug,"Available antennas = %s" % (str(msAnt)))
        except:
            print "1)Could not open the associated measurement set tables (%s). Will not translate antenna names or frequencies." % (msName)
            return
    else:
        if (vis==''):
            print "Could not find the associated measurement set (%s). Will not translate antenna names or frequencies." % (msName)
        elif (os.path.exists(vis)):
            # Use the ms name passed in from the command line
            msName = vis
# #          print "************* 2) Set msName to %s" % (msName)
            try:
                mymsmd.open(msName)
                donetime = timeUtilities.time()
                if (debug): print "%.1f sec elapsed" % (donetime-mytimestamp)
                mytimestamp = timeUtilities.time()
                msAnt = mymsmd.antennanames(range(mymsmd.nantennas()))
#                msFields = mymsmd.namesforfields(range(mymsmd.nfields())) # bombs if split has been run on subset of fields
                msFields = mymsmd.namesforfields()
                observatoryName = mymsmd.observatorynames()[0]
                casalogPost(debug,"Available antennas = %s" % (str(msAnt)))
            except:
                print "1b) Could not open the associated measurement set tables (%s). Will not translate antenna names or channels to frequencies." % (msName)
        else:
            print "1b) Could not open the associated measurement set tables (%s). Will not translate antenna names or channels to frequencies." % (msName)
    msFound =  False
    if (len(msAnt) > 0):
        msFound = True
        casalogPost(debug,"Fields in ms  = %s" % (str(msFields)))
    else:
        msFields = []
    if (tableFormat == 33 and msFound):  # casa 3.3
        # Now open the associated ms tables via ValueMapping to figure out channel freqs
        chanFreqGHz = []
        for ictr in range(len(originalSpw)):
            if debug: print "ictr = %d" % (ictr)
            if debug: print "nspw = %d, np.max(originalSpw) = %d" % (getnspw(mymsmd),np.max(originalSpw))
            if (getnspw(mymsmd) < np.max(originalSpw)): # waiting on CAS-4285
                # Then there was an extra split
                i = ictr
            else:
                i = originalSpw[ictr]
            nchan = mymsmd.nchan(i)
            if (nchan > 1):
                missingFrequencyWidth = originalChannelStart[ictr]*(mymsmd.chanfreqs(i)[-1]-mymsmd.chanfreqs(i)[0])/(nchan-1)
            else:
                missingFrequencyWidth = 0
            if (missingFrequencyWidth > 0):
                if (DEBUG):
                    print "Correcting for channels flagged prior to running bandpass by %f GHz" % (missingFrequencyWidth*1e-9)
            newfreqs = 1e-9*(mymsmd.chanfreqs(i)) + missingFrequencyWidth*1e-9
            if debug: print "Appending onto chanFreqGHz: %s" % (str(newfreqs))
            chanFreqGHz.append(newfreqs)
  
    uniqueSpwsInCalTable = np.unique(cal_desc_id)

    # initial calculation for final message if not all spws appear with overlay='antenna'
    uniqueTimes = sloppyUnique(np.unique(times), 1.0)
    nUniqueTimes = len(uniqueTimes)
    if (nUniqueTimes == 1):
        solutionTimeSpread = 0
    else:
        solutionTimeSpread = np.max(uniqueTimes)-np.min(uniqueTimes)
    casalogPost(debug,"Found solutions with %d unique times (within a threshold of 1.0 second)." % (nUniqueTimes))

    uniqueTimes = sloppyUnique(np.unique(times), solutionTimeThresholdSeconds)
    nUniqueTimes = len(uniqueTimes)
    if (nUniqueTimes == 1):
        casalogPost(debug,"Found solutions with %d unique time (within a threshold of %d seconds)." % (nUniqueTimes,solutionTimeThresholdSeconds))
    else:
        casalogPost(debug,"Found solutions with %d unique times (within a threshold of %d seconds)." % (nUniqueTimes,solutionTimeThresholdSeconds))

    scansForUniqueTimes = []
    if (tableFormat >= 34):
        if (len(unique_cal_scans) == 1):
            casalogPost(debug,"Found solutions with %d unique scan number %s" % (len(unique_cal_scans), str(unique_cal_scans)))
        else:
            casalogPost(debug,"Found solutions with %d unique scan numbers %s" % (len(unique_cal_scans), str(unique_cal_scans)))

        scansForUniqueTimes, nUniqueTimes = computeScansForUniqueTimes(uniqueTimes, cal_scans, times, unique_cal_scans)
    elif (scans != ''):
        print "Selection by scan is not support for old-style tables that do not have the scan number filled."
        return
    uniqueTimesCopy = uniqueTimes[:]

    mystring = ''
    if (debug):
       for u in uniqueTimes:
           mystring += '%.6f, ' % (u)
       print mystring
    uniqueAntennaIds = np.unique(ant)
    uniqueFields = np.unique(fields)
    if (debug): print "uniqueFields = %s" % (str(uniqueFields))
    nFields = len(uniqueFields)
    spwlist = []
    uniqueTimesPerFieldPerSpw = []
    for s in uniqueSpwsInCalTable:
        uniqueTimesPerField = []
        for f in uniqueFields:
            timelist = []
            for row in range(len(fields)):
                if (fields[row] == f and cal_desc_id[row] == s):
                    if (sloppyMatch(times[row], timelist, solutionTimeThresholdSeconds) == False):
                        timelist.append(times[row])
                        spwlist.append(cal_desc_id)
            uniqueTimesPerField.append(timelist)
        uniqueTimesPerFieldPerSpw.append(uniqueTimesPerField)
  
    if (debug): print "about to call casalogPost"
    casalogPost(debug,displayTimesArray([[uniqueTimes]]))
  
    # Parse the spws to plot from the command line
    if (spw==''):
       spwsToPlot = uniqueSpwsInCalTable
    else:
       if (type(spw) == str):
             if (spw.find('!')>=0):
                   print "The ! modifier is not (yet) supported"
                   return()
             tokens = spw.split(',')
             spwsToPlot = []
             for token in tokens:
                   if (len(token) > 0):
                         if (token.find('*')>=0):
                               spwsToPlot = uniqueSpwsInCalTable
                               break
                         elif (token.find('~')>0):
                               (start,finish) = token.split('~')
                               spwsToPlot +=  range(int(start),int(finish)+1)
                         else:
                               spwsToPlot.append(int(token))
       elif (type(spw) == list):
           spwsToPlot = np.sort(spw)
       else:
           spwsToPlot = [spw]
           
    casalogPost(debug,"%d spw%s in the solution = %s" % (len(uniqueSpwsInCalTable), plural(uniqueSpwsInCalTable), str(uniqueSpwsInCalTable)))
    for myspw in spwsToPlot:
        if (myspw not in uniqueSpwsInCalTable):
            print "spw %d is not in the solution" % (myspw)
            return
        
    for myspw in spwsToPlot:
        if (myspw not in uniqueSpwsInCalTable):
            print "WARNING: spw %d is not in the solution. Removing it from the list to plot." % (myspw)
            spwsToPlot.remove(myspw)
            if (casadef.casa_version >= '4.1.0'):
# #              nonwvrspws = list(set(range(mymsmd.nspw())).difference(set(mymsmd.wvrspws())))
                if (myspw not in range(mymsmd.nspw())):
                    print "FATAL: spw %d is not even in the ms.  There might be a bug in your script." % (myspw)
                    return
                elif (myspw in mymsmd.wvrspws()):
                    print "WARNING: spw %d is a WVR spw." % (myspw)
                    return
    if (spwsToPlot == []):
        print "FATAL: no spws to plot"
        return
    originalSpwsToPlot = computeOriginalSpwsToPlot(spwsToPlot, originalSpw, tableFormat, debug)
           
    # Now generate the list of minimal basebands that contain the spws to be plotted
    if (casadef.casa_version >= '4.1.0' and msFound):
        allBasebands = []
        try:
            for spw in originalSpwsToPlot:
                mybaseband = mymsmd.baseband(spw)
                if (debug): print "appending: spw=%d -> bb=%d" % (spw,mybaseband)
                allBasebands.append(mybaseband)
            allBasebands = np.unique(allBasebands)
            basebandDict = getBasebandDict(msName)  # needed later by showFDM()
        except:
            basebandDict = {}
            if (observatoryName.find('SMA')>=0):
                print "This SMA dataset (%s) does not have a BBC_NO column in the SPECTRAL_WINDOW_TABLE." % (msName)
            else:
                print "This MS (%s) is too old to have a BBC_NO column in the SPECTRAL_WINDOW_TABLE." % (msName)
            if (overlay.find('spw')>=0):
                print "As such, overlay='spw' is not supported, but overlay='baseband' should work."
                return
    elif (msFound==False):
        allBasebands = [1,2,3,4]
    else:
        basebandDict = getBasebandDict(msName)  # needed later by showFDM()
        allBasebands = []
        for spw in originalSpwsToPlot:
            mybaseband = [key for key in basebandDict if spw in basebandDict[key]]
            if (len(mybaseband)>0): allBasebands.append(mybaseband[0])
        allBasebands = np.unique(allBasebands)
        if (allBasebands == []):
            allBasebands = [1,2,3,4]
    if (debug):
        print "================ allBasebands = ", allBasebands
        
    if (basebands == None or basebands == [] or basebands == ''):
        basebands = allBasebands
    elif (type(basebands) == str):
        basebands = [int(s) for s in basebands.split(',')]
    elif (type(basebands) != list):
        # it is a single integer
        basebands = [basebands]
    for baseband in basebands:
        if (baseband not in allBasebands):
            print "Baseband %d is not in the dataset (only %s)" % (baseband,str(allBasebands))
            return
        
    if (msFound):
        msFieldsList = str(np.array(msFields)[uniqueFields])
    else:
        msFieldsList = 'unknown'
    casalogPost(debug,"%d field(s) in the solution = %s = %s" % (len(uniqueFields), uniqueFields,msFieldsList))
    
    # Figure out which kind of Bandpass solution this is.
    bOverlay = False  # Am I trying to overlay a second B-type solution?
    if (os.path.exists(caltable) == False):
          print "Caltable does not exist = %s" % (caltable)
          return()
    try:
        ([polyMode, polyType, nPolyAmp, nPolyPhase, scaleFactor, nRows, nSpws, nUniqueTimesBP, uniqueTimesBP,
# #        nPolarizations,
          frequencyLimits, increments, frequenciesGHz, polynomialPhase,
          polynomialAmplitude, timesBP, antennasBP, cal_desc_idBP, spwBP]) = openBpolyFile(caltable,debug)
        bpoly = True
        bpolyOverlay = bpolyOverlay2 = False
        if (xaxis.find('chan') >= 0):
            print "Sorry, but BPOLY solutions cannot be plotted with xaxis='chan'. Proceeding with xaxis='freq'."
            xaxis = 'freq'
        if (chanrange[0] != 0 or chanrange[1] != 0):
            print "The chanrange parameter only applies if the first caltable is a B solution, not a BPOLY."
            return()
        if (len(caltable2) > 0):
            try:
                # figure out if the next file is a BPOLY or another B solution to pick the proper error message.
                ([polyMode, polyType, nPolyAmp, nPolyPhase, scaleFactor, nRows, nSpws, nUniqueTimesBP, uniqueTimesBP,
# #                nPolarizations,
                  frequencyLimits, increments, frequenciesGHz, polynomialPhase,
                  polynomialAmplitude, timesBP, antennasBP, cal_desc_idBP, spwBP]) = openBpolyFile(caltable2,debug)
                print "Sorry, but you cannot overlay two BPOLY solutions (unless caltable is a B solution and caltable2 and 3 are BPOLYs)."
            except:
                print "Sorry, but for overlays, caltable must be a B solution, whlie caltable2 and 3 can be either type."
            return()
    except:
        casalogPost(debug,"This is a %s solution." % (VisCal))
        bpoly = bpolyOverlay = bpolyOverlay2 = False
  
        # Now check if there is a second file to overlay
        if (len(caltable2) > 0):
          if (os.path.exists(caltable2) == False):
                print "Caltable2 does not exist = %s" % (caltable2)
                return()
          try:
            # figure out if the next file is a BPOLY or another B solution
            ([polyMode, polyType, nPolyAmp, nPolyPhase, scaleFactor, nRows, nSpws, nUniqueTimesBP, uniqueTimesBP,
# #            nPolarizations,
              frequencyLimits, increments, frequenciesGHz, polynomialPhase,
              polynomialAmplitude, timesBP, antennasBP, cal_desc_idBP, spwBP]) = openBpolyFile(caltable2,debug)
            bpolyOverlay = True
            casalogPost(debug,"Overlay the BPOLY solution")
            if (xaxis.find('chan')>=0):
                print "Sorry, but overlap of BPOLY is currently possible only with xaxis='freq'"
                return()
            if (len(caltable3) > 0):
               if (os.path.exists(caltable3) == False):
                     print "Caltable3 does not exist = %s" % (caltable3)
                     return()
               bpolyOverlay2 = True
               casalogPost(debug,"Overlay the second BPOLY solution")
               ([polyMode2, polyType2, nPolyAmp2, nPolyPhase2, scaleFactor2, nRows2, nSpws2,
                 nUniqueTimesBP2, uniqueTimesBP2,
# #               nPolarizations2,
                 frequencyLimits2, increments2, frequenciesGHz2, polynomialPhase2,
                 polynomialAmplitude2, timesBP2, antennasBP2, cal_desc_idBP2, spwBP2]) = openBpolyFile(caltable3,debug)
          except:
              # this is another B solution
              casalogPost(debug,"Overlay another %s solution" % (VisCal))
              bOverlay = True
              if (xaxis.find('freq')<0):
                    print "Currently, you must use xaxis='freq' to overlay two B solutions."
                    return()
              if (len(caltable3) > 0):
                    print "You cannot overlay caltable3 because caltable2 is a B solution."
                    return()
        elif (len(caltable3) > 0):
            print "You cannot have a caltable3 argument without a caltable2 argument."
            return()
            
    if (overlay.find('antenna')>=0):
        overlayAntennas = True
        if (bpoly == True):
              print "The overlay of times or antennas is not supported with BPOLY solutions"
              return()
        if (len(caltable2)>0):
              print "The overlay of times or antennas not supported when overlaying a B or BPOLY solution"
              return()
        casalogPost(debug,"Will overlay solutions from different antennas")
    else:
        overlayAntennas = False
  
    if (overlay.find('time')>=0):
        overlayTimes = True
        if (bpoly == True):
              print "The overlay of times or antennas is not supported with BPOLY solutions"
              return()
        if (len(caltable2)>0):
              print "The overlay of times or antennas not supported when overlaying a B or BPOLY solution"
              return()
        casalogPost(debug,"Will overlay solutions from different times")
    else:
        overlayTimes = False
        
    if (overlay.find('spw')>=0):
        if (tableFormat < 34):
            print "Overlay spw may not work reliably for old cal tables"
        overlaySpws = True
        if (bpoly == True):
              print "The overlay of times, antennas, or spws is not supported with BPOLY solutions"
              return(vm)
        if (len(caltable2)>0):
              print "The overlay of times, antennas, or spws not supported when overlaying a B or BPOLY solution"
              return(vm)
        casalogPost(debug,"Will overlay solutions from different spws within a baseband")
    else:
        overlaySpws = False
        
    if (overlay.find('baseband')>=0):
        if (tableFormat < 34):
            print "Overlay baseband may not work reliably for old cal tables"
        overlayBasebands = True
        if (bpoly == True):
              print "The overlay of times, antennas, spws, or basebands is not supported with BPOLY solutions"
              return(vm)
        if (len(caltable2)>0):
              print "The overlay of times, antennas, spws, or basebands not supported when overlaying a B or BPOLY solution"
              return(vm)
        casalogPost(debug,"Will overlay solutions from all spws regardless of baseband")
    else:
        overlayBasebands = False

    if (bOverlay):        
          # Now open the Bandpass solution table
          try:
                mytb.open(caltable2)
          except:
                print "Could not open the second caltable = %s" % (caltable2)
                return()
          names = mytb.colnames()
          ant2 = mytb.getcol('ANTENNA1')
          fields2 = mytb.getcol('FIELD_ID')
          times2 = mytb.getcol('TIME')
          if ('SPECTRAL_WINDOW_ID' not in names):
              if ('SNR' not in names):
                  print "This does not appear to be a cal table."
                  return()
              else:
                  tableFormat2 = 33
                  casalogPost(debug,"This appears to be an old-format cal table from casa 3.3 or earlier.")
                  cal_desc_id2 = mytb.getcol('CAL_DESC_ID')
                  VisCal2 = (mytb.info())['subType']
                  mytb.close()
                  ParType = "unknown"  # i.e. not Complex
                  calDesc2 = mytb.open(caltable2+'/CAL_DESC')
                  originalSpws2 = mytb.getcol('SPECTRAL_WINDOW_ID')  # [[0,1,2,3]]
                  originalSpw2 = originalSpws2[0]                   # [0,1,2,3]
                  msName2 = mytb.getcol('MS_NAME')[0]
                  mytb.close()
                  # Now open the associated ms tables via ValueMapping to figure out channel freqs
                  chanFreqGHz2 = []
                  for ictr in range(len(originalSpw2)):
                      if debug: print "ictr = %d" % (ictr)
                      if debug: print "nspw = %d, np.max(originalSpw) = %d" % (getnspw(mymsmd),np.max(originalSpw2))
                      if (getnspw(mymsmd) < np.max(originalSpw2)):
                          # Then there was an extra split
                          i = ictr
                      else:
                          i = originalSpw2[ictr]
                      nchan = mymsmd.nchan(i)
                      if (nchan > 1):
                          missingFrequencyWidth = originalChannelStart[ictr]*(mymsmd.chanfreqs(i)[-1]-mymsmd.chanfreqs(i)[0])/(nchan-1)
                      else:
                          missingFrequencyWidth = 0
                      if (missingFrequencyWidth > 0):
                          if (DEBUG):
                              print "Correcting for channels flagged prior to running bandpass by %f GHz" % (missingFrequencyWidth*1e-9)
                      newfreqs = 1e-9*(mymsmd.chanfreqs(i)) + missingFrequencyWidth*1e-9
                      if debug: print "Appending onto chanFreqGHz2: %s" % (str(newfreqs))
                      chanFreqGHz2.append(newfreqs)
          else:
              tableFormat2 = 34
              cal_desc_id2 = mytb.getcol('SPECTRAL_WINDOW_ID')
              msName2 = mytb.getkeyword('MSName')      
              ParType2 = mytb.getkeyword('ParType')    # string = 'Complex'
              VisCal2 = mytb.getkeyword('VisCal')      # string = 'B TSYS'
              PolBasis2 = mytb.getkeyword('PolBasis')  # string = 'LINEAR'
              spectralWindowTable2 = mytb.getkeyword('SPECTRAL_WINDOW').split()[1]
              mytb.close()
              mytb.open(spectralWindowTable2)
              chanFreqGHz2 = []
              originalSpws2 = range(len(mytb.getcol('MEAS_FREQ_REF')))
              for i in originalSpws2:
                  # The array shapes can vary.
                  chanFreqGHz2.append(1e-9 * mytb.getcell('CHAN_FREQ',i))
              originalSpws2 = range(len(mytb.getcol('MEAS_FREQ_REF')))
              originalSpw2 = originalSpws2  # may want to do a global replace of this <----------------------------------
  
          uniqueSpwsInCalTable2 = np.unique(cal_desc_id2)
          mytb.open(caltable2)
          try:
              flags2 = {}
              for f in range(len(fields2)):
                  flags2[f] = mytb.getcell('FLAG',f)
          except:
              print "bOverlay: No Flag column found. Are you sure this is a bandpass solution file, or is it the .ms?"
              print "If it is a solution file, does it contain solutions for both TDM and FDM spws?"
              return()
          uniqueTimes2 = sloppyUnique(np.unique(times2), solutionTimeThresholdSeconds)
          nUniqueTimes2 = len(uniqueTimes2)
# #        print "Found %d solutions in time: MJD seconds = " % (nUniqueTimes2), uniqueTimes2
          spacing = ''
          for i in range(1,nUniqueTimes2):
              spacing += '%.0f, ' % (np.abs(uniqueTimes2[i]-uniqueTimes2[i-1]))
          casalogPost(debug,"Found %d solutions in time, spaced by seconds: %s" % (nUniqueTimes2, str(spacing)))
          casalogPost(debug,displayTimesArray([[uniqueTimes2]]))
          uniqueAntennaIds2 = np.unique(ant2)
          uniqueFields2 = np.unique(fields2)
          nFields2 = len(uniqueFields2)
  
          casalogPost(debug,"(boverlay) original unique spws in the second dataset = %s" % (str(np.unique(originalSpw2))))
  
          uniqueTimesPerFieldPerSpw2 = []
          for s in uniqueSpwsInCalTable2:
            uniqueTimesPerField2 = []
            for f in uniqueFields2:
                timelist2 = []
                for row in range(len(fields2)):
                      if (fields2[row] == f and cal_desc_id2[row] == s):
                            if (sloppyMatch(times2[row], timelist2, solutionTimeThresholdSeconds) == False):
                                  timelist2.append(times2[row])
                uniqueTimesPerField2.append(timelist2)
            uniqueTimesPerFieldPerSpw2.append(uniqueTimesPerField2)
          casalogPost(debug,"uniqueTimesPerFieldPerSpw2 = %s" % (displayTimesArray(uniqueTimesPerFieldPerSpw2)))
          casalogPost(debug,"%d spw%s in the second solution = %s" % (len(uniqueSpwsInCalTable2), plural(uniqueSpwsInCalTable2), str(uniqueSpwsInCalTable2)))
          if (msFound):
              msFieldsList = str(np.array(msFields)[uniqueFields2])
          else:
              msFieldsList = 'unknown'
          casalogPost(debug,"%d field(s) in the solution = %s = %s" % (len(uniqueFields2), uniqueFields2, msFieldsList))
  
    # Parse the timeranges field from the command line
    if (type(timeranges) == str):
        # a list of antenna numbers was given
        tokens = timeranges.split(',')
        timerangeList = []
        removeTime = []
        for token in tokens:
            if (len(token) > 0):
                if (token.find('!')==0):
                    timerangeList = range(len(uniqueTimes))
                    removeTime.append(int(token[1:]))
                elif (token.find('~')>0):
                    (start,finish) = token.split('~')
                    timerangeList +=  range(int(start),int(finish)+1)
                else:
                    timerangeList.append(int(token))
        timerangeList = np.array(timerangeList)
        for rt in removeTime:
            timerangeList = timerangeList[np.where(timerangeList != rt)[0]]
        timerangeList = list(timerangeList)
        if (len(timerangeList) < 1):
            if (len(removeTime) > 0):
                print "Too many negated timeranges -- there are none left to plot."
                return
            else:
                # then a blank list was specified
                timerangeList = range(len(uniqueTimes))
    elif (type(timeranges) == list):
        # it's already a list of integers
        timerangeList = timeranges
    else:
        # It's a single, integer entry
        timerangeList = [timeranges]
  
    if (max(timerangeList) >= len(uniqueTimes)):
        print "Invalid timerange.  Solution has %d times (%d~%d)" % (len(uniqueTimes),0,len(uniqueTimes)-1)
        return
    timerangeListTimes = np.array(uniqueTimes)[timerangeList]
    timerangeListTimesString = mjdsecArrayToUTString(timerangeListTimes)
    if (tableFormat == 33 or scansForUniqueTimes == []):
        # SMA data with scan numbers of -1 has empty list for scansForUniqueTimes
        scansToPlot = []
        if (scans != ''):
            print "Selection by scan is not possible for this dataset."
            return
    else:
        if (debug): print "scansForUniqueTimes = %s" % (str(scansForUniqueTimes))
        scansToPlot = np.array(scansForUniqueTimes)[timerangeList]
        if (np.unique(scansToPlot)[0] == -1):
            # scan numbers are not correct in this new-style cal table
            scansToPlot = []
            if (scans != ''):
                print "Selection by scan number is not possible with this dataset."
                return
        if (scans != '' and scans != []):
            if (type(scans) == list):
                scansToPlot = scans
            elif (type(scans) == str):
                scansToPlot = [int(a) for a in scans.split(',')]
            else:
                scansToPlot = [scans]
            for scan in scansToPlot:
                if (scan not in scansForUniqueTimes):
                    print "Scan %d is not in any solution" % (scan)
                    return
    scansToPlotPerSpw = {}
    for myspw in np.unique(cal_desc_id):
        scansToPlotPerSpw[myspw] = []
    for scan in scansToPlot:
        for myspw in np.unique(cal_desc_id):
            if (scan in cal_scans_per_spw[myspw]):
                scansToPlotPerSpw[myspw].append(scan)

    # remove spws that do not have any scans to be plotted
    # but only for tables that have a scan number column, and not filled with all -1
    if (tableFormat > 33 and scansForUniqueTimes != []):
        for myspw in np.unique(cal_desc_id):
            if (debug):
                print "scans to plot for spw %d: %s" % (myspw, scansToPlotPerSpw[myspw])
            if (scansToPlotPerSpw[myspw] == []):
                indexDelete = np.where(spwsToPlot==myspw)[0]
                if (len(indexDelete) > 0):
                    indexDelete = [0]
                    spwsToPlot = np.delete(spwsToPlot, indexDelete)
        print "spwsToPlot = ", spwsToPlot
    casalogPost(debug,"scans to plot: %s" % (str(scansToPlot)))
    casalogPost(debug,"UT times to plot: %s" % (timerangeListTimesString))
    casalogPost(debug,"Corresponding time IDs (0-based): %s" % (str(timerangeList)))
  
    # Check for mismatch
    if (bpolyOverlay):
        if (len(timerangeListTimes) > nUniqueTimesBP):
            print "There are more timeranges (%d) to plot from %s than exist in the caltable2=%s (%d)" % (len(timerangeListTimes), caltable,caltable2, nUniqueTimesBP)
            for i in timerangeList:
                if (sloppyMatch(timerangeListTimes[i],uniqueTimesBP[0],
                                solutionTimeThresholdSeconds, mytime,
                                scansToPlot, scansForUniqueTimes, myprint=False)):
                    print "Try adding 'timeranges=%d'" % (i+1)
            return()
        if (bpolyOverlay2):
            if (len(timerangeListTimes) > nUniqueTimesBP2):
                print "There are more timeranges to plot (%d) from %s than exist in the caltable3=%s (%d)" % (len(timerangeListTimes), caltable, caltable3, nUniqueTimesBP2)
                return()
            
    # Parse the antenna string to emulate plotms
    if (type(antenna) == str):
       if (len(antenna) == sum([m in myValidCharacterListWithBang for m in antenna])):
           # a simple list of antenna numbers was given 
           tokens = antenna.split(',')
           antlist = []
           removeAntenna = []
           for token in tokens:
               if (len(token) > 0):
                   if (token.find('*')==0 and len(token)==1):
                       antlist = uniqueAntennaIds
                       break
                   elif (token.find('!')==0):
                       antlist = uniqueAntennaIds
                       removeAntenna.append(int(token[1:]))
                   elif (token.find('~')>0):
                       (start,finish) = token.split('~')
                       antlist +=  range(int(start),int(finish)+1)
                   else:
                       antlist.append(int(token))
           antlist = np.array(antlist)
           for rm in removeAntenna:
               antlist = antlist[np.where(antlist != rm)[0]]
           antlist = list(antlist)
           if (len(antlist) < 1 and len(removeAntenna)>0):
               print "Too many negated antennas -- there are no antennas left to plot."
               return()
       else:
           # The antenna name (or list of names) was specified
           tokens = antenna.split(',')
           if (msFound):
               antlist = []
               removeAntenna = []
               for token in tokens:
                   if (token in mymsmd.antennanames(range(mymsmd.nantennas()))):
                       antlist = list(antlist)  # needed in case preceding antenna had ! modifier
                       antlist.append(mymsmd.antennaids(token)[0])
                   elif (token[0] == '!'):
                       if (token[1:] in mymsmd.antennanames(range(mymsmd.nantennas()))):
                           antlist = range(mymsmd.nantennas())
                           removeAntenna.append(mymsmd.antennaids(token[1:])[0])
                       else:
                           print "Antenna %s is not in the ms. It contains: %s" % (token, str(range(mymsmd.nantennas())))
                           return()
                   else:
                       print "Antenna %s is not in the ms. It contains: %s" % (token, str(range(mymsmd.nantennas())))
                       return()
               antlist = np.array(antlist)
               for rm in removeAntenna:
                   antlist = antlist[np.where(antlist != rm)[0]]
               antlist = list(antlist)
               if (len(antlist) < 1 and len(removeAntenna)>0):
                   print "Too many negated antennas -- there are no antennas left to plot."
                   return()
           else:
               print "Antennas cannot be specified my name if the ms is not found."
               return()
    elif (type(antenna) == list):
        # it's a list of integers
        antlist = antenna
    else:
        # It's a single, integer entry
        antlist = [antenna]
    casalogPost(debug,"antlist = %s" % (str(antlist)))
    if (len(antlist) > 0):
       antennasToPlot = np.intersect1d(uniqueAntennaIds,antlist)
    else:
       antennasToPlot = uniqueAntennaIds
    if (len(antennasToPlot) < 2 and overlayAntennas):
        print "More than 1 antenna is required for overlay='antenna'."
        return()
    casalogPost(debug,"antennasToPlot = %s" % (str(antennasToPlot)))
  
    # Parse the field string to emulate plotms
    removeField = []
    if (type(field) == str):
       if (len(field) == sum([m in myValidCharacterListWithBang for m in field])):
           casalogPost(debug,"a list of field numbers was given")
           # a list of field numbers was given
           tokens = field.split(',')
           fieldlist = []
           for token in tokens:
               if (token.find('*')>=0):
                   fieldlist = uniqueFields
                   break
               elif (token.find('!')==0):
                   fieldlist = uniqueFields
                   removeField.append(int(token[1:]))
               elif (len(token) > 0):
                   if (token.find('~')>0):
                       (start,finish) = token.split('~')
                       fieldlist +=  range(int(start),int(finish)+1)
                   else:
                       fieldlist.append(int(token))
           fieldlist = np.array(fieldlist)
           for rm in removeField:
               fieldlist = fieldlist[np.where(fieldlist != rm)[0]]
           fieldlist = list(fieldlist)
           if (len(fieldlist) < 1 and len(removeField)>0):
               print "Too many negated fields -- there are no fields left to plot."
               return()
       else:
           casalogPost(debug,"The field name, or list of names was given")
           # The field name (or list of names, or wildcard) was specified
           tokens = field.split(',')
           if (msFound):
               fieldlist = []
               removeField = []
               for token in tokens:
                   myloc = token.find('*')
                   casalogPost(debug,"token=%s, myloc=%d" % (token,myloc))
                   if (myloc > 0):
                       casalogPost(debug,"Saw wildcard in the name")
                       for u in uniqueFields:
                           if (token[0:myloc]==mymsmd.namesforfields(u)[0:myloc]):
                               if (DEBUG):
                                   print "Found wildcard match = %s" % mymsmd.namesforfields(u)
                               fieldlist.append(u)
                           else:
                               if (DEBUG):
                                   print "No wildcard match with = %s" % mymsmd.namesforfields(u)
                   elif (myloc==0):
                       casalogPost(debug,"Saw wildcard at start of name")
                       for u in uniqueFields:
                           fieldlist.append(u)
                   elif (token in mymsmd.namesforfields()):
                       fieldlist = list(fieldlist)  # needed in case preceding field had ! modifier
                       fieldlist.append(mymsmd.fieldsforname(token))
                   elif (token[0] == '!'):
                       if (fieldlist == []):
                           for f in mymsmd.namesforfields():
                               fieldlist.append(mymsmd.fieldsforname(f))
                       if (token[1:] in mymsmd.namesforfields()):
                           removeField.append(mymsmd.fieldsforname(token[1:]))
                       else:
                           fieldlist = []
                           for f in mymsmd.namesforfields():
                               fieldlist.append(mymsmd.fieldsforname(f))
                           print "Field %s is not in the ms. It contains: %s, %s" % (token, str(fieldlist), mymsmd.namesforfields())
                           return()
                   else:
                       casalogPost(debug,"Field not in ms")
                       fieldlist = []
                       for f in mymsmd.namesforfields():
                           fieldlist.append(mymsmd.fieldsforname(f))
                       print "Field %s is not in the ms. It contains: %s, %s" % (token, str(fieldlist), mymsmd.namesforfields())
                       return()
               fieldlist = np.array(fieldlist)
               for rm in removeField:
                   fieldlist = fieldlist[np.where(fieldlist != rm)[0]]
               fieldlist = list(fieldlist)
               if (len(fieldlist) < 1 and len(removeField)>0):
                   print "Too many negated fields -- there are no fields left to plot."
                   return()
           else:
               print "Fields cannot be specified my name if the ms is not found."
               return()
    elif (type(field) == list):
        # it's a list of integers
        fieldlist = field
    else:
        # It's a single, integer entry
        fieldlist = [field]
  
    casalogPost(debug,"fieldlist = %s" % (str(fieldlist)))

    if (len(fieldlist) > 0):
        if (DEBUG):
            print "Finding intersection of %s with %s" % (str(uniqueFields), str(fieldlist))
        fieldsToPlot = np.intersect1d(uniqueFields,np.array(fieldlist))
        if (bOverlay):
            fieldsToPlot = np.intersect1d(np.union1d(uniqueFields,uniqueFields2),np.array(fieldlist))
        if (len(fieldsToPlot) < 1):
            print "Requested field not found in solution"
            return()
    else:
        fieldsToPlot = uniqueFields  # use all fields if none are specified
        if (bOverlay):
            fieldsToPlot = np.union1d(uniqueFields,uniqueFields2)
        if (DEBUG):
            print "bOverlay = %s" % (bOverlay)
            print "set fieldsToPlot to uniqueFields = %s" % (str(fieldsToPlot))
    fieldIndicesToPlot = []
    casalogPost(debug,"fieldsToPlot = %s" % (str(fieldsToPlot)))
  
    if (showatmfield == ''):
        showatmfield = fieldsToPlot[0]
    else:
        if (str.isdigit(str(showatmfield))):
            showatmfield = int(str(showatmfield))
            if (showatmfield not in fieldsToPlot):
                print "The showatmfield (%d) is not in the list of fields to plot: %s" % (showatmfield, str(fieldsToPlot))
                return()
        else:
            showatmfieldName = showatmfield
            showatmfield = mymsmd.fieldsforname(showatmfield)
            if (list(showatmfield) == []):
                print "The showatmfield (%s) is not in the ms." %(showatmfieldName)
                return()
            if (type(showatmfield) == type(np.ndarray(0))):
                # more than one field IDs exist for this source name, so pick the first
                showatmfield = showatmfield[0]
            if (showatmfield not in fieldsToPlot):
                print "The showatmfield (%d=%s) is not in the list of fields to plot: %s" % (showatmfield, showatmfieldName, str(fieldsToPlot))
                return()
  
    for i in fieldsToPlot:
        match = np.where(i==uniqueFields)[0]
        if (len(match) < 1 and bOverlay):
            match = np.where(i==uniqueFields2)[0]
        fieldIndicesToPlot.append(match[0])
        
    casalogPost(debug,"spws to plot = %s" % (str(spwsToPlot)))
    casalogPost(debug,"Field IDs to plot: %s" % (str(fieldsToPlot)))
  
    redisplay = False
    myap = 0  # this variable is necessary to make the 'b' option work for 
              # subplot=11, yaxis=both.  It keeps track of whether 'amp' or 
              # 'phase' was the first plot on the page.
  
    # I added pb.ion() because Remy suggested it.
    if (interactive):
        pb.ion()  # This will open a new window if not present.
    else:
        pb.ioff() # This will not destroy an existing window or prevent new plots from appearing there.
# # The call to pb.figure() causes an additional new window everytime.
# #  pb.figure()
  
    newylimits = [LARGE_POSITIVE, LARGE_NEGATIVE]
    
    pb.clf()
    if (bpoly):
      # The number of polarizations cannot be reliably inferred from the shape of
      # the GAIN column in the caltable.  Must use the shape of the DATA column 
      # in the ms.
      if (debug): print "in bpoly"
      if (msFound):
          (corr_type, corr_type_string, nPolarizations) = getCorrType(msName, spwsToPlot, mymsmd, debug)
          casalogPost(debug,"nPolarizations in first spw to plot = %s" % (str(nPolarizations)))
      else:
          print "With no ms available, I will assume ALMA data: XX, YY, and refFreq=first channel."
          chanFreqGHz = []
          corr_type_string = ['XX','YY']
          corr_type = [9,12]
          nPolarizations = 2
      nPolarizations2 = nPolarizations
      if (corr_type_string == []):
          return()
      polsToPlot = checkPolsToPlot(polsToPlot, corr_type_string, debug)
      if (polsToPlot == []):
          return()
      # Here we are only plotting one BPOLY solution, no overlays implemented.
      overlayAntennas = False
      # rows in the table are: antennas 0..nAnt for first spw, antennas 0..nAnt 
      # for 2nd spw...
      pagectr = 0
      pages = []
      xctr = 0
      newpage = 1
      while (xctr < len(antennasToPlot)):
        xant = antennasToPlot[xctr]
        antstring, Antstring = buildAntString(xant,msFound,msAnt)
        spwctr = 0
        spwctrFirstToPlot = spwctr
        while (spwctr < len(spwsToPlot)):
         ispw = spwsToPlot[spwctr]
         mytime = 0
         while (mytime < nUniqueTimes):
           if (len(uniqueTimes) > 0 and (mytime not in timerangeList)):
               if (debug):
                   print "@@@@@@@@@@@@@@@  Skipping mytime=%d" % (mytime)
               mytime += 1
               continue
           if (newpage == 1):
              pages.append([xctr,spwctr,mytime,0])
#              print "appending [%d,%d,%d,%d]" % (xctr,spwctr,mytime,0)
              newpage = 0
           antennaString = 'Ant%2d: %s,  ' % (xant,antstring)
           for index in range(nRows):
              # Find this antenna, spw, and timerange combination in the table
              if (xant==ant[index] and sloppyMatch(uniqueTimes[mytime],times[index],solutionTimeThresholdSeconds,
                                                   mytime, scansToPlotPerSpw[ispw], scansForUniqueTimes,
                                                   myprint=debugSloppyMatch) and
                  (ispw == cal_desc_id[index]) and (fields[index] in fieldsToPlot)):
                  fieldIndex = np.where(fields[index] == uniqueFields)[0]
                  if (type(fieldIndex) == list or type(fieldIndex) == np.ndarray):
                      fieldIndex = fieldIndex[0]
                  validDomain = [frequencyLimits[0,index], frequencyLimits[1,index]]
                  if (msFound):
                      fieldString = msFields[uniqueFields[fieldIndex]]
                  else:
                      fieldString = str(field)
                  timeString = ',  t%d/%d  %s' % (mytime,nUniqueTimes-1,utstring(uniqueTimes[mytime],3))
                  if (scansForUniqueTimes != []):
                      if (scansForUniqueTimes[mytime]>=0):
                          timeString = ',  scan%d  %s' % (scansForUniqueTimes[mytime],utstring(uniqueTimes[mytime],3))
                  if ((yaxis.find('amp')>=0 or amplitudeWithPhase) and myap==0):
                    xframe += 1
                    myUniqueColor = []
                    if (debug):
                        print "v) incrementing xframe to %d" % xframe
                    adesc = pb.subplot(xframe)
                    previousSubplot = xframe
                    if (ispw==originalSpw[ispw]):
                        # all this was added mistakenly here.  If it causes a bug, remove it.
                        if (overlayTimes and len(fieldsToPlot) > 1):
                          indices = fstring = ''
                          for f in fieldIndicesToPlot:
                              if (f != fieldIndicesToPlot[0]):
                                  indices += ','
                                  fstring += ','
                              indices += str(uniqueFields[f])
                              if (msFound):
                                  fstring += msFields[uniqueFields[f]]
                          if (len(fstring) > fstringLimit):
                              fstring = fstring[0:fstringLimit] + '...'
                          pb.title("%sspw%2d,  fields %s: %s%s" % (antennaString,ispw,
                                  indices, fstring, timeString), size=titlesize)
                        else:
                          pb.title("%sspw%2d,  field %d: %s%s" % (antennaString,ispw,
                                  uniqueFields[fieldIndex],fieldString,timeString), size=titlesize)
                    else:
                        if (overlayTimes and len(fieldsToPlot) > 1):
                          indices = fstring = ''
                          for f in fieldIndicesToPlot:
                              if (f != fieldIndicesToPlot[0]):
                                  indices += ','
                                  fstring += ','
                              indices += str(uniqueFields[f])
                              if (msFound):
                                  fstring += msFields[uniqueFields[f]]
                          if (len(fstring) > fstringLimit):
                              fstring = fstring[0:fstringLimit] + '...'
                          pb.title("%sspw%2d (%d),  fields %s: %s%s" % (antennaString,ispw,originalSpw[ispw],
                                  indices, fstring, timeString), size=titlesize)
                        else:
                          pb.title("%sspw%2d (%d),  field %d: %s%s" % (antennaString,ispw,originalSpw[ispw],
                                  uniqueFields[fieldIndex],fieldString,timeString), size=titlesize)
                    amplitudeSolutionX = np.real(scaleFactor[index])+calcChebyshev(polynomialAmplitude[index][0:nPolyAmp[index]], validDomain, frequenciesGHz[index]*1e+9)
                    amplitudeSolutionY = np.real(scaleFactor[index])+calcChebyshev(polynomialAmplitude[index][nPolyAmp[index]:2*nPolyAmp[index]], validDomain, frequenciesGHz[index]*1e+9)
                    amplitudeSolutionX += 1 - np.mean(amplitudeSolutionX)
                    amplitudeSolutionY += 1 - np.mean(amplitudeSolutionY)
                    if (yaxis.lower().find('db') >= 0):
                        amplitudeSolutionX = 10*np.log10(amplitudeSolutionX)
                        amplitudeSolutionY = 10*np.log10(amplitudeSolutionY)
                    if (nPolarizations == 1):
                        pb.plot(frequenciesGHz[index], amplitudeSolutionX, '%s%s'%(xcolor,bpolymarkstyle),markeredgewidth=markeredgewidth)
                    else:
                        pb.plot(frequenciesGHz[index], amplitudeSolutionX, '%s%s'%(xcolor,bpolymarkstyle), frequenciesGHz[index], amplitudeSolutionY, '%s%s'%(ycolor,bpolymarkstyle),markeredgewidth=markeredgewidth)
                    if (plotrange[0] != 0 or plotrange[1] != 0):
                        SetNewXLimits([plotrange[0],plotrange[1]])
                    if (plotrange[2] != 0 or plotrange[3] != 0):
                        SetNewYLimits([plotrange[2],plotrange[3]])
                    xlim=pb.xlim()
                    ylim=pb.ylim()
                    ResizeFonts(adesc,mysize)
                    adesc.xaxis.grid(True,which='major')
                    adesc.yaxis.grid(True,which='major')
                    if (yaxis.lower().find('db')>=0):
                        pb.ylabel('Amplitude (dB)', size=mysize)
                    else:
                        pb.ylabel('Amplitude', size=mysize)
                    pb.xlabel('Frequency (GHz)', size=mysize)
                    if (xframe == firstFrame):
                        DrawBottomLegendPageCoords(msName, uniqueTimes[mytime], mysize, figfile)
                        pb.text(xstartTitle, ystartTitle,
                                '%s (degamp=%d, degphase=%d)'%(caltableTitle,nPolyAmp[index]-1,
                                nPolyPhase[index]-1),size=mysize,
                                transform=pb.gcf().transFigure) 
                    # draw polarization labels
                    x0 = xstartPolLabel
                    y0 = ystartPolLabel
                    for p in range(nPolarizations):
                        if (corrTypeToString(corr_type[p]) in polsToPlot):
                            pb.text(x0, y0-0.03*subplotRows*p, corrTypeToString(corr_type[p])+'',
                                    color=pcolor[p],size=mysize, transform=pb.gca().transAxes)
                    if (xframe == 111 and amplitudeWithPhase):
                       if (len(figfile) > 0):
                           # We need to make a new figure page
                           plotfiles.append(makeplot(figfile,msFound,msAnt,
                                            overlayAntennas,pages,pagectr,
                                            density,interactive,antennasToPlot,
                                            spwsToPlot,overlayTimes,0,resample,
                                            debug,figfileSequential,figfileNumber))
                           figfileNumber += 1
                       donetime = timeUtilities.time()
                       if (interactive):
                          pb.draw()
# #                        myinput = raw_input("(%.1f sec) Press return for next page (b for backwards, q to quit): "%(donetime-mytimestamp))
                          myinput = raw_input("Press return for next page (b for backwards, q to quit): ")
                       else:
                          myinput = ''
                       skippingSpwMessageSent = 0
                       mytimestamp = timeUtilities.time()
                       if (myinput.find('q') >= 0):
                           showFinalMessage(overlayAntennas, solutionTimeSpread, nUniqueTimes)
                           return()
                       if (myinput.find('b') >= 0):
                           if (pagectr > 0):
                               pagectr -= 1
                           #redisplay the current page by setting ctrs back to the value they had at start of that page
                           xctr = pages[pagectr][PAGE_ANT]
                           spwctr = pages[pagectr][PAGE_SPW]
                           mytime = pages[pagectr][PAGE_TIME]
                           myap = pages[pagectr][PAGE_AP]
                           xant = antennasToPlot[xctr]
                           antstring, Antstring = buildAntString(xant,msFound,msAnt)
                           ispw = spwsToPlot[spwctr]
                           redisplay = True
                       else:
                           pagectr += 1
                           if (pagectr >= len(pages)):
                                 pages.append([xctr,spwctr,mytime,1])
#                                 print "appending [%d,%d,%d,%d]" % (xctr,spwctr,mytime,1)
                                 newpage = 0
                       pb.clf()
  
                  if (yaxis.find('phase')>=0 or amplitudeWithPhase):
                    xframe += 1
                    myUniqueColor = []
# #                  print "w) incrementing xframe to %d" % xframe
                    adesc = pb.subplot(xframe)
                    previousSubplot = xframe
                    if (ispw==originalSpw[ispw]):
                          pb.title("%sspw%2d,  field %d: %s%s" % (antennaString,ispw,
                                 uniqueFields[fieldIndex],fieldString,timeString), size=titlesize)
                    else:
                          pb.title("%sspw%2d (%d),  field %d: %s%s" % (antennaString,ispw,originalSpw[ispw],
                                 uniqueFields[fieldIndex],fieldString,timeString), size=titlesize)
                    phaseSolutionX = calcChebyshev(polynomialPhase[index][0:nPolyPhase[index]], validDomain, frequenciesGHz[index]*1e+9) * 180/math.pi
                    phaseSolutionY = calcChebyshev(polynomialPhase[index][nPolyPhase[index]:2*nPolyPhase[index]], validDomain, frequenciesGHz[index]*1e+9) * 180/math.pi
                    if (nPolarizations == 1):
                        pb.plot(frequenciesGHz[index], phaseSolutionX, '%s%s'%(xcolor,bpolymarkstyle),markeredgewidth=markeredgewidth)
                    else:
                        pb.plot(frequenciesGHz[index], phaseSolutionX, '%s%s'%(xcolor,bpolymarkstyle), frequenciesGHz[index], phaseSolutionY, '%s%s'%(ycolor,bpolymarkstyle),markeredgewidth=markeredgewidth)
                    ResizeFonts(adesc,mysize)
                    adesc.xaxis.grid(True,which='major')
                    adesc.yaxis.grid(True,which='major')
                    pb.ylabel('Phase (deg)', size=mysize)
                    pb.xlabel('Frequency (GHz)', size=mysize)
                    if (plotrange[0] != 0 or plotrange[1] != 0):
                        SetNewXLimits([plotrange[0],plotrange[1]])
                    if (plotrange[2] != 0 or plotrange[3] != 0):
                        SetNewYLimits([plotrange[2],plotrange[3]])
                    if (amplitudeWithPhase and phase != ''):
                        if (phase[0] != 0 or phase[1] != 0):
                            SetNewYLimits(phase)
                    if (xframe == firstFrame):
                        pb.text(xstartTitle, ystartTitle,
                                '%s (degamp=%d, degphase=%d)'%(caltable,
                                nPolyAmp[index]-1,nPolyPhase[index]-1),
                                size=mysize, transform=pb.gcf().transFigure)
                    # draw polarization labels
                    x0 = xstartPolLabel
                    y0 = ystartPolLabel
                    for p in range(nPolarizations):
                        if (corrTypeToString(corr_type[p]) in polsToPlot):
                            pb.text(x0, y0-0.03*p*subplotRows, corrTypeToString(corr_type[p])+'',
                                    color=pcolor[p],size=mysize, transform=pb.gca().transAxes)
                        
           # end of 'for' loop over rows
           redisplay = False
           pb.subplots_adjust(hspace=myhspace, wspace=mywspace)
           if (xframe == lastFrame):
              if (len(figfile) > 0):
                  plotfiles.append(makeplot(figfile,msFound,msAnt,
                                    overlayAntennas,pages,pagectr,
                                    density,interactive,antennasToPlot,
                                    spwsToPlot,overlayTimes,1,resample,debug,
                                    figfileSequential,figfileNumber))
                  figfileNumber += 1
              donetime = timeUtilities.time()
              if (interactive):
                 pb.draw()
# #               myinput = raw_input("(%.1f sec) Press return for next page (b for backwards, q to quit): "%(donetime-mytimestamp))
                 myinput = raw_input("Press return for next page (b for backwards, q to quit): ")
              else:
                 myinput = ''
              skippingSpwMessageSent = 0
              mytimestamp = timeUtilities.time()
              if (myinput.find('q') >= 0):
                  return()
              if (myinput.find('b') >= 0):
                  if (pagectr > 0):
                      pagectr -= 1
                  #redisplay the current page by setting ctrs back to the value they had at start of that page
                  xctr = pages[pagectr][PAGE_ANT]
                  spwctr = pages[pagectr][PAGE_SPW]
                  mytime = pages[pagectr][PAGE_TIME]
                  myap = pages[pagectr][PAGE_AP]
                  xant = antennasToPlot[xctr]
                  antstring, Antstring = buildAntString(xant,msFound,msAnt)
                  ispw = spwsToPlot[spwctr]
                  redisplay = True
              else:
                  pagectr += 1
                  if (pagectr >= len(pages)):
                      newpage = 1
                  else:
                      newpage = 0
              if (debug):
                  print "1)Setting xframe to %d" % xframeStart
              xframe = xframeStart
              alreadyPlottedAmp = False  # needed for (overlay='baseband', yaxis='both')
              if (xctr+1 < len(antennasToPlot)):
                  # don't clear the final plot when finished
                  pb.clf()
              if (spwctr+1<len(spwsToPlot) or mytime+1<nUniqueTimes):
                  # don't clear the final plot when finished
                  pb.clf()
              pb.subplots_adjust(hspace=myhspace, wspace=mywspace)
           if (redisplay == False):
               mytime += 1
               if (debug):
                   print "Incrementing mytime to %d" % (mytime)
         # end while(mytime)
         if (redisplay == False):
             spwctr +=1
             if (debug):
                 print "Incrementing spwctr to %d" % (spwctr)
        # end while(spwctr)
        if (redisplay == False):
            xctr += 1
      # end while(xctr) for BPOLY
      if (len(figfile) > 0 and pagectr<len(pages)):
         plotfiles.append(makeplot(figfile,msFound,msAnt,overlayAntennas,pages,
                                   pagectr,density,interactive,antennasToPlot,
                                   spwsToPlot,overlayTimes,2,resample,debug,
                                   figfileSequential,figfileNumber))
         figfileNumber += 1
      if (len(plotfiles) > 0 and buildpdf):
          pdfname = figfile+'.pdf'
          filelist = ''
          plotfiles = np.unique(plotfiles)
          for i in range(len(plotfiles)):
              cmd = '%s -density %d %s %s.pdf' % (convert,density,plotfiles[i],plotfiles[i].split('.png')[0])
              casalogPost(debug,"Running command = %s" % (cmd))
              mystatus = os.system(cmd)
              if (mystatus != 0):
                  break
              filelist += plotfiles[i].split('.png')[0] + '.pdf '
          if (mystatus != 0):
              print "ImageMagick is missing, no PDF created"
              buildpdf = False
          if (buildpdf):
              cmd = '%s %s cat output %s' % (pdftk, filelist, pdfname)
              casalogPost(debug,"Running command = %s" % (cmd))
              mystatus = os.system(cmd)
              if (mystatus != 0):
                  cmd = '%s -q -sPAPERSIZE=letter -dNOPAUSE -dBATCH -sDEVICE=pdfwrite -sOutputFile=%s %s' % (gs,pdfname,filelist)
                  casalogPost(debug,"Running command = %s" % (cmd))
                  mystatus = os.system(cmd)
              if (mystatus == 0):
                  print "PDF left in %s" % (pdfname)
                  os.system("rm -f %s" % filelist)
              else:
                  print "Both pdftk and ghostscript are missing, no PDF created"
      return()
  
####################################################################################
# # bpoly == false, 
#################
    msFound = False
    mytb.open(caltable)
    if (ParType == 'Complex'):  # casa >= 3.4
        gain = {}
        for f in range(len(fields)):
            gain[f] = mytb.getcell('CPARAM',f)
    else: # casa 3.3
        gain = {}
# #      gain = mytb.getcol('FPARAM')       # 2,128,576
        if ('FPARAM' in mytb.colnames()):
            for f in range(len(fields)):
                gain[f] = mytb.getcell('FPARAM',f)
        else:
            for f in range(len(fields)):
                gain[f] = mytb.getcell('GAIN',f)
    nPolarizations =  len(gain[0])
    if (debug):
        print "(1)Set nPolarizations = %d" % nPolarizations
    ggx = {}
    for g in range(len(gain)):
        ggx[g] =  gain[g][0]
    if (nPolarizations == 2):
        ggy = {}
        for g in range(len(gain)):
            ggy[g] =  gain[g][1]
    mytb.close()
  
    if (debug):
      print "nPolarizations = %s" % (str(nPolarizations))
    nRows = len(gain)
    if (bOverlay):
          mytb.open(caltable2)
          gain2 = {}
          if (ParType == 'Complex'):
# #            gain2 = mytb.getcol('CPARAM')
              for f in range(len(fields2)):
                  gain2[f] = mytb.getcell('CPARAM',f)
          else:
# #            gain2 = mytb.getcol('FPARAM')
              for f in range(len(fields2)):
                  if (tableFormat2 == 34):
                      gain2[f] = mytb.getcell('FPARAM',f)
                  else:
                      gain2[f] = mytb.getcell('GAIN',f)
          mytb.close()
          ggx2 = {}
          for g in range(len(gain2)):
# #            print "Appending to ggx: ", gain2[g][0]
              ggx2[g] = gain2[g][0]
          nPolarizations2 = len(gain2[0])
          if (nPolarizations == 2):
              ggy2 = {}
              for g in range(len(gain2)):
                  ggy2[g] = gain2[g][1]
          nRows2 = len(gain2)
          if (debug): print "nRows2 = %s" % (str(nRows2))
  
    try:
        if (DEBUG):
            print "Trying to open %s" % (msName+'/SPECTRAL_WINDOW')
        mytb.open(msName+'/SPECTRAL_WINDOW')
        refFreq = mytb.getcol('REF_FREQUENCY')
        net_sideband = mytb.getcol('NET_SIDEBAND')
        measFreqRef = mytb.getcol('MEAS_FREQ_REF')
        mytb.close()
        
#        (corr_type, corr_type_string, nPolarizations) = getCorrType(msName, spwsToPlot, mymsmd, debug)
        (corr_type, corr_type_string, nPolarizations) = getCorrType(msName, originalSpwsToPlot, mymsmd, debug)
        if (corr_type_string == []):
            return()
    except:
        print "4) Could not open the associated measurement set tables (%s). Will not translate antenna names." % (msName)
        mymsmd = ''
        print "I will assume ALMA data: XX, YY, and refFreq=first channel."
#        chanFreqGHz = []  # comment out on 2014-04-08
        corr_type_string = ['XX','YY']
        corr_type = [9,12]
  
    if (len(polsToPlot) > len(corr_type)):
        # Necessary for SMA (single-pol) data
        polsToPlot = corr_type_string
    casalogPost(debug,"Polarizations to plot = %s" % (str(polsToPlot)))
    polsToPlot = checkPolsToPlot(polsToPlot, corr_type_string, debug)
    if (polsToPlot == []):
        return()
  
    if (len(msAnt) > 0):
        msFound = True
    else:
        if (xaxis.find('freq')>=0 and tableFormat==33):
            print "Because I could not open the .ms, you cannot use xaxis='freq'."
            return()
        if (showatm == True or showtsky==True):
            print "Because I could not open the .ms, you cannot use showatm or showtsky."
            return()
    
    if (bpoly == False):
        if (debug):
            print "nPolarizations = %s" % (nPolarizations)
            print "nFields = %d = %s" % (nFields, str(uniqueFields))
  
    if (bOverlay and debug):
          print "nPolarizations2 = %s" % (str(nPolarizations2))
          print "nFields2 = %d = %s" % (nFields2, str(uniqueFields2))
          print "nRows2 = %s" % (str(nRows2))
    uniqueAntennaIds = np.sort(np.unique(ant))
  
    yPhaseLabel = 'Phase (deg)'
    tsysPercent = True
    ampPercent = True
    if (VisCal.lower().find('tsys') >= 0):
        if (channeldiff > 0):
            if (tsysPercent):
                yAmplitudeLabel = "Tsys derivative (%_of_median/channel)"
            else:
                yAmplitudeLabel = "Tsys derivative (K/channel)"
        else:
            yAmplitudeLabel = "Tsys (K)"
    else:
        if (yaxis.lower().find('db')>=0):
            yAmplitudeLabel = "Amplitude (dB)"
        else:
            if (channeldiff > 0):
                if (ampPercent):
                    yAmplitudeLabel = "Amp derivative (%_of_median/channel)"
                else:
                    yAmplitudeLabel = "Amplitude derivative"
                yPhaseLabel = 'Phase derivative (deg/channel)'
            else:
                yAmplitudeLabel = "Amplitude"
  
    madsigma = channeldiff # for option channeldiff>0, sets threshold for finding outliers
    ampMin = LARGE_POSITIVE
    ampMax = LARGE_NEGATIVE
    PHASE_ABS_SUM_THRESHOLD = 2e-3  # in degrees, used to avoid printing MAD statistics for refant
  
    TDMisSecond = False
    pagectr = 0
    drewAtmosphere = False
    newpage = 1
    pages =  []
    xctr = 0
    myap = 0  # determines whether an amp or phase plot starts the page (in the case of 'both')
              # zero means amplitude, 1 means phase
    redisplay = False
    matchctr = 0
    myUniqueColor = []
    # for the overlay=antenna case, start by assuming the first antenna is not flagged
    firstUnflaggedAntennaToPlot = 0
    lastUnflaggedAntennaToPlot = len(antennasToPlot)
    computedAtmSpw = -1
    computedAtmTime = -1
    computedAtmField = -1
    skippingSpwMessageSent = 0
    atmString = ''
    if (showimage and lo1==''):
        # We only need to run this once per execution.
        if (debug):
            print "Calling getLOs"
        getLOsReturnValue = getLOs(msName, verbose=debug)
        if (getLOsReturnValue != []):
            if (debug):
                print "Calling interpret LOs"
            lo1s = interpretLOs(msName,parentms,verbose=debug)
            if (debug):
                print "Done interpretLOs"
            foundLO1Message = []  # Initialize so that message is only displayed once per spw
  
    if (channeldiff>0):
        # build blank dictionary:  madstats['DV01']['spw']['time']['pol']['amp' or 'phase' or both]
        #                          where spw, time, pol are each integers
        if (len(msAnt) > 0):
            madstats = dict.fromkeys(mymsmd.antennanames(antennasToPlot))
        else:
            madstats = dict.fromkeys(['Ant '+str(i) for i in range(len(uniqueAntennaIds))])

        for i in range(len(madstats)):
            madstats[madstats.keys()[i]] = dict.fromkeys(spwsToPlot)
            for j in range(len(spwsToPlot)):
                madstats[madstats.keys()[i]][spwsToPlot[j]] = dict.fromkeys(timerangeList) # dict.fromkeys(range(len(uniqueTimes)))
                for k in timerangeList: # range(len(uniqueTimes)):
                    madstats[madstats.keys()[i]][spwsToPlot[j]][k] = dict.fromkeys(range(nPolarizations))
                    for l in range(nPolarizations):
                        if (yaxis == 'both'):
                            madstats[madstats.keys()[i]][spwsToPlot[j]][k][l] = {'amp': None, 'phase': None}
                        elif (yaxis == 'phase'):
                            madstats[madstats.keys()[i]][spwsToPlot[j]][k][l] = {'phase': None}
                        else:
                            # this includes tsys and amp
                            madstats[madstats.keys()[i]][spwsToPlot[j]][k][l] = {'amp': None}
        madstats['platforming'] = {}
# #      print "madstats = ", madstats
    myinput = ''
    atmEverBeenShown = False
    spwsToPlotInBaseband = []
    frequencyRangeToPlotInBaseband = []
    if (debug): print "up to basebands"
    if (basebands == []):
        # MS is too old to have BBC_NO
        if (debug): print "MS is too old to have BBC_NO"
        spwsToPlotInBaseband = [spwsToPlot]
        frequencyRangeToPlotInBaseband = [callFrequencyRangeForSpws(mymsmd, spwsToPlot, vm, caltable)]
        basebands = [0]
    elif (overlayBasebands):
      if (debug): print "overlayBaseband"
      if (list(spwsToPlot) != list(uniqueSpwsInCalTable)):
          # then spws were requested, so treat them all as if in the same baseband, and
          # ignore the basebands parameter
          print "Ignoring the basebands parameter because spws were specified = %s" % (str(spwsToPlot))
      elif (np.array_equal(np.sort(basebands), np.sort(allBasebands)) == False):
          # Allow the basebands parameter to select the spws
          if (debug): print "Allow the basebands parameter to select the spws"
          basebandSpwsToPlot = []
          for baseband in basebands:
              myspws = list(getSpwsForBaseband(vis=msName, mymsmd=mymsmd, bb=baseband))
              basebandSpwsToPlot += myspws
          spwsToPlot = np.intersect1d(basebandSpwsToPlot, spwsToPlot)
          print "selected basebands %s have spwsToPlot = %s" % (str(basebands),str(spwsToPlot))
      spwsToPlotInBaseband = [spwsToPlot]  # treat all spws as if in the same baseband
      frequencyRangeToPlotInBaseband = [callFrequencyRangeForSpws(mymsmd, spwsToPlot, vm, caltable)]
      basebands = [0]
    else:
        if (debug): print "building spwsToPlotInBaseband"
        for baseband in basebands:
            myspwlist = []
            for spw in spwsToPlot:
                if (casadef.casa_version >= '4.1.0' and msFound):
                    if (mymsmd.baseband(originalSpwsToPlot[list(spwsToPlot).index(spw)]) == baseband):
                        myspwlist.append(spw)
                else:
                    # need to write a function to retrieve baseband
                    # if (spw != 0): 
                    myspwlist.append(spw)
            spwsToPlotInBaseband.append(myspwlist)
            frequencyRangeToPlotInBaseband.append(callFrequencyRangeForSpws(mymsmd, myspwlist,vm,caltable))
  
    firstTimeMatch = -1    # Aug 5, 2013
    groupByBaseband = False # don't activate this parameter yet
    if (overlaySpws or overlayBasebands):
        groupByBaseband = True
    if (groupByBaseband and overlaySpws==False and overlayBasebands==False):
        showBasebandNumber = True
    while (xctr < len(antennasToPlot)):
      xant = antennasToPlot[xctr]
      bbctr = 0
      if (debug): print "---------------------- A) Setting spwctr=0"
      spwctr = 0
      spwctrFirstToPlot = 0
      antstring, Antstring = buildAntString(xant,msFound,msAnt)
      finalSpwWasFlagged = False   # inserted on 22-Apr-2014 for g25.27
      while ((bbctr < len(spwsToPlotInBaseband) and groupByBaseband) or
             (spwctr < len(spwsToPlot) and groupByBaseband==False)
             ):
       if (debug): print "at top of bbctr/spwctr loop with bbctr=%d, spwctr=%d" % (bbctr,spwctr)
       if (groupByBaseband):
          baseband = basebands[bbctr]
          spwsToPlot = spwsToPlotInBaseband[bbctr]
          if (debug): print "setting spwsToPlot for baseband %d (bbctr=%d) to %s" % (baseband, bbctr, str(spwsToPlot))
       else:
           baseband = 0  # add from here to "ispw=" on 2014-04-05
           if (casadef.casa_version >= '4.1.0'):
               if (debug): print "A"
               if (getBasebandDict(msName) != {}):
                   if (debug): print "B"
                   try:
                       baseband = mymsmd.baseband(originalSpwsToPlot[spwctr])
                       if (debug): print "C"
                       if (baseband not in basebands):
                           if (debug): print "B)incrementing spwctr"
                           spwctr += 1
                           continue
                   except:
                       pass
               if (debug): print "D"
       if (debug):
           if (overlayBasebands):
               print "Regardless of baseband (%s), plotting all spws: %s" % (basebands,str(spwsToPlot))
           else:
               print "Showing baseband %d containing spws: %s" % (baseband,str(spwsToPlot))
       if (bbctr < len(spwsToPlotInBaseband)):
           if (debug): print "---------------------- B) Setting spwctr=0"
           spwctr = 0
           spwctrFirstToPlot = spwctr
       while (spwctr < len(spwsToPlot)):
                if (debug): print "at top of spwctr loop, spwctr=%d" % (spwctr)
                if (groupByBaseband == False):
                    baseband = 0
                    if (casadef.casa_version >= '4.1.0'):
                        if (getBasebandDict(msName) != {}):
                            try:
                                baseband = mymsmd.baseband(originalSpwsToPlot[spwctr])
                                if (baseband not in basebands):
                                    #                          print "spw %d=%d: baseband %d is not in %s" % (spwsToPlot[spwctr],originalSpwsToPlot[spwctr], baseband, basebands)
                                    if (debug): print "Bb)incrementing spwctr"
                                    spwctr += 1
                                    continue
                            except:
                                pass
                ispw = spwsToPlot[spwctr]
                ispwInCalTable = list(uniqueSpwsInCalTable).index(ispw)
                mytime = 0
                if (debug):
                    print "+++++++ set mytime=0 for ispw=%d, len(chanFreqGHz) = %d" % (ispw, len(chanFreqGHz))
                if (overlayAntennas):
                    xctr = -1
                if (overlayTimes):
                    # since the times/scans can vary between spws, redefine nUniqueTimes for each spw
                    nUniqueTimes = len(uniqueTimesCopy)
                    uniqueTimes = uniqueTimesCopy[:]
                    uniqueTimesForSpw = []
                    testtime = 0
                    while (testtime < nUniqueTimes):
                        if (ispw in cal_desc_id[np.where(uniqueTimes[testtime] == times)[0]]):
                            uniqueTimesForSpw.append(uniqueTimes[testtime])
                        testtime += 1
                    uniqueTimes = uniqueTimesForSpw[:]
                    if (tableFormat >= 34):
                        scansForUniqueTimes, nUniqueTimes = computeScansForUniqueTimes(uniqueTimes, cal_scans, times, unique_cal_scans)
                    else:
                        nUniqueTimes = len(uniqueTimes)
                if (overlaySpws or overlayBasebands):
                    if (xctr >= firstUnflaggedAntennaToPlot):
                        if (debug):
                            print "xctr=%d >= firstUnflaggedAntennaToPlot=%d, decrementing spwctr to %d" % (xctr, firstUnflaggedAntennaToPlot,spwctr-1)
                        spwctr -= 1
              
                firstTimeMatch = -1
                while (mytime < nUniqueTimes):
                  if (debug):
                      print "mytime = %d < %d, uniqueTimes[mytime] = %s" % (mytime,nUniqueTimes,str(uniqueTimes[mytime]))
                      print "timerangeList = %s" % (str(timerangeList))
                      print "timerangeListTimes = %s" % (str(timerangeListTimes))
                      print "debugSloppyMatch = %s" % (str(debugSloppyMatch))
                      print "solutionTimeThresholdSeconds = %s" % (str(solutionTimeThresholdSeconds))
                  if (len(timerangeList) > 0 and (sloppyMatch(uniqueTimes[mytime],timerangeListTimes,solutionTimeThresholdSeconds,
                                                              mytime, scansToPlot, scansForUniqueTimes, myprint=debugSloppyMatch)==False)): # task version
#                                                              mytime, scansToPlotPerSpw[ispw], scansForUniqueTimes, myprint=debugSloppyMatch)==False)):  # causes infinite loop on test 85
                      if (debug):
                          print "Skipping time %d because it is not in the list: %s" % (mytime, str(timerangeList))
                      mytime += 1
                      if (mytime == nUniqueTimes and overlayTimes and overlayAntennas):  
                          # added March 14, 2013 to support the case when final timerange is flagged
                          doneOverlayTime = False
                          if (debug):
                              print "$$$$$$$$$$$$$$$$$$$$$$  Setting doneOverlayTime=False" % (xframe)
                      continue
                  if (overlayAntennas):
                      xctr += 1
                      if (xctr >= len(antennasToPlot)):
                          xctr = 0
                      xant = antennasToPlot[xctr]
                      if (debug):
                          print "mytime=%d, Set xant to %d" % (mytime,xant)
                      antennaString = ''
                  else:
                      antennaString = 'Ant%2d: %s,  ' % (xant,antstring)
                  if (overlaySpws or overlayBasebands):
                      if (debug): print "C)incrementing spwctr to %d" % (spwctr+1)
                      spwctr += 1
                      if (spwctr >= len(spwsToPlot)):
                          if (debug): print "---------------------- C) Setting spwctr=0"
                          spwctr = 0
                          if (xctr < firstUnflaggedAntennaToPlot):
                              xctr += 1
                              if (xctr == len(antennasToPlot)): 
                                  break
                              xant = antennasToPlot[xctr]
                              antstring = buildAntString(xant,msFound,msAnt)
                              if (debug):
                                  print "mytime=%d, Set xant to %d" % (mytime,xant)
                              antennaString = 'Ant%2d: %s,  ' % (xant,antstring)
                      ispw = spwsToPlot[spwctr]
                      ispwInCalTable = list(uniqueSpwsInCalTable).index(ispw)
                      if (debug):
                          print "----------------------------- spwctr=%d, ispw set to %d, xctr=%d" % (spwctr,ispw,xctr)
        
                  # This used to be above the previous if/else block
                  if (newpage==1):
                      # add the current page (being created here) to the list
                      pages.append([xctr,spwctr,mytime,0])
                      if (debug):
                          print "top: appending [%d,%d,%d,%d]" % (xctr,spwctr,mytime,0)
                      newpage = 0
                  gplotx = []
                  gploty = []
                  channels = []
                  xchannels = []
                  ychannels = []
                  frequencies = []
                  xfrequencies = []
                  yfrequencies = []
                  channels2 = []
                  xchannels2 = []
                  ychannels2 = []
                  frequencies2 = []
                  xfrequencies2 = []
                  yfrequencies2 = []
                  gplotx2 = []
                  gploty2 = []
                  xflag = []
                  yflag = []
                  xflag2 = []
                  yflag2 = []
                  matchFound = False
                  matchField = -1
                  matchRow = -1
                  matchTime = -1
                  for i in range(nRows):
                      if (overlayTimes or overlayAntennas or len(fieldsToPlot)>1 or
                          (nFields>1 and len(fieldlist)<nFields)):
                          # When there are multiple fields, then matching by scan causes the first
                          # matching solution to be displayed every time.  So use the original method
                          # of matching by time until I think of something better.
                          sm = sloppyMatch(uniqueTimes[mytime],times[i],solutionTimeThresholdSeconds,myprint=False)
                      else:
                          sm = sloppyMatch(uniqueTimes[mytime],times[i],solutionTimeThresholdSeconds,
#                                           mytime, scansToPlot, scansForUniqueTimes, myprint=False) # task version
                                 mytime, scansToPlotPerSpw[ispw], scansForUniqueTimes, myprint=False) # au version
                      if ((ant[i]==xant) and (cal_desc_id[i]==ispw) and sm
                          and (mytime in timerangeList)   # this test was added to support multiFieldInTimeOverlay
                          ):
                          if (debug): print "len(chanFreqGHz)=%d, ispw=%d" % (len(chanFreqGHz),ispw)
                          if (msFound or tableFormat==34):
                              if (len(chanFreqGHz[ispw]) == 1):
                                  if ((skippingSpwMessageSent & (1<<ispw)) == 0):
                                      casalogPost(debug,"Skipping spw=%d because it has only 1 channel." % (ispw))
                                      skippingSpwMessageSent |= (1<<ispw)
                                  break
                          if (fields[i] in fieldsToPlot):
                              interval = intervals[i] # used for CalcAtmTransmission
                              myFieldIndex = np.where(fields[i] == uniqueFields)[0]
                              if (type(myFieldIndex) == list or type(myFieldIndex) == np.ndarray):
                                  myFieldIndex = myFieldIndex[0]
                              if (debug):
                                  print "%d Found match at field,ant,spw,mytime,time = %d(index=%d),%d,%d,%d,%f=%s" % (matchctr,fields[i],myFieldIndex,xant,ispw,mytime,uniqueTimes[mytime],utstring(uniqueTimes[mytime],4))
                              if (matchFound):
                                  if (myFieldIndex == matchField and matchTime==times[i]):
                                      print "WARNING: multiple rows for field=%d,ant=%d,spw=%d,scan=%d,time=%d=%.0f=%s,row=%d. Only showing the first one." % (fields[i],xant,ispw,scansForUniqueTimes[mytime],mytime,uniqueTimes[mytime],utstring(uniqueTimes[mytime],3),i)
                              else:
                                  matchFound = True
                                  fieldIndex = myFieldIndex
                                  matchField = myFieldIndex
                                  matchTime = times[i]
                                  matchRow = i
                                  if (msFound or tableFormat==34):
                                      nChannels = len(chanFreqGHz[ispw])
                                  else:
                                      nChannels = len(ggx[0])
                                  xflag.append(flags[i][0][:])
                                  yflag.append(flags[i][1][:])
                                  BRowNumber = i
                                  for j in range(nChannels):   # len(chanFreqGHz[ispw])):
                                      channels.append(j)  # both flagged and unflagged
                                      if (msFound or tableFormat==34):
                                          frequencies.append(chanFreqGHz[ispw][j])
                                          if (j==0 and debug):
                                              print "found match: ispw=%d, j=%d, len(chanFreqGHz)=%d, chanFreqGHz[0]=%f" % (ispw,j, len(chanFreqGHz),chanFreqGHz[ispw][0])
                                      if (showflagged or (showflagged == False and flags[i][0][j]==0)):
                                          gplotx.append(ggx[i][j])
                                          xchannels.append(j)
                                          if (msFound or tableFormat==34):
                                              xfrequencies.append(chanFreqGHz[ispw][j])
                                      if (nPolarizations == 2):
                                          if (showflagged or (showflagged == False and flags[i][1][j]==0)):
                                              gploty.append(ggy[i][j])
                                              ychannels.append(j)
                                              if (msFound or tableFormat==34):
                                                  yfrequencies.append(chanFreqGHz[ispw][j])
                  # end 'for i'
                  myspw = originalSpw[ispw]
                  if (msFound):
                      if debug: 
                          print "myspw=%s" % (str(myspw))
                          print "len(refFreq)=%d" % (len(refFreq))
                      if (myspw >= len(refFreq)):
                          myspw = ispw
                  if (msFound and refFreq[myspw]*1e-9 > 60):
                    # Then this cannot be EVLA data.  But I should really check the telescope name!
#                    if (refFreq[myspw]*1e-9 > np.mean(frequencies)):
                    if (refFreq[myspw]*1e-9 > np.mean(chanFreqGHz[ispw])):  # this is safer (since frequencies might be [])
                        sideband = -1
                        xlabelString = "%s LSB Frequency (GHz)" % refTypeToString(measFreqRef[myspw])
                    else:
                        sideband = +1
                        xlabelString = "%s USB Frequency (GHz)" % refTypeToString(measFreqRef[myspw])
                  else:
                      sideband = -1
                      xlabelString = "Frequency (GHz)"
                  if ((len(frequencies)>0) and (chanrange[1] > len(frequencies))):
                      print "Invalid chanrange (%d-%d) for spw%d in caltable1. Valid range = 0-%d" % (chanrange[0],chanrange[1],ispw,len(frequencies)-1)
                      return()
                  pchannels = [xchannels,ychannels]
                  pfrequencies = [xfrequencies,yfrequencies]
                  gplot = [gplotx,gploty]
                  # We only need to compute the atmospheric transmission if:
                  #   * we have been asked to show it,
                  #   * there is a non-trivial number of channels, 
                  #   * the current field is the one for which we should calculate it (if times are being overlaied)
                  #       But this will cause no atmcurve to appear if that field is flagged on the first
                  #       antenna; so, I added the atmEverBeenShown flag to deal with this.
                  #   * the previous calculation is not identical to what this one will be
                  #
                  if ((showatm or showtsky) and (len(xchannels)>1 or len(ychannels)>1) and
                      ((uniqueFields[fieldIndex]==showatmfield or 
                       (uniqueFields[fieldIndex] in fieldsToPlot and overlayTimes)) or # this insures a plot if first fieldsToPlot is missing
                       overlayTimes==False or atmEverBeenShown==False) and
                      ((overlayTimes==False and computedAtmField!=fieldIndex) or (computedAtmSpw!=ispw) or
                       (overlayTimes==False and computedAtmTime!=mytime))):
                    atmEverBeenShown = True
                    # The following 'if' is used to avoid wasting time since atm is not shown for
                    # overlay='antenna,time'.
                    if (overlayTimes==False or overlayAntennas==False or True):  # support showatm for overlay='antenna,time'
#       #            if (overlayTimes==False or overlayAntennas==False):
# #     # #            print "CAF, CAS, CAT = ", computedAtmField, computedAtmSpw, computedAtmTime
                      if (type(fieldIndex) == list or type(fieldIndex) == np.ndarray):
                          computedAtmField = fieldIndex[0]
                      else:
                          computedAtmField = fieldIndex
                      computedAtmSpw = ispw
                      computedAtmTime = mytime
                      atmtime = timeUtilities.time()
                      asdm = ''
# #     # #            print "A) uniqueFields[%d] = " % (fieldIndex), uniqueFields[fieldIndex]
                      uFFI = uniqueFields[fieldIndex]
                      if (type(uFFI) == type(np.ndarray(0))):
                          uFFI = uFFI[0]
                          if (debug): print "converting uFFI from array to %s" % (str(type(uFFI)))
                      (atmfreq,atmchan,transmission,pwvmean,atmairmass,TebbSky,missingCalWVRErrorPrinted) = \
                         CalcAtmTransmission(channels, frequencies, xaxis, pwv,
                                 vm, mymsmd, msName, asdm, xant, uniqueTimes[mytime],
                                 interval, uFFI, refFreq[originalSpw[ispw]],
                                 net_sideband[originalSpw[ispw]], mytime, 
                                 missingCalWVRErrorPrinted, verbose=DEBUG)
                      if (showimage):
#                          print "len(lo1s)=%d =  " % (len(lo1s)), lo1s
                          if (lo1 != ''):
                              LO1 = lo1
                          else:
                            if (getLOsReturnValue == []):
                              if (lo1 == ''):
                                  print "Because you do not have the ASDM_RECEIVER table, if you want the showimage"
                                  print "option to work, then you must specify the LO1 frequency with lo1=."
# #     # #                        return()
                              LO1 = lo1
                            else:
                              if (lo1s == None or lo1s == {}):
                                  print "Failed to get LO1, disabling showimage.  Alternatively, you can use printLOsFromASDM and supply the lo1 parameter to plotbandpass."
                                  showimage = False
                                  LO1 = ''
                              else:
                                if (originalSpw[ispw] > len(lo1s)):
                                    print "There is a problem in reading the LO1 values, cannot showimage for this dataset."
                                    showimage = False
                                    LO1 = None
                                else:
                                  LO1 = lo1s[originalSpw[ispw]]*1e-9  
                                  if (ispw not in foundLO1Message):
                                      casalogPost(debug,"For spw %d (%d), found LO1 = %.6f GHz" % (ispw,originalSpw[ispw],LO1))
                                      foundLO1Message.append(ispw)
                      if (LO1 != ''):
                          frequenciesImage = list(2*LO1 - np.array(frequencies))
                          xfrequenciesImage = list(2*LO1 - np.array(pfrequencies[0]))
                          yfrequenciesImage = list(2*LO1 - np.array(pfrequencies[1]))
                          pfrequenciesImage = [xfrequenciesImage, yfrequenciesImage]
                          if (debug):
                             print "B) uniqueFields[%d] = %s" % (fieldIndex, str(uniqueFields[fieldIndex]))
                          uFFI = uniqueFields[fieldIndex]
                          if (debug):
                             print "type(uFFI) = %s" % (str(type(uFFI)))
                          if (type(uFFI) == list or type(uFFI) == type(np.ndarray(0))):
                             uFFI = uFFI[0]
                          if (debug):
                             print "uFFI = %s" % (str(uFFI))
                          (atmfreqImage,atmchanImage,transmissionImage,pwvmean,atmairmass,TebbSkyImage,missingCalWVRErrorPrinted) = \
                              CalcAtmTransmission(channels, frequenciesImage, xaxis,
                                                  pwv, vm, mymsmd, msName, asdm, xant, uniqueTimes[mytime],
                                                  interval, uFFI, refFreq[originalSpw[ispw]],
                                                  net_sideband[originalSpw[ispw]], mytime, 
                                                  missingCalWVRErrorPrinted, verbose=DEBUG)
                          atmfreqImage = list(2*LO1 - np.array(atmfreqImage))
                          atmfreqImage.reverse()
                          atmchanImage.reverse()
          
                      if (overlayTimes):
                          atmString = 'PWV %.2fmm, airmass %.2f (field %d)' % (pwvmean,atmairmass,showatmfield)
                      else:
                          atmString = 'PWV %.2fmm, airmass %.3f' % (pwvmean,atmairmass)
                  if (bOverlay):
                    for i in range(nRows2):
                      if (overlayTimes or overlayAntennas or len(fieldsToPlot)>1 or
                          (nFields>1 and len(fieldlist)<nFields)):
                          # Not having this path causes Tsys table overlays to behave like overlay='antenna,time' 
                          # for caltable2.
                          sm = sloppyMatch(uniqueTimes2[mytime],times2[i],solutionTimeThresholdSeconds,myprint=False)
                      else:
                          sm = sloppyMatch(uniqueTimes2[mytime],times2[i],solutionTimeThresholdSeconds,
                                           mytime, scansToPlotPerSpw[ispw], scansForUniqueTimes,  # au version
                                           myprint=debugSloppyMatch)
                      if ((ant2[i]==xant) and (cal_desc_id2[i]==ispw) and sm
                          and (mytime in timerangeList)   # added to match first caltable logic on 2014-04-09
                          ):
                          if (fields2[i] in fieldsToPlot):
                                xflag2.append(flags2[i][0][:])
                                yflag2.append(flags2[i][1][:])
                                # With solint='2ch' or more, the following loop should not be over
                                # chanFreqGHz2 but over the channels in the solution.
                                for j in range(len(chanFreqGHz2[ispw])):
                                  channels2.append(j)
                                  frequencies2.append(chanFreqGHz2[ispw][j])
# #     # #                        print "len(chanFreqGHz2[%d])=%d, i=%d,j=%d, len(ggx2)=%d, len(ggx2[0])=%d, shape(ggx2) = " % (ispw,len(chanFreqGHz2[ispw]),i,j,len(ggx2),len(ggx2[0])), np.shape(np.array(ggx2))
                                  if (showflagged or (showflagged == False and flags2[i][0][j]==0)):
                                      gplotx2.append(ggx2[i][j])
                                      xchannels2.append(j)
                                      xfrequencies2.append(chanFreqGHz2[ispw][j])
                                  if (nPolarizations2 == 2):
                                      if (showflagged or (showflagged == False and flags2[i][1][j]==0)):
                                          gploty2.append(ggy2[i][j])
                                          ychannels2.append(j)
                                          yfrequencies2.append(chanFreqGHz2[ispw][j])
                    # end 'for i'
                    pchannels2 = [xchannels2,ychannels2]
                    pfrequencies2 = [xfrequencies2,yfrequencies2]
                    gplot2 = [gplotx2,gploty2]
          
                  if (matchFound==False):
                      if ((overlayAntennas==False and overlaySpws==False and overlayBasebands==False) or
                          (overlayAntennas and xctr+1 >= len(antennasToPlot)) or
                          ((overlaySpws or overlayBasebands) and spwctr+1 >= len(spwsToPlot))):
                          mytime += 1
                          if (debug):
                              print "a) xctr=%d, Incrementing mytime to %d" % (xctr, mytime)
                      continue
                  #  The following variable allows color legend of UT times to match line plot
                  myUniqueTime = []
                  if (True):  # multiFieldsWithOverlayTime):
                      # support multi-fields with overlay='time'
                      uTPFPS = []
                      for f in fieldIndicesToPlot:
                          for t in uniqueTimesPerFieldPerSpw[ispwInCalTable][f]:
                              if (sloppyMatch(t, timerangeListTimes, solutionTimeThresholdSeconds,
                                              mytime, scansToPlotPerSpw[ispw], scansForUniqueTimes, # au version
#                                              mytime, scansToPlot, scansForUniqueTimes, # task version
                                              myprint=debugSloppyMatch
                                              )):
                                  uTPFPS.append(t)
                      uTPFPS = np.sort(uTPFPS)
                      ctr = 0
                      for t in uTPFPS:
                          if (debug and False):
                              print "1)checking time %d" % (t)
                          if (overlayTimes or overlayAntennas):
                              sm = sloppyMatch(uniqueTimes[mytime],times[i],solutionTimeThresholdSeconds,myprint=False)
                          else:
                              sm = sloppyMatch(t, uniqueTimes[mytime], solutionTimeThresholdSeconds,
#                                               mytime, scansToPlot, scansForUniqueTimes,  # task version
                                               mytime, scansToPlotPerSpw[ispw], scansForUniqueTimes,  # au version
                                               myprint=debugSloppyMatch
                                               )
                          if (sm):
                              if (debug):
                                  print "1)setting myUniqueTime to %d" % (mytime)
                              myUniqueTime = mytime
                              ctr += 1
                      if (ctr > fieldIndicesToPlot and bOverlay==False):
                          print "multi-field time overlay ***************  why are there 2 matches?"
# #     # #            if (ctr == 0):
# #     # #                print "No match for %.1f in "%(t), uTPFPS
                  
# #     # #        print "Overlay antenna %d, myUniqueTime=%d" % (xctr, myUniqueTime)
                  if (xframe == xframeStart):
                        pb.clf()
                  xflag = [item for sublist in xflag for item in sublist]
                  yflag = [item for sublist in yflag for item in sublist]
#       #          pflag = [xflag, yflag]
#       #          flagfrequencies = [frequencies, frequencies2]
                  antstring, Antstring = buildAntString(xant,msFound,msAnt)
                  if (msFound):
                      fieldString = msFields[uniqueFields[fieldIndex]]
                  else:
                      fieldString = str(field)
                  if (overlayTimes):
                      timeString =''
                  else:
                      timeString = ',  t%d/%d  %s' % (mytime,nUniqueTimes-1,utstring(uniqueTimes[mytime],3))
                      if (scansForUniqueTimes != []):
                          if (scansForUniqueTimes[mytime]>=0):
                              timeString = ',  scan%d  %s' % (scansForUniqueTimes[mytime],utstring(uniqueTimes[mytime],3))
                  spwString = buildSpwString(overlaySpws, overlayBasebands, spwsToPlot, 
                                             ispw, originalSpw[ispw], observatoryName, 
                                             baseband, showBasebandNumber)
                  titleString = "%sspw%s,  field %d: %s%s" % (antennaString,spwString,uniqueFields[fieldIndex],fieldString,timeString)
                  if (sum(xflag)==nChannels and sum(yflag)==nChannels and showflagged==False):
                      if (overlayTimes):
                          print "Skip %s (%s) for time%d=%s all data flagged" % (antstring, titleString,mytime,utstring(uniqueTimes[mytime],3))
                          # need to set doneOverlayTime = True if this is the final time,
                          # otherwise, we get "subplot number exceeds total subplots" at line 2427
                          # but we need to draw the labels at the top of the page, else they will not get done
                          if (debug):
                              print "########## uniqueTimes[%d]=%d,  timerangeListTimes[-1]=%d" % (mytime,uniqueTimes[mytime],timerangeListTimes[-1])
                          if (len(scansToPlotPerSpw[ispw]) < 1):
                              sTPPS = []
                          else:
#                              sTPPS = [scansToPlot[-1]]# added [[-1]] on 2014-04-04 for CAS-6394  task version
                              sTPPS = [scansToPlotPerSpw[ispw][-1]]# added [[-1]] on 2014-04-04 for CAS-6394  au version
                          if (sloppyMatch(timerangeListTimes[-1], uniqueTimes[mytime],
                                          solutionTimeThresholdSeconds,
                                          mytime, sTPPS, scansForUniqueTimes,
                                          myprint=debugSloppyMatch
                                          )):
                              if (overlayAntennas == False or xant==antennasToPlot[-1]):  # 11-Mar-2014
                                  doneOverlayTime = True  # 08-Nov-2012
                              if (debug):
                                  print "###### set doneOverlayTime = %s" % (str(doneOverlayTime))
          
                              # draw labels
                              # try adding the following 'if' statement on Jun 18, 2013; it works.
                              if (drewAtmosphere==False or overlayAntennas==False):
                                  drewAtmosphere = True
                                  if (debug): print "drawOverlayTimeLegends loc 1"
                                  drawOverlayTimeLegends(xframe,firstFrame,xstartTitle,ystartTitle,
                                                         caltable,titlesize,fieldIndicesToPlot,
                                                         ispwInCalTable,uniqueTimesPerFieldPerSpw,
                                                         timerangeListTimes,
                                                         solutionTimeThresholdSeconds,
                                                         debugSloppyMatch,
                                                         ystartOverlayLegend,debug,mysize,
                                                         fieldsToPlot,myUniqueColor,
                                                         timeHorizontalSpacing,fieldIndex,
                                                         overlayColors,
                                                         antennaVerticalSpacing, overlayAntennas, 
                                                         timerangeList, caltableTitle, mytime,
#                                                         scansToPlot, scansForUniqueTimes) # task version
                                                         scansToPlotPerSpw[ispw], scansForUniqueTimes) # au version
                                  drawAtmosphereAndFDM(showatm,showtsky,atmString,subplotRows,mysize,
                                                       TebbSky,TebbSkyImage,plotrange, xaxis,atmchan,
                                                       atmfreq,transmission,subplotCols,showatmPoints,
                                                       xframe, channels,LO1,atmchanImage,atmfreqImage,
                                                       transmissionImage, firstFrame,showfdm,nChannels,
                                                       tableFormat,originalSpw_casa33, 
                                                       chanFreqGHz_casa33,originalSpw,chanFreqGHz,
                                                       overlayTimes, overlayAntennas, xant, 
                                                       antennasToPlot, overlaySpws, baseband,
                                                       showBasebandNumber, basebandDict)
                              if (xctr == firstUnflaggedAntennaToPlot or overlayAntennas==False): # changed xant->xctr on 11-mar-2014
                                  DrawPolarizationLabelsForOverlayTime(xstartPolLabel,ystartPolLabel,corr_type,polsToPlot,
                                                                       channeldiff,ystartMadLabel,subplotRows,gamp_mad,mysize,
                                                                       ampmarkstyle,markersize,ampmarkstyle2,gamp_std)
                      else:  # not overlaying times
                          print "Skip %s spw%d (%s) all data flagged" % (antstring, ispw, titleString)
                          if ((overlaySpws or overlayBasebands) and spwctr==spwctrFirstToPlot):
                              spwctrFirstToPlot += 1
                          if ((overlaySpws or overlayBasebands) and ispw==spwsToPlotInBaseband[bbctr][-1]):
                              if (debug): print "The final spw was flagged!!!!!!!!!!!!!!"
                              finalSpwWasFlagged =  True  # inserted on 22-Apr-2014 for g25.27
                          if (myinput == 'b'):
                              redisplay = False # This prevents infinite loop when htting 'b' on first screen when ant0 flagged. 2013-03-08
                      if (overlayAntennas==False):
                        if (doneOverlayTime==False or overlayTimes==False):  # added on 08-Nov-2012
                            finalSpwWasFlagged = False # Added on 23-Apr-2014 for regression61
                            mytime += 1
                            if (debug):
                                print "F) all solutions flagged --> incrementing mytime to %d" % mytime
                      if (overlayAntennas):
                          if (xctr == firstUnflaggedAntennaToPlot):
                              firstUnflaggedAntennaToPlot += 1
                              if (firstUnflaggedAntennaToPlot >= len(antennasToPlot)):
                                  firstUnflaggedAntennaToPlot = 0
                                  if not finalSpwWasFlagged: # Added on 23-Apr-2014 for regression61
                                      mytime += 1
                              if (debug):
                                  print "----- Resetting firstUnflaggedAntennaToPlot from %d to %d = %d" % (firstUnflaggedAntennaToPlot-1, firstUnflaggedAntennaToPlot, antennasToPlot[firstUnflaggedAntennaToPlot])
                              continue
                      if (overlaySpws or overlayBasebands):
                          if (xctr == firstUnflaggedAntennaToPlot):
                              firstUnflaggedAntennaToPlot += 1
                              if (firstUnflaggedAntennaToPlot >= len(antennasToPlot)):
                                  firstUnflaggedAntennaToPlot = 0
                                  if not finalSpwWasFlagged: # Added on 22-Apr-2014 for g25.27 dataset antenna='4'
                                      mytime += 1
                              if (debug):
                                  print "----- Resetting firstUnflaggedAntennaToPlot from %d to %d" % (firstUnflaggedAntennaToPlot-1, firstUnflaggedAntennaToPlot)
                                  print "-----    = antenna %d" % (antennasToPlot[firstUnflaggedAntennaToPlot])
                              if (not finalSpwWasFlagged): # add this test on Apr 22, 2014 to prevent crash on g25.27 dataset with antenna='4,5'
                                  continue # Try this 'continue' on Apr 2, 2012 to fix bug -- works.
                      if (overlayAntennas==False and subplot==11
                          and not finalSpwWasFlagged): # inserted on 22-Apr-2014 for g25.27
                            # added the case (subplot==11) on April 22, 2012 to prevent crash on multi-antenna subplot=421
                            if (debug):
                                print "#######  removing [%d,%d,%d,%d]" % (pages[len(pages)-1][PAGE_ANT],
                                                                  pages[len(pages)-1][PAGE_SPW],
                                                                  pages[len(pages)-1][PAGE_TIME],
                                                                  pages[len(pages)-1][PAGE_AP])
                            pages = pages[0:len(pages)-1]
                            newpage = 1
                      if (overlayAntennas==False):
                          if (doneOverlayTime==False  # inserted on 08-Nov-2012
                              and not finalSpwWasFlagged):  # inserted on 22-Apr-2014 for g25.27
                              continue
                          elif (debug):
                              print "=========== Not continuing because doneOverlayTime=%s" % (str(doneOverlayTime))
                      
                  if (firstTimeMatch == -1):
                      firstTimeMatch = mytime
                      if (debug):
                          print "Setting firstTimeMatch from -1 to %s" % (str(firstTimeMatch))
          
################### Here is the amplitude plotting ############    stopping here Sep 4, 2013
                  if (yaxis.find('amp')>=0 or yaxis.find('both')>=0 or yaxis.find('ap')>=0) and doneOverlayTime==False:
          
                    if (debug):
                        print "amp: xctr=%d, xant=%d, myap=%d, mytime=%d(%s), firstTimeMatch=%d, bOverlay=" % (xctr, xant, myap, mytime, utstring(uniqueTimes[mytime],3), firstTimeMatch), bOverlay
                    if (myap==1):
                      if (overlayTimes == False or mytime==firstTimeMatch):
                        if ((overlaySpws == False and overlayBasebands==False) or spwctr==spwctrFirstToPlot or spwctr>len(spwsToPlot)):
                          if (overlayAntennas==False or xctr==firstUnflaggedAntennaToPlot
                              or xctr==antennasToPlot[-1]):  # 2012-05-24, to fix the case where all ants flagged on one timerange
                              xframe += 1
                              if (debug):
                                  print "y) incrementing xframe to %d" % xframe
                                  print "mytime=%d  ==  firstTimeMatch=%d" % (mytime, firstTimeMatch)
                                  print "xctr=%d  ==  firstUnflaggedAntennaToPlot=%d,  antennastoPlot[-1]=%d" % (xctr, firstUnflaggedAntennaToPlot,antennasToPlot[-1])
                              myUniqueColor = []
                              newylimits = [LARGE_POSITIVE, LARGE_NEGATIVE]
                    else: # (myap == 0)
                      if (overlayTimes == False or mytime==firstTimeMatch):
                        if ((overlaySpws == False and overlayBasebands==False) or spwctr==spwctrFirstToPlot or spwctr>len(spwsToPlot)):
                          if (overlayAntennas==False or xctr==firstUnflaggedAntennaToPlot
                              or xctr>antennasToPlot[-1]):  # 2012-05-24, to fix the case where all ants flagged on one timerange
                              xframe += 1
                              if (debug):
                                  print "Y) incrementing xframe to %d" % xframe
                                  print "mytime=%d  ==  firstTimeMatch=%d" % (mytime, firstTimeMatch)
                                  print "xctr=%d  ==  firstUnflaggedAntennaToPlot=%d,  antennasToPlot[-1]=%d" % (xctr, firstUnflaggedAntennaToPlot,antennasToPlot[-1])
                                  print "spwctr=%d  >? len(spwsToPlot)=%d" % (spwctr, len(spwsToPlot))
                              myUniqueColor = []
                              newylimits = [LARGE_POSITIVE, LARGE_NEGATIVE]
                              if (debug):
                                  print "myap=%d, mytime == firstTimeMatch=%d" % (myap, firstTimeMatch)
                      if (debug):
                          print "$$$$$$$$$$$$$$$$$$$$$$$  ready to plot amp on xframe %d" % (xframe)
# #     # #            print ",,,,,,,,,,,,,,,, Starting with newylimits = ", newylimits
                      adesc = pb.subplot(xframe)
                      if (previousSubplot != xframe):
                          drewAtmosphere = False
                      previousSubplot = xframe
                      alreadyPlottedAmp = True  # needed for (overlay='baseband', yaxis='both')
                      pb.hold(overlayAntennas or overlayTimes or overlaySpws or overlayBasebands)
                      gampx = np.abs(gplotx)
                      if (nPolarizations == 2):
                          gampy = np.abs(gploty)
                          if (yaxis.lower().find('db') >= 0):
                              gamp = [10*np.log10(gampx), 10*np.log10(gampy)]
                          else:
                              if (channeldiff>0):
                                  if (debug): print "Computing derivatives"
                                  if (xaxis == 'chan'):
                                      gamp0, newx0, gamp0res, newx0res = channelDifferences(gampx, pchannels[0], resample)
                                      gamp1, newx1, gamp1res, newx1res = channelDifferences(gampy, pchannels[1], resample)
                                      pchannels = [newx0, newx1]
                                  else:
                                      gamp0, newx0, gamp0res, newx0res  = channelDifferences(gampx, pfrequencies[0], resample)
                                      gamp1, newx1, gamp1res, newx1res = channelDifferences(gampy, pfrequencies[1], resample)
                                      pfrequencies = [newx0, newx1]
                                  gamp = [gamp0, gamp1]
                                  gampres = [gamp0res, gamp1res]
                                  if (VisCal.lower().find('tsys') >= 0 and tsysPercent):
                                      gamp = [100*gamp0/np.median(gampx), 100*gamp1/np.median(gampy)]
                                      gampres = [100*gamp0res/np.median(gampx), 100*gamp1res/np.median(gampy)]
                                  elif (VisCal.lower().find('tsys') < 0 and ampPercent):
                                      gamp = [100*gamp0/np.median(gampx), 100*gamp1/np.median(gampy)]
                                      gampres = [100*gamp0res/np.median(gampx), 100*gamp1res/np.median(gampy)]
                                  gamp_mad = [madInfo(gamp[0],madsigma,edge), madInfo(gamp[1],madsigma,edge)]
                                  gamp_std = [stdInfo(gampres[0],madsigma,edge,ispw,xant,0), stdInfo(gampres[1],madsigma,edge,ispw,xant,1)]
                                  if (debug): print "gamp_mad done"
                                  if (platformingSigma > 0):
                                      platformingThresholdX = gamp_mad[0]['mad']*platformingSigma
                                      platformingThresholdY = gamp_mad[1]['mad']*platformingSigma
                                  else:
                                      platformingThresholdX = platformingThreshold
                                      platformingThresholdY = platformingThreshold
                                  gamp_platforming = [platformingCheck(gamp[0],platformingThresholdX),
                                                      platformingCheck(gamp[1],platformingThresholdY)]
                                  for p in [0,1]:
                                      if (debug):
                                          print "gamp_mad[%d] = %s" % (p, str(gamp_mad[p]))
                                          print "madstats[%s][%d] = %s" % (Antstring,ispw, str(madstats[Antstring][ispw]))
                                      madstats[Antstring][ispw][mytime][p]['amp'] = gamp_mad[p]['mad']
                                      madstats[Antstring][ispw][mytime][p]['ampstd'] = gamp_std[p]['std']
                                      if (gamp_platforming[p]):
                                          if (Antstring not in madstats['platforming'].keys()):
                                              madstats['platforming'][Antstring] = {}
                                          if (ispw not in madstats['platforming'][Antstring].keys()):
                                              madstats['platforming'][Antstring][ispw] = {}
                                          if (p not in madstats['platforming'][Antstring][ispw].keys()):
                                              madstats['platforming'][Antstring][ispw][p] = []
                                          madstats['platforming'][Antstring][ispw][p].append(uniqueTimes[mytime])
                                      if (gamp_mad[p]['nchan'] > 0):
                                          casalogPost(debug, "%s, Pol %d, spw %2d, %s, amp: %4d points exceed %.1f sigma (worst=%.2f at chan %d)" % (Antstring, p, ispw, utstring(uniqueTimes[mytime],0), gamp_mad[p]['nchan'], madsigma, gamp_mad[p]['outlierValue'], gamp_mad[p]['outlierChannel']+pchannels[p][0]))
                                  if (debug): print "madstats done"
                              else:
                                  gamp = [gampx,gampy]
                      else:
                          if (yaxis.lower().find('db') >= 0):
                              gamp = [10*np.log10(gampx)]
                          else:
                              if (channeldiff>0):
                                  if (xaxis == 'chan'):
                                      gamp0, newx0, gamp0res, newx0res  = channelDifferences(gampx, pchannels[0], resample)
                                      pchannels = [newx0]
                                  else:
                                      gamp0, newx0, gamp0res, newx0res  = channelDifferences(gampx, pfrequencies[0], resample)
                                      pfrequencies = [newx0]
                                  gamp = [gamp0]
                                  gampres = [gamp0res]
                                  if (VisCal.lower().find('tsys') >= 0 and tsysPercent):
                                      gamp = [100*gamp0/np.median(gampx)]
                                      gampres = [100*gamp0res/np.median(gampx)]
                                  elif (VisCal.lower().find('tsys') < 0 and ampPercent):
                                      gamp = [100*gamp0/np.median(gampx)]
                                      gampres = [100*gamp0res/np.median(gampx)]
                                  p = 0
                                  gamp_mad = [madInfo(gamp[p], madsigma,edge)]
                                  gamp_std = [stdInfo(gampres[p], madsigma,edge,ispw,xant,p)]
                                  if (platformingSigma > 0):
                                      platformingThresholdX = gamp_mad[0]['mad']*platformingSigma
                                  else:
                                      platformingThresholdX = platformingThreshold
                                  gamp_platforming = [platformingCheck(gamp[p], platformingThresholdX)]
                                  madstats[Antstring][ispw][mytime][p]['amp'] = gamp_mad[p]['mad']
                                  madstats[Antstring][ispw][mytime][p]['ampstd'] = gamp_std[p]['std']
                                  if (gamp_platforming[p]):
                                      if (Antstring not in madstats['platforming'].keys()):
                                          madstats['platforming'][Antstring] = {}
                                      if (ispw not in madstats['platforming'][Antstring].keys()):
                                          madstats['platforming'][Antstring][ispw] = {}
                                      if (p not in madstats['platforming'][Antstring][ispw].keys()):
                                          madstats['platforming'][Antstring][ispw][p] = []
                                      madstats['platforming'][Antstring][ispw][p].append(mytime)
                                  if (gamp_mad[p]['nchan'] > 0):
                                      casalogPost(debug, "%s, Pol %d, spw %2d, %s, amp: %4d points exceed %.1f sigma (worst=%.2f at chan %d)" % (Antstring, p, ispw, utstring(uniqueTimes[mytime],0), gamp_mad[p]['nchan'], madsigma, gamp_mad[p]['outlierValue'], gamp_mad[p]['outlierChannel']+pchannels[p][0]))
                              else:
                                  gamp = [gampx]
                      if (bOverlay):
                            gampx2 = np.abs(gplotx2)
                            if (nPolarizations2 == 2):
                              gampy2 = np.abs(gploty2)
                              if (yaxis.lower().find('db') >= 0):
                                  gamp2 = [10*np.log10(gampx2), 10*np.log10(gampy2)]
                              else:
                                  if (channeldiff>0):
                                      if (xaxis == 'chan'):
                                          gamp2_0, newx0, gamp2_0res, newx0res = channelDifferences(gampx2, pchannels2[0], resample)
                                          gamp2_1, newx1, gamp2_1res, newx1res = channelDifferences(gampy2, pchannels2[1], resample)
                                          pchannels2 = [newx0, newx1]
                                      else:
                                          gamp2_0, newx0, gamp2_0res, newx0res = channelDifferences(gampx2, pfrequencies2[0], resample)
                                          gamp2_1, newx1, gamp2_1res, newx1res = channelDifferences(gampy2, pfrequencies2[1], resample)
                                          pfrequencies2 = [newx0, newx1]
                                      gamp2 = [gamp2_0, gamp2_1]
                                      gamp2res = [gamp2_0res, gamp2_1res]
                                      if (VisCal.lower().find('tsys') >= 0 and tsysPercent):
                                          gamp2 = [100*gamp2_0/np.median(gampx2), 100*gamp2_1/np.median(gampy2)]
                                          gamp2res = [100*gamp2_0res/np.median(gampx2), 100*gamp2_1res/np.median(gampy2)]
                                      elif (VisCal.lower().find('tsys') < 0 and ampPercent):
                                          gamp2 = [100*gamp2_0/np.median(gampx2), 100*gamp2_1/np.median(gampy2)]
                                          gamp2res = [100*gamp2_0res/np.median(gampx2), 100*gamp2_1res/np.median(gampy2)]
                                  else:
                                      gamp2 = [gampx2, gampy2]
                            else:
                              if (yaxis.lower().find('db') >= 0):
                                  gamp2 = [10*np.log10(gampx2)]
                              else:
                                  if (channeldiff>0):
                                      if (xaxis == 'chan'):
                                          gamp2_0, newx0, gamp2_0res, newx0res = channelDifferences(gampx2, pchannels[0], resample)
                                          pchannels2 = [newx0]
                                      else:
                                          gamp2_0, newx0, gamp2_0res, newx0res = channelDifferences(gampx2, pfrequencies[0], resample)
                                          pfrequencies2 = [newx0]
                                      gamp2 = [gamp2_0]
                                      gamp2res = [gamp2_0res]
                                      if (VisCal.lower().find('tsys') >= 0 and tsysPercent):
                                          gamp2 = [100*gamp2_0/np.median(gampx2)]
                                          gamp2res = [100*gamp2_0res/np.median(gampx2)]
                                      elif (VisCal.lower().find('tsys') < 0 and ampPercent):
                                          gamp2 = [100*gamp2_0/np.median(gampx2)]
                                          gamp2res = [100*gamp2_0res/np.median(gampx2)]
                                  else:
                                      gamp2 = [gampx2]
                      if (xaxis.find('chan')>=0 or (msFound==False and tableFormat==33)):    #  'amp'
                          if (debug):
                              print "amp: plot vs. channel **********************"
                          pb.hold(True)
                          for p in range(nPolarizations):
                              if (overlayAntennas or overlayTimes):
                                  if (corr_type_string[p] in polsToPlot):
                                        pdesc = pb.plot(pchannels[p],gamp[p],'%s'%ampmarkstyles[p],
                                                        markersize=markersize,
                                                        markerfacecolor=overlayColors[xctr],markeredgewidth=markeredgewidth)
                                        newylimits =  recalcYlimits(plotrange,newylimits,gamp[p])
                                        if (overlayAntennas and overlayTimes==False):
                                            pb.setp(pdesc, color=overlayColors[xctr])
                                        elif (overlayTimes and overlayAntennas==False):
                                            pb.setp(pdesc, color=overlayColors[mytime])
                                        elif (overlayTimes and overlayAntennas): # try to support time,antenna
                                            if (debug):
                                                print "p=%d, len(fieldsToPlot)=%d, len(timerangeList)=%d" % (p,len(fieldsToPlot),len(timerangeList))
                                            if (len(fieldsToPlot) > 1 or len(timerangeList)>1):
#                                                pb.setp(pdesc, color=overlayColors[myUniqueTime])
# #     # #                                      print "pb.setp: myUniqueTime, overlayColors = ", myUniqueTime, overlayColors[myUniqueTime]
                                                # The third 'or' below is needed if pol='0' is flagged on antenna 0. -- 2012/10/12
                                                if (p==0 or len(polsToPlot)==1 or myUniqueColor==[]):
                                                    myUniqueColor.append(overlayColors[len(myUniqueColor)])
                                                pb.setp(pdesc, color=myUniqueColor[-1])
                              else:
                                  if (corr_type_string[p] in polsToPlot):
# #     # #                          print "pcolor[%d]=%s" % (p,pcolor)
                                    pb.plot(pchannels[p],gamp[p],'%s%s'%(pcolor[p],ampmarkstyle), markersize=markersize,markeredgewidth=markeredgewidth)
                                    newylimits =  recalcYlimits(plotrange,newylimits,gamp[p])
                          if (sum(xflag)>0):
                              xrange = np.max(channels)-np.min(channels)
                              SetNewXLimits([np.min(channels)-xrange/20, np.max(channels)+xrange/20],1)
# #     # #                    print "amp: Resetting xaxis channel range to counteract flagged data"
                          if (xframe in bottomRowFrames or (xctr+1==len(antennasToPlot) and ispw==spwsToPlot[-1])):
                              pb.xlabel("Channel", size=mysize)
                      elif (xaxis.find('freq')>=0):   # amp
                          if (bOverlay):
                                pb.hold(True)
                                xrange = np.abs(xfrequencies[0]-xfrequencies[-1])
                                try:
                                    xrange2 = np.abs(xfrequencies2[0]-xfrequencies2[-1])
                                except:
                                    print "No amp data found in second solution.  Try increasing the solutionTimeThresholdSeconds above %.0f." % (solutionTimeThresholdSeconds)
                                    print "If this doesn't work, email the developer (%s)." % (developerEmail)
                                    return()
          
                                if (np.abs(xrange/xrange2 - 1) > 0.05 + len(xflag)/len(xchannels)):  # 0.0666 is 2000/1875-1
                                   # These line widths are optimal for visualizing FDM over TDM
                                   width1 = 1
                                   width2 = 4
                                   # solutions differ in frequency width
                                   if (xrange < xrange2):
                                      for p in range(nPolarizations):
                                            if (corrTypeToString(corr_type[p]) in polsToPlot):
                                                  pb.plot(pfrequencies[p], gamp[p], '%s%s'%(pcolor[p],ampmarkstyle), linewidth=width2, markersize=markersize,markeredgewidth=markeredgewidth)
                                                  newylimits = recalcYlimitsFreq(chanrange, newylimits, gamp[p], sideband,plotrange,xchannels)
                                      for p in range(nPolarizations):
                                            if (corrTypeToString(corr_type[p]) in polsToPlot):
                                                  pb.plot(pfrequencies2[p], gamp2[p], '%s%s'%(p2color[p],ampmarkstyle), linewidth=width1, markersize=markersize,markeredgewidth=markeredgewidth)
                                                  newylimits = recalcYlimitsFreq(chanrange, newylimits, gamp2[p], sideband,plotrange,xchannels2)
                                   else:
                                      for p in range(nPolarizations):
                                            if (corrTypeToString(corr_type[p]) in polsToPlot):
                                                  pb.plot(pfrequencies2[p], gamp2[p], '%s%s'%(p2color[p],ampmarkstyle), linewidth=width2, markersize=markersize,markeredgewidth=markeredgewidth)
                                                  newylimits = recalcYlimitsFreq(chanrange, newylimits, gamp2[p], sideband,plotrange,xchannels2)
                                      for p in range(nPolarizations):
                                            if (corrTypeToString(corr_type[p]) in polsToPlot):
                                                  pb.plot(pfrequencies[p], gamp[p], '%s%s'%(pcolor[p],ampmarkstyle), linewidth=width1, markersize=markersize,markeredgewidth=markeredgewidth)
                                                  newylimits = recalcYlimitsFreq(chanrange, newylimits, gamp[p], sideband,plotrange,xchannels)
                                else:
                                   width1 = 1
                                   width2 = 2  # Just enough to distinguish one line from the other.
                                   # solutions may be different level of smoothing, so plot highest rms first
                                   if (MAD(gamp[0]) < MAD(gamp2[0])):
                                      for p in range(nPolarizations):
                                          if (corrTypeToString(corr_type[p]) in polsToPlot):
                                              pb.plot(pfrequencies2[p], gamp2[p], '%s%s'%(p2color[p],ampmarkstyle), linewidth=width1, markersize=markersize,markeredgewidth=markeredgewidth)
                                              newylimits = recalcYlimitsFreq(chanrange, newylimits, gamp2[p], sideband,plotrange,xchannels2)
                                      for p in range(nPolarizations):
                                          if (corrTypeToString(corr_type[p]) in polsToPlot):
                                              pb.plot(pfrequencies[p], gamp[p], '%s%s'%(pcolor[p],ampmarkstyle), linewidth=width2, markersize=markersize,markeredgewidth=markeredgewidth)
                                              newylimits = recalcYlimitsFreq(chanrange, newylimits, gamp[p], sideband,plotrange,xchannels)
                                   else:
                                      for p in range(nPolarizations):
                                          if (corrTypeToString(corr_type[p]) in polsToPlot):
                                              pb.plot(pfrequencies[p], gamp[p], '%s%s'%(pcolor[p],ampmarkstyle), linewidth=width2, markersize=markersize,markeredgewidth=markeredgewidth)
                                              newylimits = recalcYlimitsFreq(chanrange, newylimits, gamp[p], sideband,plotrange,xchannels)
                                      for p in range(nPolarizations):
                                          if (corrTypeToString(corr_type[p]) in polsToPlot):
                                              pb.plot(pfrequencies2[p], gamp2[p], '%s%s'%(p2color[p],ampmarkstyle), linewidth=width1, markersize=markersize,markeredgewidth=markeredgewidth)
                                              newylimits = recalcYlimitsFreq(chanrange, newylimits, gamp2[p], sideband,plotrange,xchannels2)
                                # must set new limits after plotting  'amp'
                                if (zoom=='intersect'):
                                    if (xrange < xrange2):
                                        SetNewXLimits([min(xfrequencies[0],xfrequencies[-1])-xrange*0.1, max(xfrequencies[0],xfrequencies[-1])+xrange*0.1],2)
                                        SetLimits(plotrange, chanrange, newylimits, channels, frequencies,
                                                  pfrequencies, ampMin, ampMax, xaxis, pxl)
                                    else:
# #     # #                              print "len(xfrequencies2) = ", len(xfrequencies2)
                                        SetNewXLimits([min(xfrequencies2[0],xfrequencies2[-1])-xrange2*0.1, max(xfrequencies2[0],xfrequencies2[-1])+xrange2*0.1],3)
                                        slstatus = SetLimits(plotrange, chanrange, newylimits, channels, frequencies2,
                                                  pfrequencies2, ampMin, ampMax, xaxis, pxl)
                                else:
                                    if (xrange < xrange2):
                                        SetLimits(plotrange, chanrange, newylimits, channels, frequencies,
                                                  pfrequencies, ampMin, ampMax, xaxis, pxl)
                                    else:
                                        SetLimits(plotrange, chanrange, newylimits, channels, frequencies2,
                                                  pfrequencies2, ampMin, ampMax, xaxis, pxl)
                                # draw polarization and spw labels
                                if (xframe == firstFrame):
                                    # draw title including caltable name
                                    caltableList = 'c1 = ' + caltable + ',  c2 = ' + caltable2 # + ' (%s)'%(utstring(uniqueTimes2[mytime],3))
                                    pb.text(xstartTitle, ystartTitle, caltableList, size=titlesize,
                                            color='k', transform=pb.gcf().transFigure)
                          elif (bpolyOverlay):
                              if (debug):
                                  print "in bpolyOverlay **********************************"
                              matches1 = []
                              for tbp in range(len(timesBP)):
                                  if (sloppyMatch(uniqueTimes[mytime], timesBP[tbp], solutionTimeThresholdSeconds,
                                                  mytime, scansToPlotPerSpw[ispw], scansForUniqueTimes,  # au version
#                                                  mytime, scansToPlot, scansForUniqueTimes,  # task version
                                                  myprint=debugSloppyMatch
                                                  )):
                                      matches1.append(tbp)
                              matches1 = np.array(matches1)
                              if (len(matches1) < 1):
                                  print "No time match found between %.1f and %s" % (uniqueTimes[mytime], str(timesBP))
                                  print "If you are sure the solutions correspond to the same data, you can set solutionTimeThresholdSeconds>=%.0f" % (1+np.ceil(np.abs(timesBP[0]-uniqueTimes[mytime])))
                                  return()
                              matches2 = np.where(xant == np.array(antennasBP))[0]
                              if (len(matches2) < 1):
                                  print "No antenna match found: %s" % (str(xant), str(antennasBP))
                              if (tableFormat == 33):
                                  matches3 = np.where(ispw == np.array(cal_desc_idBP))[0]
                                  if (len(matches3) < 1):
                                      print "No spw match found: %d not in %s" % (ispw, str(cal_desc_idBP))
                              else:
                                  matches3 = np.where(ispw == np.array(spwBP))[0]
                                  if (len(matches3) < 1):
                                      print "No spw match found: %d not in %s" % (ispw, str(spwBP))
                              matches12 = np.intersect1d(matches1,matches2)
                              if (len(matches12) < 1):
                                  print "No time+antenna match between: %s and %s" % (str(matches1), str(matches2))
                              matches = np.intersect1d(matches12, matches3)
                              if (len(matches) < 1):
                                  print "No time+antenna+spw match between: %s and %s" % (str(matches12), str(matches3))
                              try:
                                  index = matches[0]
                                  if (debug):
                                      print "Match = %d ***********************************" % (index)
                              except:
                                  print "No match found for time=%.6f, xant=%d, ispw=%d"  % (uniqueTimes[mytime],xant,ispw)
                                  print "antennasBP = %s" % (str(antennasBP))
                                  print "cal_desc_idBP = %s" % (str(cal_desc_idBP))
                                  timesBPstring = 'timesBP = '
                                  for i in timesBP:
                                      timesBPstring += "%.6f, " % i
                                  print timesBPstring
                                  return()
                              validDomain = [frequencyLimits[0,index], frequencyLimits[1,index]]
                              cc = calcChebyshev(polynomialAmplitude[index][0:nPolyAmp[index]], validDomain, frequenciesGHz[index]*1e+9)
                              if (debug): print "Done calcChebyshev 1"
                              fa = np.array(frequenciesGHz[index])
                              if (xfrequencies[0] < xfrequencies[-1]):
                                  matches = np.where(fa>xfrequencies[0])[0]
                                  matches2 = np.where(fa<xfrequencies[-1])[0]
                              else:
                                  matches = np.where(fa>xfrequencies[-1])[0]
                                  matches2 = np.where(fa<xfrequencies[0])[0]
                              if (len(matches) < 1):
                                  print "looking for %f-%f GHz inside %f-%f" % (xfrequencies[0],xfrequencies[-1],fa[0],fa[-1])
                              amplitudeSolutionX = np.mean(gampx)*(cc-np.mean(cc)+1)
          
                              cc = calcChebyshev(polynomialAmplitude[index][nPolyAmp[index]:2*nPolyAmp[index]], validDomain, frequenciesGHz[index]*1e+9)
                              if (debug): print "Done calcChebyshev 2"
                              if (nPolarizations > 1):
                                if (yfrequencies[0] < yfrequencies[-1]):
                                  matches = np.where(fa>yfrequencies[0])[0]
                                  matches2 = np.where(fa<yfrequencies[-1])[0]
                                else:
                                  matches = np.where(fa>yfrequencies[-1])[0]
                                  matches2 = np.where(fa<yfrequencies[0])[0]
                                amplitudeSolutionY = np.mean(gampy)*(cc-np.mean(cc)+1)
                              if (bpolyOverlay2):
                                  validDomain = [frequencyLimits2[0,index], frequencyLimits2[1,index]]
                                  cc = calcChebyshev(polynomialAmplitude2[index][0:nPolyAmp2[index]],
                                                     validDomain, frequenciesGHz2[index]*1e+9)
                                  if (debug): print "Done calcChebyshev 3"
                                  fa = np.array(frequenciesGHz2[index])
                                  if (xfrequencies[0] < xfrequencies[-1]):
                                      matches = np.where(fa>xfrequencies[0])[0]
                                      matches2 = np.where(fa<xfrequencies[-1])[0]
                                  else:
                                      matches = np.where(fa>xfrequencies[-1])[0]
                                      matches2 = np.where(fa<xfrequencies[0])[0]
                                  amplitudeSolution2X = np.mean(gampx)*(cc-np.mean(cc)+1)
          
                                  cc = calcChebyshev(polynomialAmplitude2[index][nPolyAmp2[index]:2*nPolyAmp2[index]],
                                                     validDomain, frequenciesGHz2[index]*1e+9)
                                  if (debug): print "Done calcChebyshev 4"
                                  fa = np.array(frequenciesGHz2[index])
                                  if (yfrequencies[0] < yfrequencies[-1]):
                                      matches = np.where(fa>yfrequencies[0])[0]
                                      matches2 = np.where(fa<yfrequencies[-1])[0]
                                  else:
                                      matches = np.where(fa>yfrequencies[-1])[0]
                                      matches2 = np.where(fa<yfrequencies[0])[0]
                                  amplitudeSolution2Y = np.mean(gampy)*(cc-np.mean(cc)+1)
                                  if (debug): print "Done mean(gampy)"
          
                                  pb.hold(True)
                                  for p in range(nPolarizations):
                                      if (corrTypeToString(corr_type[p]) in polsToPlot):
                                          pb.plot(pfrequencies[p], gamp[p],'%s%s'%(pcolor[p],ampmarkstyle), markersize=markersize,markeredgewidth=markeredgewidth)
                                          newylimits = recalcYlimitsFreq(chanrange, newylimits, gamp[p], sideband,plotrange,xchannels)
                                  if (debug): print "Done newylimits"
                                  if (corrTypeToString(corr_type[0]) in polsToPlot):
                                      pb.plot(frequenciesGHz[index], amplitudeSolutionX,'%s%s'%(p2color[0],bpolymarkstyle),markeredgewidth=markeredgewidth)
                                      newylimits = recalcYlimitsFreq(chanrange, newylimits, amplitudeSolutionX, sideband,plotrange,xchannels)
                                      pb.plot(frequenciesGHz2[index], amplitudeSolution2X, '%s%s'%(p3color[0],bpolymarkstyle),markeredgewidth=markeredgewidth)
                                      newylimits = recalcYlimitsFreq(chanrange, newylimits, amplitudeSolution2X, sideband,plotrange,xchannels2)
                                  if (debug): print "Done newylimits2,3"
                                  if (nPolarizations == 2):
                                     if (debug): print "dualpol"
                                     if (corrTypeToString(corr_type[1]) in polsToPlot):
                                        pb.plot(frequenciesGHz[index], amplitudeSolutionY,'%s%s'%(p2color[1],bpolymarkstyle),markeredgewidth=markeredgewidth)
                                        if (debug): print "A"
                                        newylimits = recalcYlimitsFreq(chanrange, newylimits, amplitudeSolutionY, sideband,plotrange,ychannels,debug,12)
                                        if (debug): print "B"
                                        pb.plot(frequenciesGHz2[index], amplitudeSolution2Y, '%s%s'%(p3color[1],bpolymarkstyle),markeredgewidth=markeredgewidth)
                                        if (debug): print "C"
                                        newylimits = recalcYlimitsFreq(chanrange, newylimits, amplitudeSolution2Y, sideband,plotrange,ychannels2,debug,13)
                                  if (debug): print "Done this block"
                              else:
                                  pb.hold(True)
                                  for p in range(nPolarizations):
                                      if (corrTypeToString(corr_type[p]) in polsToPlot):
                                          pb.plot(pfrequencies[p], gamp[p],'%s%s'%(pcolor[p],ampmarkstyle), markersize=markersize,markeredgewidth=markeredgewidth)
                                          newylimits = recalcYlimitsFreq(chanrange, newylimits, gamp[p], sideband,plotrange,xchannels)
                                  if (corrTypeToString(corr_type[0]) in polsToPlot):
                                      pb.plot(frequenciesGHz[index], amplitudeSolutionX,'%s%s'%(p2color[0],bpolymarkstyle),markeredgewidth=markeredgewidth)
                                      newylimits = recalcYlimitsFreq(chanrange, newylimits, amplitudeSolutionX, sideband,plotrange,xchannels)
                                  if (nPolarizations == 2):
                                     if (corrTypeToString(corr_type[1]) in polsToPlot):
                                        pb.plot(frequenciesGHz[index], amplitudeSolutionY,'%s%s'%(p2color[1],bpolymarkstyle),markeredgewidth=markeredgewidth)
                                        newylimits = recalcYlimitsFreq(chanrange, newylimits, amplitudeSolutionY, sideband,plotrange,ychannels)
                              # endif (bpolyOverlay2)
                          else:
                              # we are not overlaying any B or polynomial solutions      'amp vs. freq'
                              if (showflagged):
                                  # Also show the flagged data to see where the flags are
                                  pb.hold(True)  # Matches line 2326 for xaxis='chan'
                                  for p in range(nPolarizations):
                                    if (corrTypeToString(corr_type[p]) in polsToPlot):
                                      if (overlayAntennas or overlayTimes):
                                        pdesc1 = pb.plot(pfrequencies[p], gamp[p], '%s'%ampmarkstyles[p], markersize=markersize,markeredgewidth=markeredgewidth)
                                        newylimits = recalcYlimitsFreq(chanrange, newylimits, gamp[p], sideband,plotrange,xchannels)
                                        if (overlayAntennas and overlayTimes==False):
                                            pb.setp(pdesc1, color=overlayColors[xctr])
                                        elif (overlayTimes and overlayAntennas==False):
                                            pb.setp(pdesc1, color=overlayColors[mytime])
                                        elif (overlayTimes and overlayAntennas): # try to support antenna,time
                                            if (myUniqueTime != []):
                                                pb.setp(pdesc1, color=overlayColors[myUniqueTime])
                                                # The third 'or' below is needed if pol='0' is flagged on antenna 0. -- 2012/10/12 (original spot)
                                                if (p==0 or len(polsToPlot)==1 or myUniqueColor==[]):
                                                    myUniqueColor.append(overlayColors[len(myUniqueColor)])
                                                pb.setp(pdesc1, color=myUniqueColor[-1])
                                      else:
                                        pb.plot(pfrequencies[p], gamp[p], '%s%s'%(pcolor[p],ampmarkstyles[p]), markersize=markersize,markeredgewidth=markeredgewidth)
                                        newylimits = recalcYlimitsFreq(chanrange, newylimits, gamp[p], sideband,plotrange,xchannels)
                              else:   # showing only unflagged data    'amp vs. freq'
                                  pb.hold(True)
                                  for p in range(nPolarizations):
                                    if (debug):
                                        print "*p=%d, polsToPlot=%s, len(fieldsToPlot)=%d, len(timerangeList)=%d, myUniqueTime=%s" % (p,str(polsToPlot),len(fieldsToPlot),len(timerangeList), str(myUniqueTime))
                                    if (corrTypeToString(corr_type[p]) in polsToPlot):
                                      if (len(gamp[p]) == 0):  # Try this on Apr 2, 2012
# #     # #                                print "=============== Skipping flagged data on antenna %d = %s" % (xant,antstring)
                                          continue
                                      if (overlayAntennas or overlayTimes):
                                        pdesc = pb.plot(pfrequencies[p], gamp[p], '%s'%ampmarkstyles[p], markersize=markersize,markeredgewidth=markeredgewidth)
                                        newylimits = recalcYlimitsFreq(chanrange, newylimits, gamp[p], sideband,plotrange,xchannels)
                                        if (overlayAntennas and overlayTimes==False):
                                            pb.setp(pdesc, color=overlayColors[xctr])
                                        elif (overlayTimes and overlayAntennas==False):
                                            pb.setp(pdesc, color=overlayColors[mytime])
                                        elif (overlayTimes and overlayAntennas):     #  try to support antenna,time
                                            if (myUniqueTime != []):
                                                pb.setp(pdesc, color=overlayColors[myUniqueTime])
                                                # The third 'or' below is needed if pol='0' is flagged on antenna 0. -- 2012/10/12 (original spot)
                                                if (p==0 or len(polsToPlot)==1 or myUniqueColor==[]):
                                                    myUniqueColor.append(overlayColors[len(myUniqueColor)])
                                                if (debug):
                                                    print "myUniqueColor = %s" % (str(myUniqueColor))
                                                pb.setp(pdesc, color=myUniqueColor[-1])
                                      else:
                                         if (corrTypeToString(corr_type[p]) in polsToPlot):
                                            # since there is no overlay, don't use dashed line, so zero ------v
                                            pb.plot(pfrequencies[p], gamp[p], '%s%s'%(pcolor[p],ampmarkstyles[0]),markersize=markersize,markeredgewidth=markeredgewidth)
                                            newylimits = recalcYlimitsFreq(chanrange, newylimits, gamp[p], sideband,plotrange,xchannels)
                                            #                        print "newylimits for amp = ", newylimits
#                                  if (debug): print "finished 'for' loop"
                                  if (sum(xflag)>0):
                                      # print "amp: Resetting xaxis frequency range to counteract flagged data"
                                      xrange = np.max(frequencies)-np.min(frequencies)
                                      SetNewXLimits([np.min(frequencies)-0.15*xrange, np.max(frequencies)+0.15*xrange],4)
                                      
                          if (1==1 or (xframe in bottomRowFrames) or (xctr+1==len(antennasToPlot) and ispw==spwsToPlot[-1])):
                              # use 1==1 because spw might change between top row and bottom row of frames
                              pb.xlabel(xlabelString, size=mysize)
                      # endif (xaxis=='chan' elif xaxis=='freq'  for 'amp')
                      if (debug): print "finished 'if' block"
                      if (overlayTimes):
                          timeString =''
                      else:
                          if (len(uniqueTimes) > mytime):
                              timeString = ',  t%d/%d  %s' % (mytime,nUniqueTimes-1,utstring(uniqueTimes[mytime],3))
                              if (scansForUniqueTimes != []):
                                  if (scansForUniqueTimes[mytime]>=0):
                                      timeString = ',  scan%d  %s' % (scansForUniqueTimes[mytime],utstring(uniqueTimes[mytime],3))
                      spwString = buildSpwString(overlaySpws, overlayBasebands,
                                                 spwsToPlot, ispw, originalSpw[ispw],
                                                 observatoryName, baseband, 
                                                 showBasebandNumber)
                      if (overlayTimes and len(fieldsToPlot) > 1):
                          indices = fstring = ''
                          for f in fieldIndicesToPlot:
                              if (f != fieldIndicesToPlot[0]):
                                  indices += ','
                                  fstring += ','
                              indices += str(uniqueFields[f])
                              if (msFound):
                                  fstring += msFields[uniqueFields[f]]
                          if (len(fstring) > fstringLimit):
                              fstring = fstring[0:fstringLimit] + '...'
                          titleString = "%sspw%s,  fields %s: %s%s" % (antennaString,spwString,
                                                                       indices, fstring, timeString)
                      else:
                          titleString = "%sspw%s,  field %d: %s%s" % (antennaString,spwString,uniqueFields[fieldIndex],
                                                                      fieldString,timeString)
                      tsize = titlesize-int(len(titleString)/(maxCharsBeforeReducingTitleFontSize/subplotCols))
                      pb.title(titleString, size=tsize)
                      if (abs(plotrange[0]) > 0 or abs(plotrange[1]) > 0):
                          SetNewXLimits([plotrange[0],plotrange[1]],5)
                      else:
                          # Here is 1st place where we eliminate white space on right and left edge of the plots: 'amp'
                          if (xaxis.find('chan')>=0):
                              SetNewXLimits([channels[0],channels[-1]],6)
                          else:
                              if (zoom != 'intersect'):
                                  if (overlaySpws or overlayBasebands):
                                      SetNewXLimits(frequencyRangeToPlotInBaseband[bbctr],7)
                                  else:
                                      SetNewXLimits([frequencies[0], frequencies[-1]],8)
                              if (bOverlay):
                                  if (xrange2 > xrange+0.1 and zoom != 'intersect'):
                                      TDMisSecond = True
                      if (abs(plotrange[2]) > 0 or abs(plotrange[3]) > 0):
                          SetNewYLimits([plotrange[2],plotrange[3]])
          
                      ResizeFonts(adesc,mysize)
                      adesc.xaxis.grid(True,which='major')
                      adesc.yaxis.grid(True,which='major')
                      pb.ylabel(yAmplitudeLabel, size=mysize)
                      pb.subplots_adjust(hspace=myhspace, wspace=mywspace)
                      xlim = pb.xlim()
                      ylim = pb.ylim()
                      xrange = xlim[1]-xlim[0]
                      yrange = ylim[1]-ylim[0]
                      if (debug): print "amp: ylim, yrange = ",  ylim, yrange
                      if (overlayAntennas == False and overlayTimes == False and bOverlay == False and
                          ((overlaySpws == False and overlayBasebands == False) or spwctr==spwctrFirstToPlot)):
                          # draw polarization labels for no overlay
                          x0 = xstartPolLabel
                          y0 = ystartPolLabel
                          for p in range(nPolarizations):
                             if (corrTypeToString(corr_type[p]) in polsToPlot):
                                pb.text(x0, y0-subplotRows*p*0.03, corrTypeToString(corr_type[p]),
                                        color=pcolor[p],size=mysize, transform=pb.gca().transAxes)
                                if (channeldiff > 0):
                                    pb.text(x0, ystartMadLabel-0.03*subplotRows*p,
                                            corrTypeToString(corr_type[p])+' MAD = %.4f, St.Dev = %.4f'%(gamp_mad[p]['mad'],gamp_std[p]['std']),
                                            color=pcolor[p],size=mysize, transform=pb.gca().transAxes)
                          if (xframe == firstFrame):
                                # draw title including caltable name
                                caltableList = caltableTitle
                                if (bpolyOverlay):
                                      caltableList += ', ' + caltable2 + ' (degamp=%d, degphase=%d)'%(nPolyAmp[index]-1,nPolyPhase[index]-1)
                                      if (bpolyOverlay2):
                                            caltableList += ', ' + caltable3 + ' (degamp=%d, degphase=%d)'%(nPolyAmp2[index]-1,nPolyPhase2[index]-1)
                                pb.text(xstartTitle, ystartTitle, caltableList, size=titlesize,
                                        color='k', transform=pb.gcf().transFigure)
          
                      elif (overlayAntennas==True and xant==antennasToPlot[-1] and bOverlay == False   # ):
                            and overlayTimes==False):  # try to support antenna,time  avoid antenna labels 'phase'
                              # We do this last, because by then, the limits will be stable.
                              if (debug): print "overlayAntennas=True"
                              x0 = xstartPolLabel
                              y0 = ystartPolLabel
                              # draw polarization labels
                              if (debug): print "1) overlayAntennas=True"
                              if (corrTypeToString(corr_type[0]) in polsToPlot):
                                if (channeldiff > 0):
                                    pb.text(x0, ystartMadLabel-0.03*subplotRows*0,
                                            corrTypeToString(corr_type[0])+' MAD = %.4f, St.Dev = %.4f'%(gamp_mad[0]['mad'],gamp_std[0]['std']),
                                            color=overlayColors[0],size=mysize, transform=pb.gca().transAxes)
                                if (ampmarkstyle.find('-')>=0):
                                    pb.text(x0, y0, corrTypeToString(corr_type[0])+' solid', color=overlayColors[0],size=mysize,
                                            transform=pb.gca().transAxes)
                                else:
                                    pb.text(x0+0.02, y0, corrTypeToString(corr_type[0]), color=overlayColors[0],size=mysize,
                                            transform=pb.gca().transAxes)
                                    pdesc = pb.plot([x0-0.01], [y0], '%sk'%ampmarkstyle, markersize=markersize,
                                                    scalex=False,scaley=False, transform=pb.gca().transAxes,markeredgewidth=markeredgewidth)
                              if (debug): print "2) overlayAntennas=True"
                              if (len(corr_type) > 1):
                               if (corrTypeToString(corr_type[1]) in polsToPlot):
                                if (channeldiff > 0):
                                    pb.text(x0, ystartMadLabel-0.03*subplotRows*1,
                                            corrTypeToString(corr_type[1])+' MAD = %.4f, St.Dev = %.4f'%(gamp_mad[1]['mad'],gamp_std[1]['std']),
                                            color=overlayColors[0],size=mysize, transform=pb.gca().transAxes)
                                if (ampmarkstyle2.find('--')>=0):
                                  pb.text(x0, y0-0.03*subplotRows, corrTypeToString(corr_type[1])+' dashed',
                                          color=overlayColors[0],size=mysize, transform=pb.gca().transAxes)
                                else:
                                  pb.text(x0+0.02, y0-0.03*subplotRows, corrTypeToString(corr_type[1]),
                                          color=overlayColors[0],size=mysize, transform=pb.gca().transAxes)
                                  pdesc = pb.plot([x0-0.01], [y0-0.03*subplotRows], '%sk'%ampmarkstyle2,
                                                  markersize=markersize, scalex=False,scaley=False,markeredgewidth=markeredgewidth)
                              if (debug): print "3) overlayAntennas=True"
                              if (xframe == firstFrame):
                                  # draw title including caltable name
                                  if (debug): print "4) overlayAntennas=True"
                                  pb.text(xstartTitle, ystartTitle, caltableTitle, size=titlesize, color='k',
                                          transform=pb.gcf().transFigure)
                                  if (debug): print "5) overlayAntennas=True"
                                  DrawAntennaNames(msAnt, antennasToPlot, msFound, mysize)
                                  if (debug): print "6) overlayAntennas=True"
                      elif (overlayTimes==True and bOverlay == False
                            and overlayAntennas==False):  # try to support antenna,time
                          doneOverlayTime = True  # assumed until proven otherwise in the 'for' loop
                          for f in fieldIndicesToPlot:
                            if (len(uniqueTimesPerFieldPerSpw[ispwInCalTable][f]) > 0):
                              if ((uniqueTimes[mytime] < uniqueTimesPerFieldPerSpw[ispwInCalTable][f][-1]-solutionTimeThresholdSeconds) and
                                  (uniqueTimes[mytime] < timerangeListTimes[-1])):
                                  if (debug):
                                      print "-----------Not done because %.0f < %.0f-%d for fieldIndex=%d and <%.0f" % (uniqueTimes[mytime], uniqueTimesPerFieldPerSpw[ispwInCalTable][f][-1], solutionTimeThresholdSeconds, f, timerangeListTimes[-1])
                                      print "-----------ispwInCalTable=%d, mytime=%d, len(uniqueTimes) = %d" % (ispwInCalTable, mytime, len(uniqueTimes))
                                  doneOverlayTime = False
                          if (debug):
                              print "------doneOverlayTime = %s" % (str(doneOverlayTime))
                          if (doneOverlayTime):
                          # either it is the last time of any times in solution, or the last time in the list of times to plot
                              if (debug):
                                  print "*** on last time = %d for last fieldIndex %d  or %d>=%d" % (mytime,fieldIndex,mytime,timerangeList[-1])
                              mytime = nUniqueTimes-1
                              # We do this last, because by then, the limits will be broad enought and stable.
                              # draw polarization labels
                              DrawPolarizationLabelsForOverlayTime(xstartPolLabel,ystartPolLabel,corr_type,polsToPlot,
                                                                   channeldiff,ystartMadLabel,subplotRows,gamp_mad,mysize,
                                                                   ampmarkstyle,markersize,ampmarkstyle2, gamp_std)
                              if (xframe == firstFrame):
                                  # draw title including caltable name
                                  pb.text(xstartTitle, ystartTitle, caltableTitle, size=titlesize,
                                          color='k', transform=pb.gcf().transFigure)
                                  if (debug): print "drawOverlayTimeLegends loc 2"
                                  drawOverlayTimeLegends(xframe,firstFrame,xstartTitle,ystartTitle,
                                                         caltable,titlesize,fieldIndicesToPlot,
                                                         ispwInCalTable,uniqueTimesPerFieldPerSpw,
                                                         timerangeListTimes, solutionTimeThresholdSeconds,
                                                         debugSloppyMatch,ystartOverlayLegend,debug,mysize,
                                                         fieldsToPlot,myUniqueColor,timeHorizontalSpacing,
                                                         fieldIndex,overlayColors, antennaVerticalSpacing,
                                                         overlayAntennas, timerangeList, caltableTitle,
                                                         mytime, scansToPlotPerSpw[ispw], scansForUniqueTimes)
#                                                         mytime, scansToPlot, scansForUniqueTimes) # task version
                                  if (debug): print "done drawOverlayTimeLegends loc 2"
                      elif (overlayAntennas and overlayTimes):  # Oct 23, 2012
                          # This will only happen for overlay='antenna,time'
                          if (xframe == firstFrame and mytime == 0 and xctr==firstUnflaggedAntennaToPlot and bOverlay==False):
                              # draw title including caltable name
                              pb.text(xstartTitle, ystartTitle, caltableTitle, size=titlesize, color='k',
                                      transform=pb.gcf().transFigure)
                              DrawBottomLegendPageCoords(msName, uniqueTimes[mytime], mysize, figfile)
                          # Adding the following 'for' loop on Mar 13, 2013 to support the case of
                          # single time range with overlay='antenna,time'
                          if (xant==antennasToPlot[-1]):
                            doneOverlayTime = True  # assumed until proven otherwise in the 'for' loop
                            for f in fieldIndicesToPlot:
                                if (len(uniqueTimesPerFieldPerSpw[ispwInCalTable][f]) > 0):
                                    if ((uniqueTimes[mytime] < uniqueTimesPerFieldPerSpw[ispwInCalTable][f][-1]-solutionTimeThresholdSeconds) and
                                        (uniqueTimes[mytime] < timerangeListTimes[-1])):
                                        if (debug):
                                            print "-----------Not done because %.0f < %.0f-%d for fieldIndex=%d and <%.0f" % (uniqueTimes[mytime], uniqueTimesPerFieldPerSpw[ispwInCalTable][f][-1], solutionTimeThresholdSeconds, f, timerangeListTimes[-1])
                                            print "-----------ispwInCalTable=%d, mytime=%d, len(uniqueTimes) = %d" % (ispwInCalTable, mytime, len(uniqueTimes))
                                        doneOverlayTime = False
                            if (doneOverlayTime):
                                # This is necessary for the case that no antennas were flagged for the single timerange selected
                                if (debug): print "drawOverlayTimeLegends loc 3"
                                drawOverlayTimeLegends(xframe,firstFrame,xstartTitle,ystartTitle,caltable,titlesize,
                                                       fieldIndicesToPlot,ispwInCalTable,uniqueTimesPerFieldPerSpw,
                                                       timerangeListTimes, solutionTimeThresholdSeconds,
                                                       debugSloppyMatch,ystartOverlayLegend,debug,mysize,
                                                       fieldsToPlot,myUniqueColor,timeHorizontalSpacing,
                                                       fieldIndex,overlayColors, antennaVerticalSpacing,
                                                       overlayAntennas, timerangeList, caltableTitle,
                                                       mytime, scansToPlotPerSpw[ispw], scansForUniqueTimes)
#                                                       mytime, scansToPlot, scansForUniqueTimes) # task version
        
          
                      if (debug): print "####### 2nd place"
                      # Here is 2nd place where we eliminate any white space on the right and left edge of the plots: 'amp'
                      #
                      if (abs(plotrange[2]) > 0 or abs(plotrange[3]) > 0):
                          SetNewYLimits([plotrange[2],plotrange[3]])
                      if (plotrange[0]==0 and plotrange[1]==0):
                          if (xaxis.find('chan')>=0):
                              SetNewXLimits([channels[0],channels[-1]],9)
                          else:
                              if (zoom != 'intersect'):
                                  if (overlaySpws or overlayBasebands):
                                      SetNewXLimits(frequencyRangeToPlotInBaseband[bbctr],10)
                                  else:
                                      SetNewXLimits([frequencies[0], frequencies[-1]],11)
                              if (bOverlay):
# #     # #                        print "Checking if %f >= %f" % (xrange2, xrange)
                                  if (xrange2 >= xrange and zoom != 'intersect'):
                                      # This is necessary if caltable2=TDM and caltable=FDM
                                      SetNewXLimits([frequencies2[0], frequencies2[-1]],12)
                                  if (xrange2 > xrange+0.1 and zoom != 'intersect'):
                                      TDMisSecond = True
                      else:
                          SetNewXLimits([plotrange[0], plotrange[1]],13)
                      if (debug): print "done SetNewXLimits"
          
                      # I need the following line for chanrange to work
                      if (chanrange[0] != 0 or chanrange[1] != 0):
                          SetLimits(plotrange, chanrange, newylimits, channels, frequencies, pfrequencies, ampMin, ampMax, xaxis,pxl)
          
                      # Finally, draw the atmosphere and FDM windows, if requested.
                      if ((overlayAntennas==False and overlayTimes==False) or
                          (overlayAntennas==True and overlayTimes==False and xant==antennasToPlot[-1]) or
                          (overlayTimes==True and overlayAntennas==False and doneOverlayTime) or
#       #                  (xant==antennasToPlot[-1] and doneOverlayTime) # support showatm with overlay='antenna,time'
                          (overlayTimes and overlayAntennas and  # Aug 5, 2013
                           xant==antennasToPlot[-1] and doneOverlayTime and mytime==nUniqueTimes-1)
                          ):
                          if ((showatm or showtsky) and len(atmString) > 0): 
                              drewAtmosphere = True
                              DrawAtmosphere(showatm, showtsky, subplotRows, atmString,
                                             mysize, TebbSky, plotrange, xaxis, atmchan,
                                             atmfreq, transmission, subplotCols,
                                             showatmPoints=showatmPoints, xframe=xframe, 
                                             channels=channels,mylineno=lineNumber())
                              if (LO1 != ''):
                                  # Now draw the image band
                                  DrawAtmosphere(showatm,showtsky, subplotRows, atmString,
                                                 mysize, TebbSkyImage, plotrange, xaxis,
                                                 atmchanImage, atmfreqImage, transmissionImage,
                                                 subplotCols, LO1, xframe, firstFrame, showatmPoints, 
                                                 channels=channels,mylineno=lineNumber())
                          if (xaxis.find('freq')>=0 and showfdm and nChannels <= 256):
                              if (tableFormat == 33):
                                  showFDM(originalSpw_casa33, chanFreqGHz_casa33, baseband, showBasebandNumber, basebandDict)
                              else:
                                  showFDM(originalSpw, chanFreqGHz, baseband, showBasebandNumber, basebandDict)
                      if (debug): print "done drawAtmosphere/FDM check"
          
                      if (bOverlay):
                          # draw polarization labels
                          x0 = xstartPolLabel
                          y0 = ystartPolLabel
                          for p in range(nPolarizations):
                              if (corrTypeToString(corr_type[p]) in polsToPlot):
                                  pb.text(x0, y0-p*0.03*subplotRows, corrTypeToString(corr_type[p])+'-c1',
                                          color=pcolor[p],size=mysize,transform=pb.gca().transAxes)
                                  pb.text(x0, y0-p*0.03*subplotRows-0.06*subplotRows, corrTypeToString(corr_type[p])+'-c2',
                                          color=p2color[p],size=mysize,transform=pb.gca().transAxes)
                      if (debug): print "done pol labels"
                      if (bpolyOverlay and xaxis.find('freq')>=0):
                          # draw polarization labels
                          x0 = xstartPolLabel
                          y0 = ystartPolLabel
                          if (x2color != xcolor):
                                for p in range(nPolarizations):
                                    if (corrTypeToString(corr_type[0]) in polsToPlot):
                                        pb.text(x0+0.1, y0-p*0.03*subplotRows, corrTypeToString(corr_type[p]), color=p2color[p],
                                                size=mysize,transform=pb.gca().transAxes)
                          if (bpolyOverlay2):
                                for p in range(nPolarizations):
                                      if (corrTypeToString(corr_type[0]) in polsToPlot):
                                            pb.text(x0+0.2, y0-p*0.03*subplotRows, corrTypeToString(corr_type[p]),
                                                    color=p3color[p], size=mysize,transform=pb.gca().transAxes)
                          
# #     # #            if (xframe == 111 and amplitudeWithPhase):
                      myIndexTime = uniqueTimesPerFieldPerSpw[ispwInCalTable][fieldIndex][-1]
                      if (debug): print "running sloppyMatch"
                      matched,mymatch = sloppyMatch(myIndexTime,uniqueTimes,solutionTimeThresholdSeconds,
                                                    mytime, scansToPlotPerSpw[ispw],  # add PerSpw[ispw] on 2014-04-05
                                                    scansForUniqueTimes,
                                                    whichone=True,myprint=debug)
                      if (debug):
                          print "1)done sloppyMatch, mytime=%d, scansForUniqueTimes=%s" % (mytime,str(scansForUniqueTimes))
                          print "ispw=%d" % (ispw)
                          print "len(scansToPlotPerSpw)=%d" % (len(scansToPlotPerSpw))
                      if (matched == False and scansForUniqueTimes[mytime] in scansToPlotPerSpw[ispw]):
                          print "---------- 1) Did not find %f in %s" % (myIndexTime,str(uniqueTimes))
                          print "Try re-running with a smaller solutionTimeThresholdSeconds (currently %f)" % (solutionTimeThresholdSeconds)
                          return
                      else:
                          # we are on the final time to be plotted
                          if (debug): print "on the final time"
                          mytimeTest = mytime==nUniqueTimes-1 # mytime==myIndexTime  # mytime==mymatch
                      if ((xframe == 111 and amplitudeWithPhase) or
                          # Following case is needed to make subplot=11 to work for: try to support overlay='antenna,time'
                          (xframe == lastFrame and overlayTimes and overlayAntennas and
                           xctr+1==len(antennasToPlot) and 
#       #                   mytime+1==len(uniqueTimes) and  # this worked for nspw <= 4
                           mytimeTest and
                           spwctr<len(spwsToPlot))):  # removed +1 from spwctr+1 on 2014-04-05 to match au
                               if (debug):
                                   print "xframe=%d  ==  lastFrame=%d,  amplitudeWithPhase=%s" % (xframe, lastFrame, str(amplitudeWithPhase))
                                   print "xctr+1=%d == len(antennasToPlot)=%d"  % (xctr+1,len(antennasToPlot))
                                   print "mytime+1=%d == len(uniqueTimes)=%d"  % (mytime+1,len(uniqueTimes))
                                   print "spwctr+1=%d < len(spwsToPlot)=%d"  % (spwctr+1,len(spwsToPlot))
                               if (len(figfile) > 0):
                                     plotfiles.append(makeplot(figfile,msFound,msAnt,
                                                               overlayAntennas,pages,pagectr,
                                                               density,interactive,antennasToPlot,
                                                               spwsToPlot,overlayTimes,3,resample,
                                                               debug,figfileSequential,figfileNumber))
                                     figfileNumber += 1
        
                               donetime = timeUtilities.time()
                               if (interactive):
                                  pb.draw()
# #     # #                        myinput = raw_input(":(%.1f sec) Press return for next page (b for backwards, q to quit): "%(donetime-mytimestamp))
                                  myinput = raw_input("Press return for next page (b for backwards, q to quit): ")
                               else:
                                  myinput = ''
                               skippingSpwMessageSent = 0
                               mytimestamp = timeUtilities.time()
                               if (myinput.find('q') >= 0):
                                   showFinalMessage(overlayAntennas, solutionTimeSpread, nUniqueTimes)
                                   return()
                               if (myinput.find('b') >= 0):
                                   if (pagectr > 0):
                                       if (debug):
                                           print "Decrementing pagectr from %d to %d" % (pagectr, pagectr-1)
                                       pagectr -= 1
                                   else:
                                       if (debug):
                                           print "Not decrementing pagectr=%d" % (pagectr)
        
                                   redisplay = True
                                   #redisplay the current page by setting ctrs back to the value they had at start of that page
                                   xctr = pages[pagectr][PAGE_ANT]
                                   spwctr = pages[pagectr][PAGE_SPW]
                                   mytime = pages[pagectr][PAGE_TIME]
                                   myap = pages[pagectr][PAGE_AP]
                                   xant = antennasToPlot[xctr]
                                   antstring, Antstring = buildAntString(xant,msFound,msAnt)
                                   ispw = spwsToPlot[spwctr]
# #     # #                         print "Returning to [%d,%d,%d,%d]" % (xctr,spwctr,mytime,myap)
                                   if (xctr==pages[0][PAGE_ANT] and spwctr==pages[0][PAGE_SPW] and mytime==pages[0][PAGE_TIME] and pages[0][PAGE_AP]==myap):
                                     pb.clf()
                                     if (debug):
                                         print "2)Setting xframe to %d" % xframeStart
                                     xframe = xframeStart
                                     alreadyPlottedAmp = False  # needed for (overlay='baseband', yaxis='both')
                                     myUniqueColor = []
                                     continue
                               else:
                                   pagectr += 1
                                   if (pagectr >= len(pages)):
                                     pages.append([xctr,spwctr,mytime,1])
                                     if (debug):
                                         print "amp: appending [%d,%d,%d,%d]" % (xctr,spwctr,mytime,1)
                                     newpage = 0
                               pb.clf()
                               if (debug):
                                   print "3)Setting xframe to %d" % xframeStart
                               xframe = xframeStart
                               alreadyPlottedAmp = False  # needed for (overlay='baseband', yaxis='both')
                               myUniqueColor = []
                      else:
                          if (debug):
                              print "::: Not done page: Not checking whether we need to set xframe=xframeStart"
                              print "::: xframe=%d  ?=  lastFrame=%d,  amplitudeWithPhase=" % (xframe, lastFrame), amplitudeWithPhase
                              print "::: xctr+1=%d ?= len(antennasToPlot)=%d"  % (xctr+1,len(antennasToPlot))
                              print ":::: mytimeTest = %s"  % (mytimeTest)
                              print "::: spwctr=%d ?< len(spwsToPlot)=%d"  % (spwctr,len(spwsToPlot))
###########################################################
################### Here is the phase plotting ############
###########################################################
                  if (yaxis.find('phase')>=0 or amplitudeWithPhase) and doneOverlayTime==False:
                      if (channeldiff > 0):
                          pchannels = [xchannels,ychannels]  # this is necessary because np.diff reduces nchan by 1
                          pfrequencies = [xfrequencies,yfrequencies]  # this is necessary because np.diff reduces nchan by 1
                          if (bOverlay):
                              pchannels2 = [xchannels2,ychannels2]  # this is necessary because np.diff reduces nchan by 1
                              pfrequencies2 = [xfrequencies2,yfrequencies2]  # this is necessary because np.diff reduces nchan by 1
                      if (overlayTimes == False or mytime==firstTimeMatch):  
                        if ((overlaySpws == False and overlayBasebands==False) or spwctr==spwctrFirstToPlot or spwctr>spwsToPlot[-1]):
                          if (overlayAntennas==False or xctr==firstUnflaggedAntennaToPlot
                              or xctr>antennasToPlot[-1]):  # 2012-05-24, to fix the case where all ants flagged on one timerange
                              xframe += 1
# #     # #                    print "u) incrementing xframe to %d" % xframe
                              myUniqueColor = []
                              newylimits = [LARGE_POSITIVE, LARGE_NEGATIVE]
                              if (phase != ''):
                                  if ((phase[0] != 0 or phase[1] != 0) and amplitudeWithPhase):
                                      newylimits = phase
                      if (debug):
                          print "$$$$$$$$$$$$$$$$$$$$$$$  ready to plot phase on xframe %d" % (xframe)
                      adesc = pb.subplot(xframe)
                      if (previousSubplot != xframe):
                          drewAtmosphere = False
                      previousSubplot = xframe
                      pb.hold(overlayAntennas or overlayTimes)
                      gphsx = np.arctan2(np.imag(gplotx),np.real(gplotx))*180.0/math.pi
                      if (nPolarizations == 2):
                          gphsy = np.arctan2(np.imag(gploty),np.real(gploty))*180.0/math.pi
                          if (channeldiff>0):
                              if (xaxis == 'chan'):
                                  gphs0, newx0, gphs0res, newx0res = channelDifferences(gphsx, pchannels[0], resample)
                                  gphs1, newx1, gphs1res, newx1res = channelDifferences(gphsy, pchannels[1], resample)
                                  pchannels = [newx0,newx1]
                              else:
                                  gphs0, newx0, gphs0res, newx0res = channelDifferences(gphsx, pfrequencies[0], resample)
                                  gphs1, newx1, gphs1res, newx1res  = channelDifferences(gphsy, pfrequencies[1], resample)
                                  pfrequencies = [newx0,newx1]
                              gphs = [gphs0, gphs1]
                              gphsres = [gphs0res, gphs1res]
                              gphs_mad = [madInfo(gphs[0],madsigma,edge), madInfo(gphs[1],madsigma,edge)]
                              gphs_std = [stdInfo(gphsres[0],madsigma,edge,ispw,xant,0), stdInfo(gphsres[1],madsigma,edge,ispw,xant,1)]
                              for p in [0,1]:
                                  madstats[Antstring][ispw][mytime][p]['phase'] = gphs_mad[p]['mad']
                                  madstats[Antstring][ispw][mytime][p]['phasestd'] = gphs_std[p]['std']
                                  if (gphs_mad[p]['nchan'] > 0):
                                      checkAbsSum = np.sum(np.abs(gphs[p]))
                                      if (checkAbsSum < PHASE_ABS_SUM_THRESHOLD):
                                          if (debug): print "%s, Pol %d, spw %d, %s, phs: not printing because abs sum of all values near zero (%f)" % (Antstring, p, ispw, utstring(uniqueTimes[mytime],0), checkAbsSum)
                                      else:
                                          casalogPost(debug, "%s, Pol %d, spw %2d, %s, phs: %4d points exceed %.1f sigma (worst=%.2f at chan %d)" % (Antstring, p, ispw, utstring(uniqueTimes[mytime],0), gphs_mad[p]['nchan'], madsigma, gphs_mad[p]['outlierValue'], gphs_mad[p]['outlierChannel']+pchannels[p][0]))
                          else:
                              gphs = [gphsx,gphsy]
                      else:  # 1-pol
                          if (channeldiff>0):
                              if (xaxis == 'chan'):
                                  gphs0, newx0, gphs0res, newx0res = channelDifferences(gphsx, pchannels[0], resample)
                                  pchannels = [newx0]
                              else:
                                  gphs0, newx0, gphs0res, newx0res = channelDifferences(gphsx, pfrequencies[0], resample)
                                  pfrequencies = [newx0]
                              gphs = [gphs0]
                              gphsres = [gphs0res]
                              p = 0
                              gphs_mad = [madInfo(gphs[p], madsigma, edge)]
                              gphs_std = [stdInfo(gphsres[p], madsigma, edge, ispw,xant,p)]
                              madstats[Antstring][ispw][mytime][p]['phase'] = gphs_mad[p]['mad']
                              madstats[Antstring][ispw][mytime][p]['phasestd'] = gphs_mad[p]['std']
                              if (gphs_mad[p]['nchan'] > 0):
                                  checkAbsSum = np.sum(np.abs(gphs[p]))
                                  if (checkAbsSum < PHASE_ABS_SUM_THRESHOLD):
                                      if (debug): print "%s, Pol %d, spw %d, %s, phs: not printing because all values near zero (%f)" % (Antstring, p, ispw, utstring(uniqueTimes[mytime],0), checkAbsSum)
                                  else:
                                      casalogPost(debug, "%s, Pol %d, spw %2d, %s, phs: %4d points exceed %.1f sigma (worst=%.2f at chan %d)" % (Antstring, p, ispw, utstring(uniqueTimes[mytime],0), gphs_mad[p]['nchan'], madsigma, gphs_mad[p]['outlierValue'], gphs_mad[p]['outlierChannel']+pchannels[p][0]))
                          else:
                              gphs = [gphsx]
                      if (bOverlay):
                            if (debug):
                                print "computing phase for second table"
                            gphsx2 = np.arctan2(np.imag(gplotx2),np.real(gplotx2))*180.0/math.pi
                            if (nPolarizations == 2):
                                gphsy2 = np.arctan2(np.imag(gploty2),np.real(gploty2))*180.0/math.pi
                                if (channeldiff>0):
                                    if (xaxis == 'chan'):
                                        gphs2_0, newx0, gphs2_0res, newx0res = channelDifferences(gphsx2, pchannels2[0], resample)
                                        gphs2_1, newx1, gphs2_1res, newx1res  = channelDifferences(gphsy2, pchannels2[1], resample)
                                        pchannels2 = [newx0, newx1]
                                    else:
                                        gphs2_0, newx0, gphs2_0res, newx0res = channelDifferences(gphsx2, pfrequencies2[0], resample)
                                        gphs2_1, newx1, gphs2_1res, newx1res = channelDifferences(gphsy2, pfrequencies2[1], resample)
                                        pfrequencies2 = [newx0, newx1]
                                    gphs2 = [gphs2_0, gphs2_1]
                                    gphs2res = [gphs2_0res, gphs2_1res]
                                else:
                                    gphs2 = [gphsx2, gphsy2]
                            else:
                                if (channeldiff>0):
                                    if (xaxis == 'chan'):
                                        gphs2_0, newx0, gphs2_0res, newx0res = channelDifferences(gphsx2, pchannels2[0], resample)
                                        pchannels2 = [newx0]
                                    else:
                                        gphs2_0, newx0, gphs2_0res, newx0res = channelDifferences(gphsx2, pfrequencies2[0], resample)
                                        pfrequencies2 = [newx0]
                                    gphs2 = [gphs2_0]
                                    gphs2res = [gphs2_0res]
                                else:
                                    gphs2 = [gphsx2]
                      else:
                            if (debug):
                                print "bOverlay is FALSE ==========================="
                          
                      if (xaxis.find('chan')>=0 or len(xfrequencies) < 1):    # 'phase'
                          pb.hold(True)
                          for p in range(nPolarizations):
                            if (corrTypeToString(corr_type[p]) in polsToPlot):
                              if (overlayAntennas or overlayTimes):
                                  pdesc = pb.plot(pchannels[p],gphs[p],'%s'%(phasemarkstyles[p]),markersize=markersize,markeredgewidth=markeredgewidth)
                                  newylimits =  recalcYlimits(plotrange,newylimits,gphs[p])  # 10/27/2011
                                  if (newylimits[1]-newylimits[0] < minPhaseRange):
                                      newylimits = [-minPhaseRange,minPhaseRange]
                                  if (phase != ''):
                                      if ((phase[0] != 0 or phase[1] != 0) and amplitudeWithPhase):
                                          newylimits = phase
          
                                  if (overlayAntennas and overlayTimes==False):
                                      pb.setp(pdesc, color=overlayColors[xctr])
                                  elif (overlayTimes and overlayAntennas==False):
                                      pb.setp(pdesc, color=overlayColors[mytime])
                                  elif (overlayTimes):   # try to support antenna,time
                                      if (myUniqueTime != []):
                                          pb.setp(pdesc, color=overlayColors[myUniqueTime])
                                          # The third 'or' below is needed if pol='0' is flagged on antenna 0. -- 2012/10/12 (original spot)
                                          if (p==0 or len(polsToPlot)==1 or myUniqueColor==[]):
                                              myUniqueColor.append(overlayColors[len(myUniqueColor)])
                                          pb.setp(pdesc, color=myUniqueColor[-1])
                              else:
                                  pb.plot(pchannels[p],gphs[p],'%s%s'%(pcolor[p],phasemarkstyles[0]), markersize=markersize,markeredgewidth=markeredgewidth)
                                  newylimits =  recalcYlimits(plotrange,newylimits,gphs[p]) # 10/27/2011
                                  if (newylimits[1]-newylimits[0] < minPhaseRange):
                                      newylimits = [-minPhaseRange,minPhaseRange]
                                  if (phase != ''):
                                      if ((phase[0] != 0 or phase[1] != 0) and amplitudeWithPhase):
                                          newylimits = phase
                          if (sum(xflag)>0):
# #     # #                    print "phase: Resetting xaxis channel range to counteract flagged data"
                              xrange = np.max(channels)-np.min(channels)
                              SetNewXLimits([np.min(channels)-xrange/20, np.max(channels)+xrange/20],14)
                          if (xframe in bottomRowFrames or (xctr+1==len(antennasToPlot) and ispw==spwsToPlot[-1])):
                              pb.xlabel("Channel", size=mysize)
                      elif (xaxis.find('freq')>=0):     # 'phase'
                          if (bOverlay):
                                pb.hold(True)
                                if (debug):
                                    print "Preparing to plot phase from %f-%f for pols: %s" % (xfrequencies[0],xfrequencies[-1],str(polsToPlot))
                                    print "Preparing to plot phase from %f-%f for pols: %s" % (pfrequencies[p][0],pfrequencies[p][-1],str(polsToPlot))
                                    print "Preparing to plot phase from %f-%f for pols: %s" % (pfrequencies2[p][0],pfrequencies2[p][-1],str(polsToPlot))
                                xrange = np.abs(xfrequencies[0]-xfrequencies[-1])
                                try:
                                    xrange2 = np.abs(xfrequencies2[0]-xfrequencies2[-1])
                                except:
                                    print "No phase data found in second solution.  Try increasing the solutionTimeThresholdSeconds above %.0f." % (solutionTimeThresholdSeconds)
                                    print "If this doesn't work, email the developer (%s)." % (developerEmail)
                                    return()
                                if (np.abs(xrange/xrange2 - 1) > 0.05 + len(xflag)/len(xchannels)):  # 0.0666 is 2000/1875-1
                                   # These line widths are optimal for visualizing FDM over TDM
                                   width1 = 1
                                   width2 = 4
                                   # solutions differ in frequency width, so show the narrower one first
                                   if (xrange < xrange2):
                                     for p in range(nPolarizations):
                                       if (corrTypeToString(corr_type[p]) in polsToPlot):
                                          if (debug): print "pb.plot 1"
                                          pb.plot(pfrequencies[p], gphs[p], '%s%s'%(pcolor[p],phasemarkstyle), linewidth=width2, markersize=markersize,markeredgewidth=markeredgewidth)
                                          newylimits = recalcYlimitsFreq(chanrange, newylimits, gphs[p], sideband,plotrange,xchannels)
                                     for p in range(nPolarizations):
                                       if (corrTypeToString(corr_type[p]) in polsToPlot):
                                          if (debug): print "pb.plot 2"
                                          pb.plot(pfrequencies2[p], gphs2[p], '%s%s'%(p2color[p],phasemarkstyle), linewidth=width1, markersize=markersize,markeredgewidth=markeredgewidth)
                                          newylimits = recalcYlimitsFreq(chanrange, newylimits, gphs2[p], sideband,plotrange,xchannels2)
                                   else:
                                     for p in range(nPolarizations):
                                       if (corrTypeToString(corr_type[p]) in polsToPlot):
                                           if (debug): print "pb.plot 3"
                                           pb.plot(pfrequencies2[p], gphs2[p], '%s%s'%(p2color[p],phasemarkstyle), linewidth=width2, markersize=markersize,markeredgewidth=markeredgewidth)
                                           newylimits = recalcYlimitsFreq(chanrange, newylimits, gphs2[p], sideband,plotrange,xchannels2)
                                     for p in range(nPolarizations):
                                       if (corrTypeToString(corr_type[p]) in polsToPlot):
                                           if (debug): print "pb.plot 4"
                                           pb.plot(pfrequencies[p], gphs[p], '%s%s'%(pcolor[p],phasemarkstyle), linewidth=width1, markersize=markersize,markeredgewidth=markeredgewidth)
                                           newylimits = recalcYlimitsFreq(chanrange, newylimits, gphs[p], sideband,plotrange,xchannels)
                                else:
                                   width1 = 1
                                   width2 = 1
                                   # solutions may be different level of smoothing, so plot highest rms first
                                   pb.hold(True)
                                   if (MAD(gphsx) < MAD(gphsx2)):
                                     for p in range(nPolarizations):
                                       if (corrTypeToString(corr_type[p]) in polsToPlot):
                                         if (debug): print "pb.plot 5"
                                         pb.plot(pfrequencies2[p], gphs2[p], '%s%s'%(p2color[p],phasemarkstyle), linewidth=width1, markersize=markersize,markeredgewidth=markeredgewidth)
                                         newylimits = recalcYlimitsFreq(chanrange, newylimits, gphs2[p], sideband,plotrange,xchannels2)
                                     for p in range(nPolarizations):
                                       if (corrTypeToString(corr_type[p]) in polsToPlot):
                                         if (debug): print "pb.plot 6"
                                         pb.plot(pfrequencies[p], gphs[p], '%s%s'%(pcolor[p],phasemarkstyle), linewidth=width2, markersize=markersize,markeredgewidth=markeredgewidth)
                                         newylimits = recalcYlimitsFreq(chanrange, newylimits, gphs[p], sideband,plotrange,xchannels)
                                   else:
                                     for p in range(nPolarizations):
                                       if (corrTypeToString(corr_type[p]) in polsToPlot):
                                         if (debug): print "pb.plot 7"
                                         pb.plot(pfrequencies[p], gphs[p], '%s%s'%(pcolor[p],phasemarkstyle), linewidth=width2, markersize=markersize,markeredgewidth=markeredgewidth)
                                         newylimits = recalcYlimitsFreq(chanrange, newylimits, gphs[p], sideband,plotrange,xchannels)
                                     for p in range(nPolarizations):
                                       if (corrTypeToString(corr_type[p]) in polsToPlot):
                                         if (debug): print "pb.plot 9"
                                         pb.plot(pfrequencies2[p], gphs2[p], '%s%s'%(p2color[p],phasemarkstyle), linewidth=width1, markersize=markersize,markeredgewidth=markeredgewidth)
                                         newylimits = recalcYlimitsFreq(chanrange, newylimits, gphs2[p], sideband,plotrange,xchannels2)
                                # must set new limits after plotting  'phase'
                                (y0,y1) = pb.ylim()
                                if (y1-y0 < minPhaseRange):
                                      # this must come before defining ticks 
                                      SetNewYLimits([-minPhaseRange,minPhaseRange])
                                if (zoom=='intersect'):
                                    if (xrange < xrange2):
                                        SetNewXLimits([min(xfrequencies[0],xfrequencies[-1])-xrange*0.1, max(xfrequencies[0],xfrequencies[-1])+xrange*0.1],15)
                                        SetLimits(plotrange, chanrange, newylimits, channels, frequencies,
                                                  pfrequencies, ampMin, ampMax, xaxis,pxl)
                                    else:
                                        SetNewXLimits([min(xfrequencies2[0],xfrequencies2[-1])-xrange2*0.1, max(xfrequencies2[0],xfrequencies2[-1])+xrange2*0.1],16)
                                        SetLimits(plotrange, chanrange, newylimits, channels, frequencies2,
                                                  pfrequencies2, ampMin, ampMax, xaxis,pxl)
                                else:
                                    if (xrange < xrange2):
                                        SetLimits(plotrange, chanrange, newylimits, channels, frequencies,
                                                  pfrequencies, ampMin, ampMax, xaxis,pxl)
                                    else:
                                        SetLimits(plotrange, chanrange, newylimits, channels, frequencies2,
                                                  pfrequencies2, ampMin, ampMax, xaxis,pxl)
                                # draw polarization and spw labels
                                if (xframe == firstFrame):
                                    # draw title including caltable name
                                    caltableList = 'c1 = ' + caltable + ',  c2 = ' + caltable2 # + ' (%s)'%(utstring(uniqueTimes2[mytime],3))
                                    pb.text(xstartTitle, ystartTitle, caltableList, size=titlesize,
                                            color='k', transform=pb.gcf().transFigure)
                          elif (bpolyOverlay):
                                  matches1 = []
                                  for tbp in range(len(timesBP)):
                                      if (sloppyMatch(uniqueTimes[mytime], timesBP[tbp], solutionTimeThresholdSeconds,
                                            mytime, scansToPlotPerSpw[ispw], scansForUniqueTimes,  # au version
#                                                      mytime, scansToPlot, scansForUniqueTimes, # task version
                                                      myprint=debugSloppyMatch)):
                                          matches1.append(tbp)
                                  matches1 = np.array(matches1)
# #     # #                        print "time matches: matches1 = ", matches1
                                  if (len(matches1) < 1):
                                      print "No time match found"
                                      print "If you are sure the solutions correspond to the same data, you can set solutionTimeThresholdSeconds=%.0f" % (1+np.ceil(np.abs(timesBP[0]-uniqueTimes[mytime])))
                                      return()
# #     # #                        matches1 = np.where(np.floor(uniqueTimes[mytime]) == np.floor(np.array(timesBP)))[0]
                                  matches2 = np.where(xant == np.array(antennasBP))[0]
                                  if (len(matches2) < 1):
                                      print "No antenna match found between %s and %s" % (str(xant), str(antennasBP))
# #     # #                        print "antenna matches: matches2 = ", matches2
          
                                  if (tableFormat == 33):
                                      matches3 = np.where(ispw == np.array(cal_desc_idBP))[0]
                                      if (len(matches3) < 1):
                                          print "No spw match found: %d not in %s" % (ispw, str(cal_desc_idBP))
                                  else:
                                      matches3 = np.where(ispw == np.array(spwBP))[0]
                                      if (len(matches3) < 1):
                                          print "No spw match found: %d not in %s" % (ispw, str(spwBP))
# #     # #                        print "spw matches: matches3 = ", matches3
          
                                  matches12 = np.intersect1d(matches1,matches2)
                                  if (len(matches12) < 1):
                                      print "No match between: %s and %s" % (str(matches1), str(matches2))
# #     # #                        print "antenna&time matches: matches12 = ", matches12
          
                                  matches = np.intersect1d(matches12, matches3)
                                  if (len(matches) < 1):
                                      print "No match between: %s and %s" % (str(matches12), str(matches3))
# #     # #                        print "antenna&time&spw matches: matches = ", matches
          
                                  try:
                                      index = matches[0]  # holds the row number of the matching solution in the BPOLY table
                                  except:
                                      print "No match found for time=%.6f, xant=%d, ispw=%d"  % (uniqueTimes[mytime],xant,ispw)
                                      print "antennasBP = %s" % (str(antennasBP))
                                      print "cal_desc_idBP = %s" % (str(cal_desc_idBP))
                                      timesBPstring = "timesBP = "
                                      for i in timesBP:
                                          timesBPstring += "%.6f, " % i
                                      print timesBPstring
                                      return()
# #     # #                        print "phase: Using index = %d/%d (mytime=%d), domain=%.3f,%.3f" % (index,len(polynomialPhase),mytime,frequencyLimits[0,index]*1e-9,frequencyLimits[1,index]*1e-9)
                                  if (debug): print "BRowNumber = %d, BPolyRowNumber = %d"  % (BRowNumber, index)
                                  validDomain = [frequencyLimits[0,index], frequencyLimits[1,index]]
                                  cc = calcChebyshev(polynomialPhase[index][0:nPolyPhase[index]], validDomain, frequenciesGHz[index]*1e+9) * 180/math.pi
                                  fa = np.array(frequenciesGHz[index])
                                  if (xfrequencies[0] < xfrequencies[-1]):
                                      matches = np.where(fa>xfrequencies[0])[0]
                                      matches2 = np.where(fa<xfrequencies[-1])[0]
                                  else:
                                      matches = np.where(fa>xfrequencies[-1])[0]
                                      matches2 = np.where(fa<xfrequencies[0])[0]
# #     # #                        print "xfrequencies[0] = %f, xfrequencies[-1] = %f" % (xfrequencies[0], xfrequencies[-1])
# #     # #                        print "len(matches)=%d, len(matches2)=%d" % (len(matches), len(matches2))
# #     # #                        print "fa = ", fa
                                  mymean = complexMeanDeg(np.array(cc)[matches[0]:matches2[-1]+1])
                                  phaseSolutionX = np.mean(gphsx) - mymean + cc
          
                                  cc = calcChebyshev(polynomialPhase[index][nPolyPhase[index]:2*nPolyPhase[index]], validDomain, frequenciesGHz[index]*1e+9) * 180/math.pi
                                  if (nPolarizations > 1):
                                    if (yfrequencies[0] < yfrequencies[-1]):
                                      matches = np.where(fa>yfrequencies[0])[0]
                                      matches2 = np.where(fa<yfrequencies[-1])[0]
                                    else:
                                      matches = np.where(fa>yfrequencies[-1])[0]
                                      matches2 = np.where(fa<yfrequencies[0])[0]
                                    mymean = complexMeanDeg(np.array(cc)[matches[0]:matches2[-1]+1])
                                    phaseSolutionY = np.mean(gphsy) - mymean + cc
                                  if (bpolyOverlay2):
                                      validDomain = [frequencyLimits2[0,index], frequencyLimits2[1,index]]
                                      cc = calcChebyshev(polynomialPhase2[index][0:nPolyPhase2[index]], validDomain, frequenciesGHz2[index]*1e+9) * 180/math.pi
                                      fa = np.array(frequenciesGHz2[index])
                                      if (xfrequencies[0] < xfrequencies[-1]):
                                          matches = np.where(fa>xfrequencies[0])[0]
                                          matches2 = np.where(fa<xfrequencies[-1])[0]
                                      else:
                                          matches = np.where(fa>xfrequencies[-1])[0]
                                          matches2 = np.where(fa<xfrequencies[0])[0]
                                      mymean = complexMeanDeg(np.array(cc)[matches[0]:matches2[-1]+1])
                                      phaseSolution2X = np.mean(gphsx) + cc - mymean
          
                                      cc = calcChebyshev(polynomialPhase2[index][nPolyPhase2[index]:2*nPolyPhase2[index]], validDomain, frequenciesGHz2[index]*1e+9) * 180/math.pi
                                      if (yfrequencies[0] < yfrequencies[-1]):
                                          matches = np.where(fa>yfrequencies[0])[0]
                                          matches2 = np.where(fa<yfrequencies[-1])[0]
                                      else:
                                          matches = np.where(fa>yfrequencies[-1])[0]
                                          matches2 = np.where(fa<yfrequencies[0])[0]
                                      mymean = complexMeanDeg(np.array(cc)[matches[0]:matches2[-1]+1])
                                      phaseSolution2Y = np.mean(gphsy) + cc - mymean
                                      pb.hold(True)
                                      for p in range(nPolarizations):
                                          if (corrTypeToString(corr_type[p]) in polsToPlot):
                                              pb.plot(pfrequencies[p], gphs[p],'%s%s' % (pcolor[p],phasemarkstyle), markersize=markersize,markeredgewidth=markeredgewidth)
                                              newylimits = recalcYlimitsFreq(chanrange, newylimits, gphs[p], sideband,plotrange,xchannels)
                                      if (corrTypeToString(corr_type[0]) in polsToPlot):
                                          pb.plot(frequenciesGHz[index],phaseSolutionX,'%s%s'%(x2color,bpolymarkstyle),markeredgewidth=markeredgewidth)
                                          newylimits = recalcYlimitsFreq(chanrange, newylimits, phaseSolutionX, sideband,plotrange,xchannels)
                                          pb.plot(frequenciesGHz2[index],phaseSolution2X,'%s%s'%(x3color,bpolymarkstyle),markeredgewidth=markeredgewidth)
                                          newylimits = recalcYlimitsFreq(chanrange, newylimits, phaseSolution2X, sideband,plotrange,xchannels2)
                                      if (nPolarizations == 2):
                                         if (corrTypeToString(corr_type[1]) in polsToPlot):
                                            pb.plot(frequenciesGHz[index],phaseSolutionY,'%s%s'%(y2color,bpolymarkstyle),markeredgewidth=markeredgewidth)
                                            newylimits = recalcYlimitsFreq(chanrange, newylimits, phaseSolutionY, sideband,plotrange,xchannels)
                                            pb.plot(frequenciesGHz2[index],phaseSolution2Y,'%s%s'%(y3color,bpolymarkstyle),markeredgewidth=markeredgewidth)
                                            newylimits = recalcYlimitsFreq(chanrange, newylimits, phaseSolution2Y, sideband,plotrange,xchannels2)
                                  else:
                                      pb.hold(True)
                                      for p in range(nPolarizations):
                                          if (corrTypeToString(corr_type[p]) in polsToPlot):
                                              pb.plot(pfrequencies[p], gphs[p],'%s%s'%(pcolor[p],phasemarkstyle), markersize=markersize,markeredgewidth=markeredgewidth)
                                              newylimits = recalcYlimitsFreq(chanrange, newylimits, gphs[p], sideband,plotrange,xchannels)
                                      if (corrTypeToString(corr_type[0]) in polsToPlot):
                                         pb.plot(frequenciesGHz[index],phaseSolutionX,'%s%s'%(x2color,bpolymarkstyle),markeredgewidth=markeredgewidth)
                                         newylimits = recalcYlimitsFreq(chanrange, newylimits, phaseSolutionX, sideband,plotrange,xchannels)
                                      if (nPolarizations == 2):
                                         if (corrTypeToString(corr_type[1]) in polsToPlot):
                                            pb.plot(frequenciesGHz[index],phaseSolutionY,'%s%s'%(y2color,bpolymarkstyle),markeredgewidth=markeredgewidth)
                                            newylimits = recalcYlimitsFreq(chanrange, newylimits, phaseSolutionY, sideband,plotrange,xchannels)
                                  # endif (bpolyOverlay2)
                                  # Adding the following 4 lines on March 14, 2013
                                  (y0,y1) = pb.ylim()
                                  if (y1-y0 < minPhaseRange):
                                      # this must come before defining ticks 
                                      SetNewYLimits([-minPhaseRange,minPhaseRange])
                          else:
                              # we are not overlaying any B or polynomial solutions   'phase vs. freq'
                              pb.hold(True)
                              for p in range(nPolarizations):
                                  if (corrTypeToString(corr_type[p]) in polsToPlot):
                                      if (overlayAntennas or overlayTimes):
                                        pdesc = pb.plot(pfrequencies[p], gphs[p],'%s'%(phasemarkstyles[p]), markersize=markersize,markeredgewidth=markeredgewidth)
                                        newylimits = recalcYlimitsFreq(chanrange, newylimits, gphs[p], sideband,plotrange,xchannels) # Apr 2, 2012
                                        if (overlayAntennas and overlayTimes==False):
                                            pb.setp(pdesc, color=overlayColors[xctr])
                                        elif (overlayTimes and overlayAntennas==False):
                                            pb.setp(pdesc, color=overlayColors[mytime])
                                        elif (overlayTimes): # try to support antenna,time
                                            if (myUniqueTime != []):
                                                pb.setp(pdesc, color=overlayColors[myUniqueTime])
                                                # The third 'or' below is needed if pol='0' is flagged on antenna 0. -- 2012/10/12 (original spot)
                                                if (p==0 or len(polsToPlot)==1 or myUniqueColor==[]):
                                                    myUniqueColor.append(overlayColors[len(myUniqueColor)])
                                                pb.setp(pdesc, color=myUniqueColor[-1])
                                      else:
                                        pb.plot(pfrequencies[p], gphs[p],'%s%s'%(pcolor[p],phasemarkstyles[0]), markersize=markersize,markeredgewidth=markeredgewidth)
                                        newylimits = recalcYlimitsFreq(chanrange, newylimits, gphs[p], sideband, plotrange,xchannels)
                                  if (sum(xflag)>0):
# #     # #                            print "phase frame %d: Resetting xaxis frequency range to counteract flagged data" % (xframe)
                                      xrange = np.max(frequencies)-np.min(frequencies)
                                      SetNewXLimits([np.min(frequencies)-0.15*xrange, np.max(frequencies)+0.15*xrange],17)
                                  if (len(gphs[p]) > 0):
                                      if (np.max(gphs[p]) < minPhaseRange and np.min(gphs[p]) > -minPhaseRange):
                                          SetNewYLimits([-minPhaseRange,minPhaseRange])
                          #endif bOverlay
          
                          if (1==1):
                              pb.xlabel(xlabelString, size=mysize)
                      #endif xaxis='chan'/freq  for 'phase'
                      if (overlayTimes):
                          timeString =''
                      else:
                          timeString = ',  t%d/%d  %s' % (mytime,nUniqueTimes-1,utstring(uniqueTimes[mytime],3))
                          if (scansForUniqueTimes != []):
                              if (scansForUniqueTimes[mytime]>=0):
                                  timeString = ',  scan%d  %s' % (scansForUniqueTimes[mytime],utstring(uniqueTimes[mytime],3))
                      spwString = buildSpwString(overlaySpws, overlayBasebands,
                                                 spwsToPlot, ispw, originalSpw[ispw],
                                                 observatoryName, baseband, 
                                                 showBasebandNumber)
                      titleString = "%sspw%s,  field %d: %s%s" % (antennaString,
                                                                  spwString,uniqueFields[fieldIndex],fieldString,timeString)
                      pb.title(titleString,size=titlesize-int(len(titleString)/(maxCharsBeforeReducingTitleFontSize/subplotCols)))
                      if (abs(plotrange[0]) > 0 or abs(plotrange[1]) > 0):
                          SetNewXLimits([plotrange[0],plotrange[1]],18)
          
                      # Here is 1st place where we eliminate any white space on the right and left edge of the plots: 'phase'
                      else:
                          if (xaxis.find('chan')>=0):
                              SetNewXLimits([channels[0],channels[-1]])
                          else:
                              if (zoom != 'intersect'):
                                  if (overlaySpws or overlayBasebands):
                                      SetNewXLimits(frequencyRangeToPlotInBaseband[bbctr])
                                  else:
                                      SetNewXLimits([frequencies[0], frequencies[-1]])
                              if (bOverlay):
                                  if (xrange2 > xrange+0.1 and zoom != 'intersect'):
                                      TDMisSecond = True
          
                      if (abs(plotrange[2]) > 0 or abs(plotrange[3]) > 0):
                          if (amplitudeWithPhase == False or phase == ''):
                              SetNewYLimits([plotrange[2],plotrange[3]])
                      if (amplitudeWithPhase and phase != ''):
                          if (phase[0] != 0 or phase[1] != 0):
                              SetNewYLimits(phase)
                          
          
                      (y0,y1) = pb.ylim()
                      if (y1-y0 < minPhaseRange):
                            # this must come before defining ticks
                            SetNewYLimits([-minPhaseRange,minPhaseRange])
                            SetNewYLimits(newylimits)  # added 10/2/2012 for the case of only 1 data point
                      if (amplitudeWithPhase and phase != ''):
                          if (phase[0] != 0 or phase[1] != 0):
                              SetNewYLimits(phase)
                      (y0,y1) = pb.ylim()
                      ResizeFonts(adesc,mysize)
                      adesc.xaxis.grid(True,which='major')
                      adesc.yaxis.grid(True,which='major')
                      pb.ylabel(yPhaseLabel, size=mysize)
                      pb.subplots_adjust(hspace=myhspace, wspace=mywspace)
                      ylim = pb.ylim()
                      xlim = pb.xlim()
                      xrange = xlim[1]-xlim[0]
                      yrange = ylim[1]-ylim[0]
# #     # #            print "phase: ylim, yrange = ",  ylim, yrange
                      myap = 0
                      if (overlayAntennas == False and overlayTimes == False and bOverlay == False and
                          ((overlaySpws == False and overlayBasebands == False) or spwctr==spwctrFirstToPlot)):
                          # draw polarization labels
                          x0 = xstartPolLabel
                          y0 = ystartPolLabel
                          for p in range(nPolarizations):
                                if (corrTypeToString(corr_type[p]) in polsToPlot):
                                    pb.text(x0, y0-0.03*subplotRows*p, corrTypeToString(corr_type[p]), color=pcolor[p],
                                            size=mysize, transform=pb.gca().transAxes)
                                    if (channeldiff > 0):
                                        pb.text(x0, ystartMadLabel-0.03*subplotRows*p,
                                                corrTypeToString(corr_type[p])+' MAD = %.4f, St.Dev = %.4f'%(gphs_mad[p]['mad'],gphs_std[p]['std']),
                                                color=pcolor[p],size=mysize, transform=pb.gca().transAxes)
                          if (xframe == firstFrame):
                                # draw title including caltable name
                                caltableList = caltableTitle
                                if (bpolyOverlay):
                                      caltableList += ', ' + caltable2 + ' (degamp=%d, degphase=%d)'%(nPolyAmp[index]-1,nPolyPhase[index]-1)
                                      if (bpolyOverlay2):
                                            caltableList += ', ' + caltable3 + ' (degamp=%d, degphase=%d)'%(nPolyAmp2[index]-1,nPolyPhase2[index]-1)
                                pb.text(xstartTitle, ystartTitle, caltableList, size=titlesize,
                                        color='k', transform=pb.gcf().transFigure)
                      elif (overlayAntennas==True and xant==antennasToPlot[-1] and bOverlay==False  # ):
                            and overlayTimes==False):  # try to support antenna,time   avoid antenna labels 'phase'
                          # We do this last, because by then, the limits will be stable.
                          x0 = xstartPolLabel
                          y0 = ystartPolLabel
                          if (corrTypeToString(corr_type[0]) in polsToPlot):
                              if (channeldiff > 0):
                                  pb.text(x0, ystartMadLabel-0.03*subplotRows*p,
                                          corrTypeToString(corr_type[p])+' MAD = %.4f, St.Dev = %.4f'%(gphs_mad[p]['mad'],gphs_std[p]['std']),
                                          color=overlayColors[0], size=mysize, transform=pb.gca().transAxes)
                              if (phasemarkstyle.find('-')>=0):
                                  pb.text(x0, y0-0.03*subplotRows*0, corrTypeToString(corr_type[0])+' solid', color=overlayColors[0],
                                          fontsize=mysize, transform=pb.gca().transAxes)
                              else:
                                  pb.text(x0+0.02, y0-0.03*subplotRows*0, corrTypeToString(corr_type[0]), color=overlayColors[0],
                                          fontsize=mysize, transform=pb.gca().transAxes)
                                  pdesc = pb.plot([x0], [y0+0.015-0*0.03*subplotRows], '%sk'%phasemarkstyle, markersize=markersize,
                                                  scalex=False,scaley=False, transform=pb.gca().transAxes,markeredgewidth=markeredgewidth)
                          if (len(corr_type) > 1):
                            if (corrTypeToString(corr_type[1]) in polsToPlot):
                              if (channeldiff > 0):
                                  pb.text(x0, ystartMadLabel-0.03*subplotRows*p,
                                          corrTypeToString(corr_type[p])+' MAD = %.4f, St.Dev = %.4f'%(gphs_mad[p]['mad'],gphs_std[p]['std']),
                                          color=overlayColors[0], size=mysize, transform=pb.gca().transAxes)
                              if (phasemarkstyle2.find('--')>=0):
                                  pb.text(x0, y0-0.03*subplotRows*1, corrTypeToString(corr_type[1])+' dashed', color=overlayColors[0],
                                          fontsize=mysize, transform=pb.gca().transAxes)
                              else:
                                  pb.text(x0+0.02, y0-0.03*subplotRows*1, corrTypeToString(corr_type[1]), color=overlayColors[0],
                                          fontsize=mysize, transform=pb.gca().transAxes)
                                  pdesc = pb.plot([x0], [y0+0.015*subplotRows-0.03*subplotRows*1],'%sk'%phasemarkstyle2, markersize=markersize,
                                                  scalex=False,scaley=False, transform=pb.gca().transAxes,markeredgewidth=markeredgewidth)
                          if (xframe == firstFrame):
                              # draw title including caltable name
                              pb.text(xstartTitle, ystartTitle, caltableTitle, size=titlesize, color='k',
                                      transform=pb.gcf().transFigure)
                              DrawAntennaNames(msAnt, antennasToPlot, msFound, mysize)
                      elif (overlayTimes==True and bOverlay == False 
                            and overlayAntennas==False):  # try to support antenna,time
                          doneOverlayTime = True # assumed until proven otherwise in the 'for' loop
                          for f in fieldIndicesToPlot:
                              if (uniqueTimes[mytime] < uniqueTimesPerFieldPerSpw[ispwInCalTable][f][-1]-solutionTimeThresholdSeconds and
                                  uniqueTimes[mytime] < timerangeListTimes[-1]):
                                  doneOverlayTime = False
                          if (doneOverlayTime):
                              # either it is the last time of any times in solution, or the last time in the list of times to plot
                              mytime = nUniqueTimes-1
                              # We do this last, because by then, the limits will be broad enough and stable.
                              x0 = xstartPolLabel
                              y0 = ystartPolLabel
                              if (corrTypeToString(corr_type[0]) in polsToPlot):
                                if (channeldiff > 0):
                                    p = 0
                                    pb.text(x0, ystartMadLabel-0.03*subplotRows*p,
                                            corrTypeToString(corr_type[p])+' MAD = %.4f'%(gphs_mad[p]['mad']),
                                            color='k', size=mysize, transform=pb.gca().transAxes)
                                if (phasemarkstyle.find('-')>=0):
                                    pb.text(x0, y0, corrTypeToString(corr_type[0])+' solid', color='k',
                                            fontsize=mysize, transform=pb.gca().transAxes)
                                else:
                                    pb.text(x0+0.02, y0, corrTypeToString(corr_type[0]), color='k',
                                            fontsize=mysize, transform=pb.gca().transAxes)
                                    pdesc = pb.plot([x0], [y0+0.015*subplotRows], '%sk'%phasemarkstyle, markersize=markersize,
                                                    scalex=False,scaley=False, transform=pb.gca().transAxes,markeredgewidth=markeredgewidth)
                              if (len(corr_type) > 1):
                                if (corrTypeToString(corr_type[1]) in polsToPlot):
                                  if (channeldiff > 0):
                                      p = 1
                                      pb.text(x0, ystartMadLabel-0.03*subplotRows*p,
                                              corrTypeToString(corr_type[p])+' MAD = %.4f'%(gphs_mad[p]['mad']),
                                              color='k', size=mysize, transform=pb.gca().transAxes)
                                  if (phasemarkstyle2.find('--')>=0):
                                      pb.text(x0, y0-0.03*subplotRows, corrTypeToString(corr_type[1])+' dashed',
                                              color='k',fontsize=mysize, transform=pb.gca().transAxes)
                                  else:
                                      pb.text(x0+0.02, y0-0.03*subplotRows, corrTypeToString(corr_type[1]),
                                              color='k', fontsize=mysize, transform=pb.gca().transAxes)
                                      pdesc = pb.plot([x0], [y0+0.015*subplotRows-0.03*subplotRows], '%sk'%phasemarkstyle2,
                                                      markersize=markersize, scalex=False,scaley=False, transform=pb.gca().transAxes,markeredgewidth=markeredgewidth)
                              if (xframe == firstFrame):
                                  # draw title including caltable name
                                  pb.text(xstartTitle, ystartTitle, caltableTitle, size=titlesize, color='k',
                                          transform=pb.gcf().transFigure)
                                  if (debug): print "drawOverlayTimeLegends loc 4"
                                  drawOverlayTimeLegends(xframe,firstFrame,xstartTitle,ystartTitle,
                                                         caltable,titlesize,fieldIndicesToPlot,
                                                         ispwInCalTable,uniqueTimesPerFieldPerSpw,
                                                         timerangeListTimes, solutionTimeThresholdSeconds,
                                                         debugSloppyMatch,ystartOverlayLegend,debug,mysize,
                                                         fieldsToPlot,myUniqueColor,timeHorizontalSpacing,
                                                         fieldIndex,overlayColors, antennaVerticalSpacing,
                                                         overlayAntennas, timerangeList, caltableTitle,
                                                         mytime, scansToPlotPerSpw[ispw], scansForUniqueTimes)
#                                                         mytime, scansToPlot, scansForUniqueTimes) # task version
        
                      elif (overlayAntennas and overlayTimes):  # Oct 23, 2012
                          # This will only happen for: try to support overlay='antenna,time'
                          if (xframe == firstFrame and mytime==0 and xctr==firstUnflaggedAntennaToPlot and bOverlay==False):
                              # draw title including caltable name
                              pb.text(xstartTitle, ystartTitle, caltableTitle, size=titlesize, color='k',
                                      transform=pb.gcf().transFigure)
                              DrawBottomLegendPageCoords(msName, uniqueTimes[mytime], mysize, figfile)
                          
                      #endif (overlayAntennas == False and overlayTimes == False and bOverlay == False)
                      
                      # Here is 2nd place where we eliminate any white space on the right and left edge of the plots: 'phase'
                      if (abs(plotrange[2]) > 0 or abs(plotrange[3]) > 0):
                          if (amplitudeWithPhase == False or phase == ''):
                              SetNewYLimits([plotrange[2],plotrange[3]])
                      if (phase != '' and amplitudeWithPhase):
                          if (phase[0] != 0 or phase[1] != 0):
                              SetNewYLimits(phase)
                      if (plotrange[0]==0 and plotrange[1]==0):
                          if (xaxis.find('chan')>=0):
                              SetNewXLimits([channels[0],channels[-1]])
                          else:
                              if (zoom != 'intersect'):
                                  if (overlaySpws or overlayBasebands):
                                      SetNewXLimits(frequencyRangeToPlotInBaseband[bbctr])
                                  else:
                                      SetNewXLimits([frequencies[0], frequencies[-1]])
                              if (bOverlay):
                                  if (xrange2 >= xrange and zoom != 'intersect'):
                                      # This is necessary if caltable2=TDM and caltable=FDM
                                      SetNewXLimits([frequencies2[0], frequencies2[-1]])
                                  if (xrange2 > xrange+0.1 and zoom != 'intersect'):
                                      TDMisSecond = True
                      else:
                          SetNewXLimits([plotrange[0], plotrange[1]])
          
                      # I need the following line for chanrange to work
                      if (chanrange[0] != 0 or chanrange[1] != 0):
                          SetLimits(plotrange, chanrange, newylimits, channels, frequencies, pfrequencies, ampMin, ampMax, xaxis,pxl)
          
                      # Finally, draw the atmosphere and FDM windows, if requested.
                      if ((overlayAntennas==False and overlayTimes==False) or
                          (overlayAntennas==True and overlayTimes==False and xant==antennasToPlot[-1]) or
                          (overlayTimes==True and overlayAntennas==False and doneOverlayTime) or
                          (xant==antennasToPlot[-1] and doneOverlayTime)
                          ):
                          if ((showatm or showtsky) and len(atmString)>0):
                              drewAtmosphere = True
                              DrawAtmosphere(showatm, showtsky, subplotRows, atmString,
                                             mysize, TebbSky, plotrange, xaxis, atmchan,
                                             atmfreq, transmission, subplotCols,
                                             showatmPoints=showatmPoints, xframe=xframe, 
                                             channels=channels, mylineno=lineNumber())
                              if (LO1 != ''):
                                  DrawAtmosphere(showatm,showtsky, subplotRows, atmString,
                                                 mysize, TebbSky, plotrange, xaxis, atmchanImage,
                                                 atmfreqImage, transmissionImage, subplotCols,
                                                 LO1, xframe, firstFrame, showatmPoints, 
                                                 channels=channels, mylineno=lineNumber())
                      
                          if (xaxis.find('freq')>=0 and showfdm and nChannels <= 256):
                              if (tableFormat == 33):
                                  showFDM(originalSpw_casa33, chanFreqGHz_casa33, baseband, showBasebandNumber, basebandDict)
                              else:
                                  showFDM(originalSpw, chanFreqGHz, baseband, showBasebandNumber, basebandDict)
          
                      if (bOverlay):
                          # draw polarization labels
                          x0 = xstartPolLabel
                          y0 = ystartPolLabel
                          for p in range(nPolarizations):
                              if (corrTypeToString(corr_type[p]) in polsToPlot):
                                  pb.text(x0, y0-p*0.03*subplotRows, corrTypeToString(corr_type[p])+'-c1',
                                          color=pcolor[p],size=mysize,transform=pb.gca().transAxes)
                                  pb.text(x0, y0-(p*0.03+0.06)*subplotRows, corrTypeToString(corr_type[p])+'-c2',
                                          color=p2color[p],size=mysize, transform=pb.gca().transAxes)
                      if (bpolyOverlay and xaxis.find('freq')>=0):
                          x0 = xstartPolLabel
                          y0 = ystartPolLabel
                          if (xcolor != x2color):
                              for p in range(nPolarizations):
                                  if (corrTypeToString(corr_type[p]) in polsToPlot):
                                      pb.text(x0+0.1, y0-p*0.03*subplotRows, corrTypeToString(corr_type[p]), color=p2color[p],
                                              size=mysize, transform=pb.gca().transAxes)
                          if (bpolyOverlay2):
                              for p in range(nPolarizations):
                                    if (corrTypeToString(corr_type[p]) in polsToPlot):
                                          pb.text(x0+0.2, y0-p*0.03*subplotRows, corrTypeToString(corr_type[p]), color=p3color[p],
                                                  size=mysize, transform=pb.gca().transAxes)
          
                  # endif (yaxis='phase')
          
                  redisplay = False
          
                  if (xframe == lastFrame):
                    if (debug):
                        print "*** mytime+1=%d,  nUniqueTimes=%d, timerangeList[-1]=%d, doneOverlayTime=%s" % (mytime+1, nUniqueTimes,timerangeList[-1],doneOverlayTime)
                        print "*** xant=%d, antennasToPlot[-1]=%d, overlayAntennas=%s, overlayTimes=%s" % (xant,antennasToPlot[-1],overlayAntennas,overlayTimes)
                        print "*** xframe=%d, lastFrame=%d, xctr=%d, spwctr=%d, len(antennasToPlot)=%d, len(spwsToPlot)=%d" % (xframe,lastFrame,xctr,spwctr,len(antennasToPlot), len(spwsToPlot))
                    myIndexTime = uniqueTimesPerFieldPerSpw[ispwInCalTable][fieldIndex][-1]
                    if (debug):
                        print "myIndexTime = ", myIndexTime
                    matched,mymatch = sloppyMatch(myIndexTime,uniqueTimes,solutionTimeThresholdSeconds,
                                                  mytime, scansToPlotPerSpw[ispw], scansForUniqueTimes, # au version
#                                                  mytime, scansToPlot, scansForUniqueTimes,  # task version
                                                  whichone=True, myprint=False)
                    if (matched==False and scansForUniqueTimes[mytime] in scansToPlotPerSpw[ispw]):
                        print "---------- 2) Did not find %f within %.1f seconds of anything in %s" % (myIndexTime,solutionTimeThresholdSeconds,str(uniqueTimes))
                        print "Try re-running with a smaller solutionTimeThresholdSeconds (currently %f)" % (solutionTimeThresholdSeconds)
                        return
                    else:
                        # we are on the final time to be plotted
                        if (debug): print "on the final time"
                        mytimeTest = mytime==nUniqueTimes-1 
                    if (debug):
                        print "mytimeTest = %s" % (mytimeTest)
                    if (scansForUniqueTimes == []):
                        # old 3.3 cal tables will land here
                        scanTest = False
                        scanTest2 = False
                    else:
                        if (debug):
                            print "ispw=%d len(scansToPlotPerSpw[ispw])=%d   mytime=%d, len(scansForUniqueTimes)=%d" % (ispw,len(scansToPlotPerSpw[ispw]),mytime,len(scansForUniqueTimes))
                            print "scansToPlotPerSpw = ", scansToPlotPerSpw
                        if (len(scansToPlotPerSpw[ispw]) == 0):
                            scanTest = False
                        else:
                            scanTest = scansToPlotPerSpw[ispw][-1]==scansForUniqueTimes[mytime] 
                        highestSpwIndexInSpwsToPlotThatHasCurrentScan = \
                            computeHighestSpwIndexInSpwsToPlotThatHasCurrentScan(spwsToPlot, scansToPlotPerSpw, scansForUniqueTimes[mytime])
                        if (highestSpwIndexInSpwsToPlotThatHasCurrentScan == -1):
                            scanTest2 = False
                        else:
                            scanTest2 = (spwctr == highestSpwIndexInSpwsToPlotThatHasCurrentScan)
                    if ((overlayAntennas==False and overlayTimes==False and overlaySpws==False and overlayBasebands==False)
                        # either it is the last time of any, or the last time in the list of times to plot
                        or (overlayAntennas==False and overlaySpws==False and overlayBasebands==False and (mytime+1==nUniqueTimes or mytime == timerangeList[-1])) # or mytimeTest)) # removed on July 25,2013
                        or (xant==antennasToPlot[-1] and overlayAntennas==True and overlayTimes==False and overlaySpws==False and overlayBasebands==False)
                        # The following case is needed to prevent frame=225 in test86 (spectral scan dataset with overlay='spw') 
                        #   and the lack of showing of 7 of 8 of the spws in final frame of test61.  scanTest2 matches both cases.
                        or (scanTest and scanTest2 and overlaySpws and overlayAntennas==False and overlayTimes==False)
                        or ((spwctr==len(spwsToPlot)-1) and (overlayBasebands or overlaySpws) and overlayAntennas==False and overlayTimes==False)
                        # following case is needed for scans parameter with overlay='time'
                        or (overlayTimes and scanTest)
                        # Following case is needed to make subplot=11 to work for: try to support overlay='antenna,time' :  'phase'
                        or (xframe == lastFrame and overlayTimes and overlayAntennas and
                            xctr+1==len(antennasToPlot) and
                            mytimeTest and
                            spwctr<len(spwsToPlot))
                        or (doneOverlayTime and overlayTimes==True
                            and overlayAntennas==False 
                            )):
                      if (debug):
                          print "entered 'if' block"
                      DrawBottomLegendPageCoords(msName, uniqueTimes[mytime], mysize, figfile)
          
                      # added len(pages)>0 on July 30, 2013 to prevent crash when called with single
                      # antenna and subplot=11 and all solutions flagged.
                      if (len(figfile) > 0 and len(pages)>0):
                          if (debug):
                              print "calling makeplot"
                          plotfiles.append(makeplot(figfile,msFound,msAnt,
                                                    overlayAntennas,pages,pagectr,
                                                    density,interactive,antennasToPlot,
                                                    spwsToPlot,overlayTimes,4,resample,debug,
                                                    figfileSequential, figfileNumber))
                          if (debug):
                              print "done makeplot"
                          figfileNumber += 1
                      myinput = ''
                      donetime = timeUtilities.time()
                      if (interactive):
                          pb.draw()
# #     # #                myinput = raw_input("(%.1f sec) Press return for next screen (b for backwards, q to quit): "%(donetime-mytimestamp))
                          myinput = raw_input("Press return for next page (b for backwards, q to quit): ")
                      else:
                          myinput = ''
                      skippingSpwMessageSent = 0
                      mytimestamp = timeUtilities.time()
                      if (myinput.find('q') >= 0):
                          mytime = len(uniqueTimes)
                          spwctr = len(spwsToPlot)
                          xctr = len(antennasToPlot)
                          bbctr = len(spwsToPlotInBaseband)
                          break
                      if (debug):
                          print "4)Setting xframe to %d" % (xframeStart)
                      xframe = xframeStart
                      alreadyPlottedAmp = False  # needed for (overlay='baseband', yaxis='both')
                      myUniqueColor = []
                      pb.subplots_adjust(hspace=myhspace, wspace=mywspace)
                      if (myinput.find('b') >= 0):
                          if (pagectr > 0):
                              if (debug):
                                  print "Decrementing pagectr from %d to %d" % (pagectr, pagectr-1)
                              pagectr -= 1
                          else:
                              if (debug):
                                  print "Not decrementing pagectr=%d" % (pagectr)
                          redisplay = True
                          #redisplay the current page by setting ctrs back to the value they had at start of that page
                          xctr = pages[pagectr][PAGE_ANT]
                          spwctr = pages[pagectr][PAGE_SPW]
                          mytime = pages[pagectr][PAGE_TIME]
                          myap = pages[pagectr][PAGE_AP]
                          xant = antennasToPlot[xctr]
                          antstring, Antstring = buildAntString(xant,msFound,msAnt)
                          ispw = spwsToPlot[spwctr]
# #     # #                print "Returning to [%d,%d,%d,%d]" % (xctr,spwctr,mytime,myap)
                      else:
                          pagectr += 1
                          if (pagectr >= len(pages)):
                              newpage = 1
                          else:
                              newpage = 0
                      if (overlayTimes==True and 
                          sloppyMatch(uniqueTimesPerFieldPerSpw[ispwInCalTable][fieldIndex][-1],
                                      uniqueTimes[mytime],solutionTimeThresholdSeconds,
                                      mytime, scansToPlotPerSpw[ispw], scansForUniqueTimes, # au version
#                                      mytime, scansToPlot, scansForUniqueTimes, # task version
                                      myprint=debugSloppyMatch)):
                          # be sure to avoid any more loops through mytime which will cause 'b' button to fail
                          mytime = nUniqueTimes
                    else:
                        if (debug):
                            print ">>>>>>>>>>> Not going to new page, uniqueTimes[mytime]=%.8f, uniqueTimesPerFieldPerSpw[ispwInCalTable=%d][fieldIndex=%d][-1]=%.8f" % (uniqueTimes[mytime], ispwInCalTable, fieldIndex, uniqueTimesPerFieldPerSpw[ispwInCalTable][fieldIndex][-1])
                            print "spwctr=%d ?== (len(spwsToPlot)-1)=%d, spwsToPlot=" % (spwctr,len(spwsToPlot)-1),spwsToPlot
                            print "test1: %s" % (overlayAntennas==False and overlayTimes==False and overlaySpws==False and overlayBasebands==False)
                            print "test2: %s" % (overlayAntennas==False and overlaySpws==False and overlayBasebands==False and (mytime+1==nUniqueTimes or mytime == timerangeList[-1]))
                            print "test3: %s" % (xant==antennasToPlot[-1] and overlayAntennas==True and overlayTimes==False and overlaySpws==False and overlayBasebands==False)
                            print "*test4: %s" % ((spwctr==len(spwsToPlot)-1) and (overlaySpws or overlayBasebands) and overlayAntennas==False and overlayTimes==False) 
                            print "    * = overlaySpws==True" 
                            print "test5: %s" % (overlayTimes and scanTest)
                            print "test6: %s" % (xframe == lastFrame and overlayTimes and overlayAntennas and xctr+1==len(antennasToPlot) and mytimeTest and spwctr<len(spwsToPlot))
                            print "test7: %s" % (doneOverlayTime and overlayTimes==True and overlayAntennas==False)
        
                  if (redisplay == False):
                      if ((overlayAntennas and xctr+1 >= len(antennasToPlot)) or
                          ((overlaySpws or overlayBasebands) and spwctr+1 >= len(spwsToPlot)) or                
                          (overlayAntennas==False and overlaySpws==False and overlayBasebands==False)): 
                          mytime += 1
                          if (debug):
                              print "AT BOTTOM OF LOOP: Incrementing mytime to %d, setting firstUnflaggedAntennaToPlot to 0" % (mytime)
                          firstUnflaggedAntennaToPlot = 0  # try this
                          doneOverlayTime = False  # added on 08-nov-2012
                # end of while(mytime) loop
                if (redisplay == False):
                    spwctr += 1
                    if (debug):
                        print     "---------------------------------------- Incrementing spwctr to %d, spwsToPlot=" % (spwctr), spwsToPlot
                        if (spwctr < len(spwsToPlot)):
                            print "---------------------------------------- ispw = %d" % (spwsToPlot[spwctr])
                        else:
                            print "---------------------------------------- done the spws in this baseband (%d)" % (baseband)
                else:
                    if (debug):
                        print "redisplay = True"
       # end of while(spwctr) loop
       if (debug): print "at bottom of spwctr loop, spwctr=%d, incrementing bbctr from %d to %d" % (spwctr,bbctr,bbctr+1)
       bbctr += 1
      # end of while(bbctr) loop
      if (debug): print "at bottom of bbctr loop"
      if (xant >= antennasToPlot[-1] and xframe != xframeStart):
          # this is the last antenna, so make a final plot
          if (len(figfile) > 0):
              plotfiles.append(makeplot(figfile,msFound,msAnt,overlayAntennas,
                                        pages,pagectr,density,interactive,
                                        antennasToPlot,spwsToPlot,overlayTimes,5,resample,debug,
                                        figfileSequential,figfileNumber))
              figfileNumber += 1
      if (redisplay == False):
          xctr += 1
          if (debug):
              print "Incrementing xctr to %d" % (xctr)
      if (overlayAntennas):
          if (debug):
              print "Breaking out of antenna loop because we are done -------------------"
          break
    # end of while(xant) loop
    if (debug): print "Finished while(xant) loop----------------"
    pb.draw()
    if (len(plotfiles) == 1 and figfileSequential):
        # rename the single file to remove ".000"
        print "renaming %s to %s" % (plotfiles[0],plotfiles[0].split('.000.png')[0]+'.png')
        os.system('mv %s %s' % (plotfiles[0],plotfiles[0].split('.000.png')[0]+'.png'))
    if (len(plotfiles) > 0 and buildpdf):
      pdfname = figfile+'.pdf'
      filelist = ''
      plotfiles = np.unique(plotfiles)
      for i in range(len(plotfiles)):
        cmd = '%s -density %d %s %s.pdf' % (convert,density,plotfiles[i],plotfiles[i].split('.png')[0])
        casalogPost(debug,"Running command = %s" % (cmd))
        mystatus = os.system(cmd)
        if (mystatus != 0):
            print "ImageMagick's convert command not found, no PDF built"
            buildpdf = False
            break
        filelist += plotfiles[i].split('.png')[0] + '.pdf '
      if (buildpdf):
          # The following 2 lines reduce the total number of characters on the command line, which
          # was apparently a problem at JAO for Liza.
          filelist = ' '.join(pruneFilelist(filelist.split()))
          pdfname = pruneFilelist([pdfname])[0]
          cmd = '%s %s cat output %s' % (pdftk, filelist, pdfname)
          casalogPost(debug,"Running command = %s" % (cmd))
          mystatus = os.system(cmd)
          if (mystatus != 0):
              cmd = '%s -q -sPAPERSIZE=letter -dNOPAUSE -dBATCH -sDEVICE=pdfwrite -sOutputFile=%s %s' % (gs,pdfname,filelist)
              casalogPost(debug,"Running command = %s" % (cmd))
              mystatus = os.system(cmd)
          if (mystatus == 0):
              casalogPost(debug,"PDF left in %s" % (pdfname))
              print "PDF left in %s" % (pdfname)
              os.system("rm -f %s" % filelist)
          else:
              print "Both pdftk and ghostscript are missing, so no PDF built."

    showFinalMessage(overlayAntennas, solutionTimeSpread, nUniqueTimes)

    if (channeldiff>0):
        # Compute median over all antennas, or at least those completed before 'q' was hit
        madstats['median'] = dict.fromkeys(spwsToPlot)
        spwvalue = {}
        spwvalue['amp'] = []
        spwvalue['phase'] = []
        for j in spwsToPlot:
            madstats['median'][j] = dict.fromkeys(timerangeList) # dict.fromkeys(range(len(uniqueTimes)))
            for k in timerangeList: # range(len(uniqueTimes)):
                madstats['median'][j][k] = dict.fromkeys(range(nPolarizations))
                for l in range(nPolarizations):
                    if (yaxis == 'both'):
                        madstats['median'][j][k][l] = {'amp': None, 'phase': None}
                    elif (yaxis == 'phase'):
                        madstats['median'][j][k][l] = {'phase': None}
                    else:
                        # this includes tsys and amp
                        madstats['median'][j][k][l] = {'amp': None}
                    for m in madstats['median'][j][k][l].keys():
                        value = []
                        for i in madstats.keys():  # loop over antennas
                            if (i != 'median' and i != 'platforming'):
                                if (madstats[i][j][k][l][m] != None):
                                    if (debug): print "madstats[%s][%d][%d][%d][%s] = " % (i,j,k,l,m), madstats[i][j][k][l][m]
                                    value.append(madstats[i][j][k][l][m])
                                    spwvalue[m].append(madstats[i][j][k][l][m])
                        madstats['median'][j][k][l][m] = np.median(value)
        # now add another spw which is the median over spw,time,polarization
        if (yaxis == 'both'):
            madstats['median']['median']={'amp': np.median(spwvalue['amp']),
                                          'phase': np.median(spwvalue['phase'])}
        elif (yaxis == 'phase'):
            madstats['median'][j][k][l] = {'phase': np.median(spwvalue['phase'])}
        else:
            madstats['median']['median'] = {'amp': np.median(spwvalue['amp'])}
        
        mymsmd.close()
        return(madstats)
    else:
        if (msFound):
            mymsmd.close()
        return()
    # end of plotbandpass

def MAD(a, c=0.6745, axis=0):
    """
    Median Absolute Deviation along given axis of an array:

    median(abs(a - median(a))) / c

    c = 0.6745 is the constant to convert from MAD to std; it is used by
    default
    """
    a = np.array(a)
    good = (a==a)
    a = np.asarray(a, np.float64)
    if a.ndim == 1:
        d = np.median(a[good])
        m = np.median(np.fabs(a[good] - d) / c)
    else:
        d = np.median(a[good], axis=axis)
        # I don't want the array to change so I have to copy it?
        if axis > 0:
            aswp = swapaxes(a[good],0,axis)
        else:
            aswp = a[good]
        m = np.median(np.fabs(aswp - d) / c, axis=0)

    return m

def showFinalMessage(overlayAntennas, solutionTimeSpread, nUniqueTimes):
  if (overlayAntennas and solutionTimeSpread > 0 and nUniqueTimes==1):
      print "If not all spws were shown, then try setting solutionTimeThreshold=%.0f seconds" % (solutionTimeSpread+1)

def computeOriginalSpwsToPlot(spwsToPlot, originalSpws, tableFormat, debug):
    if (tableFormat > 33):
        # New caltables use the same numbering as the original ms
        return(spwsToPlot)
    else:
        originalSpwsToPlot = []
        for spw in spwsToPlot:
            originalSpwsToPlot.append(originalSpws[spw])
        return(list(originalSpwsToPlot))

def computeScansForUniqueTimes(uniqueTimes, cal_scans, times, unique_cal_scans,
                               debug=False):
    scansForUniqueTimes = []
    nUniqueTimes = len(uniqueTimes)
    for uT in uniqueTimes:
        if (debug): print "Checking uniqueTime = %s" % (str(uT))
        scansForUniqueTimes.append(cal_scans[list(times).index(uT)])
    if (len(unique_cal_scans) == 1):
        if (unique_cal_scans[0] != -1): 
            nUniqueTimes = len(np.unique(scansForUniqueTimes))
        else:
            # This 3.4 table does not have the scan numbers populated
            scansForUniqueTimes = []
            print "Because the scan numbers are either not filled in this table, or the solutions span multiple scans, I will use timestamps instead."
    else:
        nUniqueTimes = len(np.unique(scansForUniqueTimes))
    return(scansForUniqueTimes, nUniqueTimes)
    

def calcChebyshev(coeff, validDomain, x):
    """
    Given a set of coefficients,
    this method evaluates a Chebyshev approximation.
    """
    if (type(x) == float or type(x) == int):
         x = [x]
    xrange = validDomain[1] - validDomain[0]
    x = -1 + 2*(x-validDomain[0])/xrange
    coeff[0] = 0
    if (True):
        try:
            # python 2.7
            v = np.polynomial.chebyshev.chebval(x,coeff)
        except:
            # python 2.6
            v = np.polynomial.chebval(x,coeff)
    else:
      # manual approach, before I found chebval()
      v = np.zeros(len(x))
      if (len(coeff) > 0):
          v += coeff[0] * 1
      if (len(coeff) > 1):
          v += coeff[1] * (x)
      if (len(coeff) > 2):
          v += coeff[2] * (2*x**2 - 1)
      if (len(coeff) > 3):
          v += coeff[3] * (4*x**3 - 3*x)
      if (len(coeff) > 4):
          v += coeff[4] * (8*x**4 - 8*x**2 + 1)
      if (len(coeff) > 5):
          v += coeff[5] * (16*x**5 - 20*x**3 + 5*x)
      if (len(coeff) > 6):
          v += coeff[6] * (32*x**6 - 48*x**4 + 18*x**2 - 1)
      if (len(coeff) > 7):
          v += coeff[7] * (64*x**7 -112*x**5 + 56*x**3 - 7*x)
      if (len(coeff) > 8):
          v += coeff[8] * (128*x**8 -256*x**6 +160*x**5 - 32*x**2 + 1)
      if (len(coeff) > 9):
          v += coeff[9] * (256*x**9 -576*x**7 +432*x**5 - 120*x**3 + 9*x)
      if (len(coeff) > 10):
          print "Chebyshev polynomials with degree > 10 are not implemented"
  
    return(v)
    
def ResizeFonts(adesc,fontsize):
#    print "Called ResizeFonts()"
    yFormat = ScalarFormatter(useOffset=False)
    adesc.yaxis.set_major_formatter(yFormat)
    adesc.xaxis.set_major_formatter(yFormat)
    pb.setp(adesc.get_xticklabels(), fontsize=fontsize)
    pb.setp(adesc.get_yticklabels(), fontsize=fontsize)

def complexMeanRad(phases):
    # convert back to real and imaginary, take mean, then convert back to phase
    meanSin = np.mean(np.sin(phases))
    meanCos = np.mean(np.cos(phases))
    return(180*np.arctan2(meanSin, meanCos)/math.pi)

def complexMeanDeg(phases):
    # convert back to real and imaginary, take mean, then convert back to phase
    phases *= math.pi/180
    meanSin = np.mean(np.sin(phases))
    meanCos = np.mean(np.cos(phases))
    return(180*np.arctan2(meanSin, meanCos)/math.pi)

def CalcAtmTransmission(chans,freqs,xaxis,pwv,vm, mymsmd,vis,asdm,antenna,timestamp,
                        interval,field,refFreqInTable, net_sideband,
                        mytime, missingCalWVRErrorPrinted,
                        verbose=False):
    """
    chans: all channels, regardless of whether they are flagged
    freqs: frequencies corresponding to chans
    xaxis: what we are plotting on the xaxis: 'chan' or 'freq'
    """
#    print "CalcAtm, field = ", field
#    print "interval = ", interval
#    print "refFreqInTable = ", refFreqInTable
    telescopeName = mymsmd.observatorynames()[0]
    if (telescopeName.find('ALMA') >= 0):
        defaultPWV = 1.0   # a reasonable value for ALMA in case it cannot be found
    elif (telescopeName.find('VLA') >= 0):
        defaultPWV = 5.0  
    else:
        defaultPWV = 5.0  
    if (type(pwv) == str):
      if (pwv.find('auto')>=0):
        if (os.path.exists(vis+'/ASDM_CALWVR') or os.path.exists(vis+'/ASDM_CALATMOSPHERE') or
            os.path.exists('CalWVR.xml')):
              if (verbose):
                  print "*** Computing atmospheric transmission using measured PWV, field %d, time %d (%f). ***" % (field,mytime,timestamp)
              timerange = [timestamp-interval/2, timestamp+interval/2]
              if (os.path.exists(vis+'/ASDM_CALWVR') or os.path.exists(vis+'/ASDM_CALATMOSPHERE')):
                  [pwvmean, pwvstd]  = getMedianPWV(vis,timerange,asdm,verbose=False)
              else:
                  [pwvmean, pwvstd]  = getMedianPWV('.',timerange,asdm='',verbose=False)
              if (verbose):
                  print "retrieved pwvmean = %f" % pwvmean
              retrievedPWV = pwvmean
              if (pwvmean < 0.00001):
                  pwvmean = defaultPWV
        else:
              pwvmean = defaultPWV
              if (missingCalWVRErrorPrinted == False):
                  missingCalWVRErrorPrinted = True
                  if (telescopeName.find('ALMA')>=0):
                      print "No ASDM_CALWVR, ASDM_CALATMOSPHERE, or CalWVR.xml table found.  Using PWV %.1fmm." % pwvmean
                  else:
                      print "This telescope has no WVR to provide a PWV measurement. Using PWV %.1fmm." % pwvmean
      else:
          try:
              pwvmean = float(pwv)
          except:
              pwvmean = defaultPWV
    else:
          try:
              pwvmean = float(pwv)
          except:
              pwvmean = defaultPWV

    if (verbose):
        print "Using PWV = %.2f mm" % pwvmean

    # default values in case we can't find them below
    airmass = 1.5
    P = 563.0
    H = 20.0
    T = 273.0

    if (verbose):
        print "Looking for scans for field integer = %d" % (field)
    scans = mymsmd.scansforfield(field)
    if (verbose):
        print "For field %s, Got scans = " % str(field),scans
    scantimes = mymsmd.timesforscans(scans) # is often longer than the scans array
    roundedScanTimes = np.unique(np.round(scantimes,0))
    scans, roundedScanTimes = getScansForTimes(mymsmd,roundedScanTimes) # be sure that each scantime has a scan associated, round to nearest second to save time (esp. for single dish data)
    if (verbose): print "scantimes = %s" % (str(scantimes))
    if (verbose): print "scans = %s" % (str(scans))
    mindiff = 1e20
    for i in range(len(roundedScanTimes)):
        stime = roundedScanTimes[i]
        meantime = np.mean(stime)
        tdiff = np.abs(meantime-timestamp)
#        if (verbose): print "tdiff = %s" % (str(tdiff))
        if (tdiff < mindiff):
            bestscan = scans[i]
            if (verbose): print "bestscan = %s" % (str(bestscan))
            mindiff = tdiff
    if (verbose):
          print "For timestamp=%.1f, got closest scan = %d, %.0f sec away" %(timestamp, bestscan,mindiff)
    if (verbose): print "Calling getWeather()"
    [conditions,myTimes] = getWeather(vis,bestscan,antenna,verbose,mymsmd)
    if (verbose): print "Done getWeather()"
    P = conditions['pressure']
    H = conditions['humidity']
    T = conditions['temperature']+273.15
    if (P <= 0.0):
        P = 563
    if (H <= 0.0):
        H = 20
    if (('elevation' in conditions.keys()) == False):
        # Someone cleared the POINTING table, so calculate elevation from Ra/Dec/MJD
#        myfieldId =  mymsmd.fieldsforname(mymsmd.fieldsforscan(bestscan))
        myfieldId =  mymsmd.fieldsforscan(bestscan)[0]
        myscantime = np.mean(mymsmd.timesforscan(bestscan))
        mydirection = getRADecForField(vis, myfieldId, verbose)
        if (verbose):
            print "myfieldId = %s" % (str(myfieldId))
            print "mydirection = %s" % (str(mydirection))
            print "Scan =  %d, time = %.1f,  Field = %d, direction = %s" % (bestscan, myscantime, myfieldId, str(mydirection))
        telescopeName = mymsmd.observatorynames()[0]
        if (len(telescopeName) < 1):
            telescopeName = 'ALMA'
        print "telescope = %s" % (telescopeName)
        myazel = computeAzElFromRADecMJD(mydirection, myscantime/86400., telescopeName)
        conditions['elevation'] = myazel[1] * 180/math.pi
        conditions['azimuth'] = myazel[0] * 180/math.pi
        if (verbose):
            print "Computed elevation = %.1f deg" % (conditions['elevation'])
        
    if (verbose):
          print "CalcAtm: found elevation=%f (airmass=%.3f) for scan: %s" % (conditions['elevation'],1/np.sin(conditions['elevation']*np.pi/180.), str(bestscan))
          print "P,H,T = %f,%f,%f" % (P,H,T)
    if (conditions['elevation'] <= 3):
        print "Using 45 deg elevation instead"
        airmass = 1.0/math.cos(45*math.pi/180.)
    else:
        airmass = 1.0/math.cos((90-conditions['elevation'])*math.pi/180.)

    tropical = 1
    midLatitudeSummer = 2
    midLatitudeWinter = 3
    numchan = len(freqs)
    reffreq=0.5*(freqs[numchan/2-1]+freqs[numchan/2])
    originalnumchan = numchan
    while (numchan > MAX_ATM_CALC_CHANNELS):
        numchan /= 2
#        print "Reducing numchan to ", numchan
        chans = range(0,originalnumchan,(originalnumchan/numchan))

    chansep = (freqs[-1]-freqs[0])/(numchan-1)
    nbands = 1
    if (verbose): print "Opening casac.atmosphere()"
    if (type(casac.Quantity) != type):  # casa 4.x
        myat = casac.atmosphere()
    else:
        myat = createCasaTool(attool)
    if (verbose): print "Opened"
    if (type(casac.Quantity) == type):  # casa 3.x
        fCenter = casac.Quantity(reffreq,'GHz')
        fResolution = casac.Quantity(chansep,'GHz')
        fWidth = casac.Quantity(numchan*chansep,'GHz')
        myat.initAtmProfile(humidity=H,temperature=casac.Quantity(T,"K"),altitude=casac.Quantity(5059,"m"),pressure=casac.Quantity(P,'mbar'),atmType=midLatitudeWinter)
        myat.initSpectralWindow(nbands,fCenter,fWidth,fResolution)
        myat.setUserWH2O(casac.Quantity(pwvmean,'mm'))
    else:   # casa 4.0
        myqa = qatool()
        fCenter = myqa.quantity(reffreq,'GHz')
        fResolution = myqa.quantity(chansep,'GHz')
        fWidth = myqa.quantity(numchan*chansep,'GHz')
        myat.initAtmProfile(humidity=H,temperature=myqa.quantity(T,"K"),altitude=myqa.quantity(5059,"m"),pressure=myqa.quantity(P,'mbar'),atmType=midLatitudeWinter)
        myat.initSpectralWindow(nbands,fCenter,fWidth,fResolution)
        myat.setUserWH2O(myqa.quantity(pwvmean,'mm'))

#    myat.setAirMass()  # This does not affect the opacity, but it does effect TebbSky, so do it manually.

    rc = myat.getRefChan()
    n = myat.getNumChan()
    if (verbose): print "numchan = %s" % (str(n))
    try:     # casa 3.x
        dry = np.array(myat.getDryOpacitySpec(0)['dryOpacity'])
        wet = np.array(myat.getWetOpacitySpec(0)['wetOpacity'].value)
        TebbSky = []
        for chan in range(n):  # do NOT use numchan here, use n
            TebbSky.append(myat.getTebbSky(nc=chan, spwid=0).value)
        TebbSky = np.array(TebbSky)
        # readback the values to be sure they got set
        rf = myat.getRefFreq().value
        cs = myat.getChanSep().value
    except:   # casa 4.0
        dry = np.array(myat.getDryOpacitySpec(0)[1])
        wet = np.array(myat.getWetOpacitySpec(0)[1]['value'])
        TebbSky = myat.getTebbSkySpec(spwid=0)[1]['value']
        # readback the values to be sure they got set
        rf = myat.getRefFreq()['value']
        cs = myat.getChanSep()['value']
        if (myat.getRefFreq()['unit'] != 'GHz'):
            print "There is a unit mismatch for refFreq in the code."
        if (myat.getChanSep()['unit'] != 'MHz'):
            print "There is a unit mismatch for chanSep in the code."

    chans = range(n)
    transmission = np.exp(-airmass*(wet+dry))
    TebbSky *= (1-np.exp(-airmass*(wet+dry)))/(1-np.exp(-wet-dry))

    if (refFreqInTable*1e-9>np.mean(freqs)):
        if ((net_sideband % 2) == 0):
            sense = 1
        else:
            sense = 2
    else:
        if ((net_sideband % 2) == 0):
            sense = 2
        else:
            sense = 1

    if (sense == 1):
        # The following looks right for LSB   sense=1
#        freq = rf.value + cs.value*0.001*(0.5*n-1-np.array(range(n)))
        freq = rf + cs*0.001*(0.5*n-1-np.array(range(n)))
        if (xaxis.find('chan')>=0):
            trans = np.zeros(len(transmission))
            Tebb = np.zeros(len(TebbSky))
            for i in range(len(transmission)):
                trans[i] = transmission[len(transmission)-1-i]
                Tebb[i] = TebbSky[len(TebbSky)-1-i]
            transmission = trans
            TebbSky = Tebb
    else:
        # Using numchan can cause an inconsistency for small number of channels
#        freq = rf.value+cs.value*0.001*(np.array(range(numchan))-0.5*numchan+1)
        # The following looks right for USB  sense=2
        freq = rf+cs*0.001*(np.array(range(n))-0.5*n+1)
        
    if (verbose): print "Done CalcAtmTransmission"
    return(freq, chans, transmission, pwvmean, airmass, TebbSky, missingCalWVRErrorPrinted)

def RescaleTrans(trans, lim, subplotRows, lo1='', xframe=0):
    # Input: the array of transmission or TebbSky values and current limits
    # Returns: arrays of the rescaled transmission values and the zero point
    #          values in units of the frame, and in amplitude.
    debug = False
    yrange = lim[1]-lim[0]
    if (lo1 == ''):
        labelgap = 0.6 # Use this fraction of the margin for the PWV ATM label
    else:
        labelgap = 0.5 # Use this fraction of the margin to separate the top
                       # curve from the upper y-axis
    y2 = lim[1] - labelgap*yrange*TOP_MARGIN/(1.0+TOP_MARGIN)
    y1 = lim[1] - yrange*TOP_MARGIN/(1.0+TOP_MARGIN)
    transmissionRange = np.max(trans)-np.min(trans)
    if (transmissionRange < 0.05):
          # force there to be a minimum range of transmission display 
          # overemphasize tiny ozone lines
          transmissionRange = 0.05

    if (transmissionRange > 1 and transmissionRange < 10):
          # force there to be a minimum range of Tebbsky (10K) to display
          transmissionRange = 10

    # convert transmission to amplitude
    newtrans = y2 - (y2-y1)*(np.max(trans)-trans)/transmissionRange

    # Use edge values
    edgeValueTransmission = trans[-1]
    otherEdgeValueTransmission = trans[0]

    # Now convert the edge channels' transmission values into amplitude
    edgeValueAmplitude = y2 - (y2-y1)*(np.max(trans)-trans[-1])/transmissionRange
    otherEdgeValueAmplitude = y2 - (y2-y1)*(np.max(trans)-trans[0])/transmissionRange

    # Now convert amplitude to frame units, offsetting downward by half
    # the font size
    fontoffset = 0.01*subplotRows
    edgeValueFrame = (edgeValueAmplitude - lim[0])/yrange  - fontoffset
    otherEdgeValueFrame = (otherEdgeValueAmplitude - lim[0])/yrange  - fontoffset

    # scaleFactor is how large the plot is from the bottom x-axis
    # up to the labelgap, in units of the transmissionRange
    scaleFactor = (1+TOP_MARGIN*(1-labelgap)) / (TOP_MARGIN*(1-labelgap))

    # compute the transmission at the bottom of the plot, and label it
    y0transmission = np.max(trans) - transmissionRange*scaleFactor
    y0transmissionFrame = 0
    y0transmissionAmplitude = lim[0]

    if (y0transmission <= 0):
        # If the bottom of the plot is below zero transmission, then label
        # the location of zero transmission instead.
        if (debug):
            print "--------- y0transmission original = %f, (y1,y2)=(%f,%f)" % (y0transmission,y1,y2)
        y0transmissionAmplitude = y1-(y2-y1)*(np.min(trans)/transmissionRange)
        y0transmissionFrame = (y0transmissionAmplitude-lim[0]) / (lim[1]-lim[0])
        y0transmission = 0
    if (debug):
        print "-------- xframe=%d, scaleFactor = %s" % (xframe, str(scaleFactor))
        print "edgeValueFrame, other = %s, %s" % (str(edgeValueFrame), str(otherEdgeValueFrame))
        print "edgeValueTransmission, other = %s, %s" % (str(edgeValueTransmission), str(otherEdgeValueTransmission))
        print "edgeValueAmplitude, otherEdgeValueAmplitude = %s, %s" % (str(edgeValueAmplitude), str(otherEdgeValueAmplitude))
        print "y0transmission = %f, y0transmissionFrame = %f" % (y0transmission,y0transmissionFrame)
        print "y0transmissionAmplitude = %s" % (str(y0transmissionAmplitude))
        print "transmissionRange = %s" % (str(transmissionRange))
    return(newtrans, edgeValueFrame, y0transmission, y0transmissionFrame,
           otherEdgeValueFrame, edgeValueTransmission,
           otherEdgeValueTransmission, edgeValueAmplitude,
           otherEdgeValueAmplitude, y0transmissionAmplitude)

def RescaleX(chans, lim, plotrange, channels):
    # This function is now only used by DrawAtmosphere when xaxis='chan'.
    # It is only really necessary when len(chans)>MAX_ATM_CALC_CHANNELS.
    #  - September 2012
    # If the user specified a plotrange, then rescale to this range,
    # otherwise rescale to the automatically-determined range.

    # chans = 0..N where N=number of channels in the ATM_CALC
    # channels = 0..X where X=number of channels in the spw, regardless of flagging

    if (len(chans) != len(channels)):
        if (chans[1] > chans[0]):
            atmchanrange = chans[-1]-chans[0]
        else:
            atmchanrange = chans[0]-chans[-1]

        if (channels[1] > channels[0]):
            chanrange = channels[-1]-channels[0]
        else:
            chanrange = channels[0]-channels[-1]
        
        newchans = np.array(chans)*chanrange/atmchanrange
        return(newchans)
    else:
        return(chans)  

def recalcYlimitsFreq(chanrange, ylimits, amp, sideband,plotrange,xchannels,debug=False,location=0):
    # Used by plots with xaxis='freq'
    # xchannels are the actual channel numbers of unflagged data, i.e. displayed points
    # amp is actual data plotted
    ylim_debug = False
    if (len(amp) < 1):
        return(pb.ylim()) # ylimits)
    if (chanrange[0]==0 and chanrange[1] == 0 and plotrange[2] == 0 and plotrange[3]==0):
        if (len(amp) == 1):
            if (ylim_debug):
                print "amp = %s" % (str(amp))
            ylimits = [amp[0]-0.2, amp[0]+0.2]
        else:
            newmin = np.min(amp)
            newmax = np.max(amp)
            newmin = np.min([ylimits[0],newmin])
            newmax = np.max([ylimits[1],newmax])
            ylimits = [newmin, newmax]
    elif ((abs(chanrange[0]) > 0 or abs(chanrange[1]) > 0)):
        plottedChannels = np.intersect1d(xchannels, range(chanrange[0],chanrange[1]+1))
        if (len(plottedChannels) < 1):
            return(ylimits)
        mylist = np.arange(xchannels.index(plottedChannels[0]), 1+xchannels.index(plottedChannels[-1]))
        if (mylist[-1] >= len(amp)):
            # prevent crash if many channels are flagged
            return(ylimits)
        if (ylim_debug):
            print "Starting with limits = %s" % (str(ylimits))
            print "Examining channels: %s" % (str(mylist))
            print "len(amp): %d" % (len(amp))
            print "Examining values: amp[mylist] = %s" % (str(amp[mylist]))
        newmin = np.min(amp[mylist])
        newmax = np.max(amp[mylist])
        newmin = np.min([ylimits[0],newmin])
        newmax = np.max([ylimits[1],newmax])
        #  The following presents a problem with overlays, as it keeps widening forever
# #      newmin -= 0.05*(newmax-newmin)
# #      newmax += 0.05*(newmax-newmin)
        ylimits = [newmin, newmax]
    if (ylim_debug):
        print "Returning with limits = %s" % (str(ylimits))
    return ylimits

def recalcYlimits(plotrange, ylimits, amp):
    # Used by plots with xaxis='chan'
    if (len(amp) < 1):
        return(pb.ylim())
    if ((abs(plotrange[0]) > 0 or abs(plotrange[1]) > 0) and (plotrange[2] == 0 and plotrange[3] == 0)):
        x0 = plotrange[0]
        x1 = plotrange[1]
        if (x0 < 0):
            x0 = 0
        if (x1 > len(amp)-1):
            x1 = len(amp)-1
        if (len(amp) > x1 and x0 < x1):
            newmin = np.min(amp[x0:x1])
            newmax = np.max(amp[x0:x1])
            newmin = np.min([ylimits[0],newmin])
            newmax = np.max([ylimits[1],newmax])
            ylimits = [newmin, newmax]
    else:
        ylimits = pb.ylim()  # added on 10/27/2011
# #      print "current ylimits = ", ylimits
    return(ylimits)

def SetNewYLimits(newylimits):
#    print "Entered SetNewYLimits with ", newylimits 
    newrange = newylimits[1]-newylimits[0]
    if (newrange > 0):
        pb.ylim([newylimits[0]-0.0*newrange, newylimits[1]+0.0*newrange])

def SetNewXLimits(newxlimits, loc=0):
#    print "loc=%d: Entered SetNewXLimits with range = %.3f (%f-%f)" % (loc,np.max(newxlimits)-np.min(newxlimits), newxlimits[0], newxlimits[1])
    xrange = np.abs(newxlimits[1]-newxlimits[0])
    buffer = 0.01
    if (newxlimits[0] < newxlimits[1]):
        pb.xlim([newxlimits[0]-xrange*buffer,newxlimits[1]+xrange*buffer] )
    else:
#        print "Swapping xlimits order"
        pb.xlim(newxlimits[1]-xrange*buffer, newxlimits[0]+xrange*buffer)

def sloppyMatch(newvalue, mylist, threshold, mytime=None, scansToPlot=[],
                scansForUniqueTimes=[], myprint=False, whichone=False):
    """
    If scan numbers are present, perform an exact match, otherwise compare the
    time stamps of the solutions.
    """
    debug = myprint
    if (debug):
        print "sloppyMatch: scansToPlot = %s" % (str(scansToPlot))
    mymatch = None
    if (len(scansToPlot) > 0):
        matched = scansForUniqueTimes[mytime] in scansToPlot
        if (whichone or myprint):
            myscan = scansForUniqueTimes[mytime]
            if (myscan in scansToPlot):
                mymatch = list(scansToPlot).index(myscan)
        if (matched == False and myprint==True):
            print "sloppyMatch: %d is not in %s" % (myscan, list(scansToPlot))
        elif (myprint==True):
            print "sloppyMatch: %d is in %s" % (myscan, list(scansToPlot))
    else:
        matched = False
        if (type(mylist) != list and type(mylist)!=np.ndarray):
            mylist = [mylist]
        mymatch = -1
        for i in range(len(mylist)):
            v = mylist[i]
            if (abs(newvalue-v) < threshold):
                matched = True
                mymatch = i
        if (matched == False and myprint==True):
            print "sloppyMatch: %.0f is not within %.0f of anything in %s" % (newvalue,threshold, str([int(round(b)) for b in mylist]))
        elif (myprint==True):
            print "sloppyMatch: %.0f is within %.0f of something in %s" % (newvalue,threshold, str([int(round(b)) for b in mylist]))
    if (whichone ==  False):
        return(matched)
    else:
        return(matched,mymatch)

def sloppyUnique(t, thresholdSeconds):
    """
    Takes a list of numbers and returns a list of unique values, subject to a threshold difference.
    """
    # start with the first entry, and only add a new entry if it is more than the threshold from prior
    sloppyList = [t[0]]
    for i in range(1,len(t)):
        keepit = True
        for j in range(0,i):
            if (abs(t[i]-t[j]) < thresholdSeconds):
                keepit = False
        if (keepit):
            sloppyList.append(t[i])
#    print "sloppyUnique returns %d values from the original %d" % (len(sloppyList), len(t))
    return(sloppyList)

def SetLimits(plotrange, chanrange, newylimits, channels, frequencies, pfrequencies, ampMin, ampMax, xaxis, pxl):
    if (abs(plotrange[0]) > 0 or abs(plotrange[1]) > 0):
        SetNewXLimits([plotrange[0],plotrange[1]])
        if (plotrange[2] == 0 and plotrange[3] == 0):
            # reset the ylimits based on the channel range shown (selected via plotrange)
            SetNewYLimits(newylimits)
    else: # set xlimits to full range
        if (xaxis.find('chan')>=0):
            SetNewXLimits([channels[0],channels[-1]])
        else:
#            print "SetLimits(): Setting x limits to full range (%f-%f)" % (frequencies[0], frequencies[-1])
            SetNewXLimits([frequencies[0], frequencies[-1]])
    if (chanrange[0] != 0 or chanrange[1] != 0):
        # reset the ylimits based on the channel range specified (selected via chanrange)
        if (newylimits != [LARGE_POSITIVE, LARGE_NEGATIVE]):
            SetNewYLimits(newylimits)
#        print "pxl=%d, chanrange[0]=%d, chanrange[1]=%d, shape(pfreq), shape(freq)=" % (pxl, chanrange[0], chanrange[1]), np.shape(pfrequencies),np.shape(frequencies)
        # Use frequencies instead of pfrequencies, because frequencies are not flagged and
        # will continue to work if chanranze is specified and data are flagged.
        try:
            SetNewXLimits([frequencies[chanrange[0]], frequencies[chanrange[1]]])  # Apr 3, 2012
#            SetNewXLimits([pfrequencies[pxl][chanrange[0]], pfrequencies[pxl][chanrange[1]]])
        except:
            print "Invalid chanrange (%d-%d). Valid range = 0-%d" % (chanrange[0],chanrange[1],len(frequencies)-1)
            return(-1)
    if (abs(plotrange[2]) > 0 or abs(plotrange[3]) > 0):
        SetNewYLimits([plotrange[2],plotrange[3]])
    return(0)
    
def showFDM(originalSpw, chanFreqGHz, baseband, showBasebandNumber, basebandDict):
    """
    Draws a horizontal bar indicating the location of FDM spws in the dataset.

    Still need to limit based on the baseband -- need dictionary passed in.
    originalSpw: should contain all spws in the dataset, not just the ones
                in the caltable
    baseband: the baseband of the current spw
    showBasebandNumber: force the display of all FDM spws, and their baseband number
    basebandDict: {1:[17,19], 2:[21,23], etc.}  or {} for really old datasets  
    """
    
    # add some space at the bottom -- Apr 25, 2012
    ylim = pb.ylim()
    yrange = ylim[1]-ylim[0]
    pb.ylim([ylim[0]-BOTTOM_MARGIN*yrange, ylim[1]])

    sdebug = False
    if (sdebug):
        print "Showing FDM (%d)" % (len(originalSpw)), originalSpw
        print "baseband = %d, basebandDict = %s" % (baseband, str(basebandDict))
    fdmctr = -1
    x0,x1 = pb.xlim()
    y0,y1 = pb.ylim()
    yrange = y1 - y0
    xrange = x1 - x0
    pb.hold(True)
    labelAbove = False  # False means label to the right
    for i in range(len(originalSpw)):
        nchan = len(chanFreqGHz[i])
        # latter 3 values are for ACA with FPS enabled
        if (nchan >= 15 and nchan not in [256,128,64,32,16,248,124,62]):
          if (originalSpw[i] in basebandDict[baseband] or showBasebandNumber):
            fdmctr += 1
            verticalOffset = fdmctr*0.04*yrange
            y1a = y0 + 0.03*yrange + verticalOffset
            if (labelAbove):
                y2 = y1a + 0.01*yrange
            else:
                y2 = y1a - 0.016*yrange
#            print "chan=%d: Drawing line at y=%f (y0=%f) from x=%f to %f" % (len(chanFreqGHz[i]),
#                                              y1a,y0,chanFreqGHz[i][0], chanFreqGHz[i][-1])
            f0 = chanFreqGHz[i][0]
            f1 = chanFreqGHz[i][-1]
            if (f1 < f0):
                swap = f1
                f1 = f0
                f0 = swap
            v0 = np.max([f0,x0])
            v1 = np.min([f1,x1])
            if (v1 > v0):
                if (labelAbove):
                    xlabel = 0.5*(v0+v1)
                    if (xlabel < x0):
                        xlabel = x0
                    if (xlabel > x1):
                        xlabel = x1
                else:
                    xlabel = v1+0.02*xrange
                pb.plot([v0,v1], [y1a,y1a], '-',
                        linewidth=4, color=overlayColors[fdmctr],markeredgewidth=markeredgewidth)
                if (showBasebandNumber):
                    mybaseband = [key for key in basebandDict if i in basebandDict[key]]
                    if (len(mybaseband) > 0):
                        pb.text(xlabel, y2, "spw%d(bb%d)"%(i,mybaseband[0]), size=7)
                    else:
                        pb.text(xlabel, y2, "spw%d(bb?)"%(i), size=7)
                else:
                    pb.text(xlabel, y2, "spw%d"%(i), size=7)
                if (sdebug): print "Plotting spw %d (%d)" % (i, originalSpw[i])
            else:
                if (sdebug): print "Not plotting spw %d (%d) because %f < %f" % (i,originalSpw[i],v0,v1)
          else:
              if (sdebug): print "Not plotting spw %d (%d) because it is not in baseband %d (%s)" % (i,originalSpw[i],baseband,basebandDict[baseband])
        else:
            if (sdebug): print "Not plotting spw %d (%d) because fewer than 256 channels (%d)" % (i,originalSpw[i],nchan)
    if (fdmctr > -1):
        pb.ylim([y0,y1])
        pb.xlim([x0,x1])

def DrawAtmosphere(showatm, showtsky, subplotRows, atmString, mysize,
                   TebbSky, plotrange, xaxis, atmchan, atmfreq, transmission,
                   subplotCols, lo1='', xframe=0, firstFrame=0,
                   showatmPoints=False, channels=[0], mylineno=-1,xant=-1):
    """
    Draws atmospheric transmission or Tsky on an amplitude vs. chan or freq plot.
    """
    xlim = pb.xlim()
    ylim = pb.ylim()
    xrange = xlim[1]-xlim[0]
    yrange = ylim[1]-ylim[0]

    if (lo1 == ''):
        # add some space at the top -- Apr 16, 2012
        pb.ylim([ylim[0], ylim[1]+TOP_MARGIN*yrange])
    else:
        pb.ylim([ylim[0], ylim[1]+TOP_MARGIN*yrange*0.5])
    ylim = pb.ylim()
    yrange = ylim[1]-ylim[0]
    #
    ystartPolLabel = 1.0-0.04*subplotRows
    if (lo1 == ''):
        transmissionColor = 'm'
        tskyColor = 'm'
    else:
        transmissionColor = 'k'
        tskyColor = 'k'
    if (showatmPoints):
        atmline = '.'
    else:
        atmline = '-'
    if (showatm or showtsky):
        if (showatm):
            atmcolor = transmissionColor
        else:
            atmcolor = tskyColor
        if (lo1 == ''):
            pb.text(0.25, ystartPolLabel, atmString, color=atmcolor, size=mysize, transform=pb.gca().transAxes)

        if (showtsky):
            rescaledY, edgeYvalue, zeroValue, zeroYValue, otherEdgeYvalue, edgeT, otherEdgeT, edgeValueAmplitude, otherEdgeValueAmplitude, zeroValueAmplitude = RescaleTrans(TebbSky, ylim, subplotRows, lo1, xframe)
        else:
            rescaledY, edgeYvalue, zeroValue, zeroYValue, otherEdgeYvalue, edgeT, otherEdgeT, edgeValueAmplitude, otherEdgeValueAmplitude, zeroValueAmplitude = RescaleTrans(transmission, ylim, subplotRows, lo1, xframe)
        if (xaxis.find('chan')>=0):
            rescaledX = RescaleX(atmchan, xlim, plotrange, channels)
#            rescaledX = atmchan  
            pb.plot(rescaledX, rescaledY,'%s%s'%(atmcolor,atmline),markeredgewidth=markeredgewidth)
            tindex = -1
        elif (xaxis.find('freq')>=0):
            pb.plot(atmfreq, rescaledY, '%s%s'%(atmcolor,atmline),markeredgewidth=markeredgewidth)
            if (atmfreq[0]<atmfreq[1]):
                tindex = -1
            else:
                tindex = 0
        if (lo1 == ''):
              xEdgeLabel = 1.01
        else:
            if (xframe == firstFrame):
                xEdgeLabel = -0.10*subplotCols # avoids overwriting y-axis label
            else:
                xEdgeLabel = -0.10*subplotCols
        SetNewXLimits(xlim)  # necessary for zoom='intersect'
        SetNewYLimits(ylim)
        # Now draw the percentage on right edge of plot
        if (showtsky):
            if (lo1 == ''):
#                pb.text(xEdgeLabel, edgeYvalue,'%.0fK'%(edgeT),color=atmcolor,
#                        size=mysize, transform=pb.gca().transAxes)
#                pb.text(1.01, zeroYValue,'%.0fK'%(zeroValue), color=atmcolor,
#                        size=mysize, transform=pb.gca().transAxes)
                # This must be done in user coordinates since another curve
                # is plotted following this one.
                pb.text(xlim[1]+0.06*xrange/subplotCols, edgeValueAmplitude,
                        '%.0fK'%(edgeT), color=atmcolor, size=mysize)
                pb.text(xlim[1]+0.06*xrange/subplotCols, zeroValueAmplitude,
                        '%.0fK'%(zeroValue), color=atmcolor,
                        size=mysize)
            else:
                # This can remain in axes units since it is the final plot.
                pb.text(xEdgeLabel, otherEdgeYvalue,'%.0fK'%(otherEdgeT),
                        color=atmcolor,
                        size=mysize, transform=pb.gca().transAxes)
                pb.text(xEdgeLabel, zeroYValue,'%.0fK'%(zeroValue),
                        color=atmcolor,
                        size=mysize, transform=pb.gca().transAxes)
        else:
            # showatm=True
            if (lo1 == ''):
#                pb.text(xEdgeLabel, edgeYvalue,'%.0f%%'%(edgeT*100),
#                        color=atmcolor,
#                        size=mysize, transform=pb.gca().transAxes)
                # This must be done in user coordinates since another curve
                # is plotted following this one.
                pb.text(xlim[1]+0.05*xrange/subplotCols, edgeValueAmplitude,
                        '%.0f%%'%(edgeT*100), color=atmcolor, size=mysize)
                pb.text(xlim[1]+0.05*xrange/subplotCols, zeroValueAmplitude,
                        '%.0f%%'%(zeroValue*100), color=atmcolor,
                        size=mysize)
            else:
                # This can remain in axes units since it is the final plot.
                pb.text(xEdgeLabel, otherEdgeYvalue,'%.0f%%'%(otherEdgeT*100),
                        color=atmcolor,
                        size=mysize, transform=pb.gca().transAxes)
                pb.text(xEdgeLabel, zeroYValue,'%.0f%%'%(zeroValue*100),
                        color=atmcolor,
                        size=mysize, transform=pb.gca().transAxes)
        if (lo1 != ''):
            if (xframe == firstFrame):
                pb.text(+0.96-0.08*subplotCols, -0.07*subplotRows,
                        'Signal Sideband', color='m', size=mysize,
                        transform=pb.gca().transAxes)
                pb.text(-0.08*subplotCols, -0.07*subplotRows,
                        'Image Sideband', color='k', size=mysize,
                        transform=pb.gca().transAxes)
                

def DrawBottomLegendPageCoords(msName, uniqueTimesMytime, mysize, figfile):
    msName = msName.split('/')[-1]
    bottomLegend = msName + '  ObsDate=' + utdatestring(uniqueTimesMytime)
    if (os.path.basename(figfile).find('regression') == 0):
        regression = True
    else:
        regression = False
    if (regression == False):
        bottomLegend += '   plotbandpass v' \
                  + PLOTBANDPASS_REVISION_STRING.split()[2] + ' = ' \
                  + PLOTBANDPASS_REVISION_STRING.split()[3] + ' ' \
                  + PLOTBANDPASS_REVISION_STRING.split()[4]
    pb.text(0.1, 0.02, bottomLegend, size=mysize, transform=pb.gcf().transFigure)

def DrawAntennaNames(msAnt, antennasToPlot, msFound, mysize):
    for a in range(len(antennasToPlot)):
        if (msFound):
            legendString = msAnt[antennasToPlot[a]]
        else:
            legendString = str(antennasToPlot[a])
        if (a<maxAntennaNamesAcrossTheTop):
            x0 = xstartTitle+(a*antennaHorizontalSpacing)
            y0 = ystartOverlayLegend
        else:
            # start going down the righthand side
            x0 = xstartTitle+(maxAntennaNamesAcrossTheTop*antennaHorizontalSpacing)
            y0 = ystartOverlayLegend-(a-maxAntennaNamesAcrossTheTop)*antennaVerticalSpacing
        pb.text(x0, y0, legendString,color=overlayColors[a],fontsize=mysize,
                transform=pb.gcf().transFigure)
    
def fixGapInSpws(spws, verbose=False):
    # find gap in spectralWindowId numbering in ASDM_RECEIVER
    gap = 0
    for i in range(len(spws)):
        if (spws[i] > 0):
            gap = spws[i] - 1
            break
    for i in range(len(spws)):
        if (spws[i] > 0):
            if (verbose):
                print "Renaming spw%d to spw%d" % (spws[i],spws[i]-gap)
            spws[i] -= gap
    return(spws)

def stdInfo(a, sigma=3, edge=0, spw=-1, xant=-1, pol=-1):
    """
    Computes the standard deviation of a list, then returns the value, plus the
    number and list of channels that exceed sigma*std, and the worst outlier.
    """
    info = {}
    if (edge >= len(a)/2):  # protect against too large of an edge value
        originalEdge = edge
        if (len(a) == 2*(len(a)/2)):
            edge = len(a)/2 - 1 # use middle 2 points
        else:
            edge = len(a)/2  # use central point
        if (edge < 0):
            edge = 0
        print "stdInfo: WARNING edge value is too large for spw%d xant%d pol%d, reducing it from %d to %d." % (spw, xant, pol, originalEdge, edge)
    info['std'] = np.std(a[edge:len(a)-edge])
    chan = []
    outlierValue = 0
    outlierChannel = None
    for i in range(edge,len(a)-edge):
        if (np.abs(a[i]) > sigma*info['std']):
            chan.append(i)
        if (np.abs(a[i]) > np.abs(outlierValue)):
            outlierValue = a[i]
            outlierChannel = i
    info['nchan'] = len(chan)
    info['chan'] = chan
    info['outlierValue'] = outlierValue/info['std']
    info['outlierChannel'] = outlierChannel
    return(info)
    
def madInfo(a, madsigma=3, edge=0):
    """
    Computes the MAD of a list, then returns the value, plus the number and list
    of channels that exceed madsigma*MAD, and the worst outlier.
    """
    info = {}
    if (edge >= len(a)/2):  # protect against too large of an edge value
        originalEdge = edge
        if (len(a) == 2*(len(a)/2)):
            edge = len(a)/2 - 1 # use middle 2 points
        else:
            edge = len(a)/2  # use central point
        print "WARNING edge value is too large, reducing it from %d to %d." % (originalEdge, edge)
    info['mad'] = mad(a[edge:len(a)-edge])
    chan = []
    outlierValue = 0
    outlierChannel = None
    for i in range(edge,len(a)-edge):
        if (np.abs(a[i]) > madsigma*info['mad']):
            chan.append(i)
        if (np.abs(a[i]) > np.abs(outlierValue)):
            outlierValue = a[i]
            outlierChannel = i
    info['nchan'] = len(chan)
    info['chan'] = chan
    info['outlierValue'] = outlierValue/info['mad']
    info['outlierChannel'] = outlierChannel
    return(info)
    
def platformingCheck(a, threshold=DEFAULT_PLATFORMING_THRESHOLD):
    """
    Checks for values outside the range of +-threshold.
    Meant to be passed an amplitude spectrum.
    """
    info = {}
    startChan = len(a)/32. - 1
    endChan = len(a)*31/32. + 1
#    print "Checking channels %d-%d for platforming" % (startChan,endChan)
    if (startChan <= 0 or endChan >= len(a)):
        return
    middleChan = (startChan+endChan)/2
    channelRange1 = range(startChan,middleChan+1)
    channelRange2 = range(endChan,middleChan,-1)
    platforming = False
    awayFromEdge = False
    for i in channelRange1:
        if (np.abs(a[i]) > threshold):
            if (awayFromEdge):
#                print "a[%d]=%f" % (i,a[i])
                platforming = True
                return(platforming)
        else:
            awayFromEdge = True
    awayFromEdge = False
    for i in channelRange2:
        if (np.abs(a[i]) > threshold):
            if (awayFromEdge):
                platforming = True
                return(platforming)
        else:
            awayFromEdge = True
    return(platforming)
    
def mad(a, c=0.6745, axis=0):
    """
    Median Absolute Deviation along given axis of an array:

    median(abs(a - median(a))) / c

    c = 0.6745 is the constant to convert from MAD to std; it is used by
    default

    """
    a = np.array(a)
    good = (a==a)
    a = np.asarray(a, np.float64)
    if a.ndim == 1:
        d = np.median(a[good])
        m = np.median(np.fabs(a[good] - d) / c)
#        print  "mad = %f" % (m)
    else:
        d = np.median(a[good], axis=axis)
        # I don't want the array to change so I have to copy it?
        if axis > 0:
            aswp = swapaxes(a[good],0,axis)
        else:
            aswp = a[good]
        m = np.median(np.fabs(aswp - d) / c, axis=0)

    return m

def callFrequencyRangeForSpws(mymsmd, spwlist, vm, caltable=None):
    """
    Returns the min and max frequency of a list of spws.
    Uses msmd, unless the ms is not found, in which case it uses
    the spw information inside the (new-style) cal-table.
    """
    if (mymsmd != '' and casadef.casa_version >= '4.1.0'):
        return(frequencyRangeForSpws(mymsmd,spwlist))
    else:
        freqs = []
        if (type(vm) != str):
            for spw in spwlist:
                freqs += list(vm.spwInfo[spw]["chanFreqs"])
        else:
            mytb = createCasaTool(tbtool)
            try:
                mytb.open(caltable+'/SPECTRAL_WINDOW')
                originalSpws = range(len(mytb.getcol('MEAS_FREQ_REF')))
                chanfreq = []
                for i in originalSpws:
                    # The array shapes can vary.
                    chanfreq.append(mytb.getcell('CHAN_FREQ',i))
                for cf in chanfreq:
                    freqs += list(cf)
                mytb.close()
            except:
                mytb.done()
        if (freqs == []):
            return(0,0)
        else:
            return(np.min(freqs)*1e-9, np.max(freqs)*1e-9)

def frequencyRangeForSpws(mymsmd, spwlist):
    """
    Returns the min and max frequency of a list of spws.
    """
    allfreqs = []
    for spw in spwlist:
        allfreqs += list(mymsmd.chanfreqs(spw))
    if (len(allfreqs) == 0):
        return(0,0)
    return(np.min(allfreqs)*1e-9, np.max(allfreqs)*1e-9)

def buildSpwString(overlaySpws, overlayBasebands, spwsToPlot, ispw, originalSpw,
                   observatoryName, baseband, showBasebandNumber):
    if (overlayBasebands):
        spwString = ' all'
    elif (overlaySpws and len(spwsToPlot)>1):
        if (observatoryName.find('ALMA') >= 0 or observatoryName.find('ACA') >= 0):
            # show a list of all spws
            spwString = str(spwsToPlot).replace(' ','').strip('[').strip(']')
        else:
            # show the range of spw numbers
            spwString = '%2d-%2d' % (np.min(spwsToPlot),np.max(spwsToPlot))
    elif (ispw==originalSpw):
        spwString = '%2d' % (ispw)
    else:
        spwString = '%2d (%d)' % (ispw,originalSpw)
    if (overlayBasebands==False):
        spwString = appendBasebandNumber(spwString, baseband, showBasebandNumber)
    return(spwString)

def appendBasebandNumber(spwString, baseband, showBasebandNumber):
    if (showBasebandNumber):
        spwString += ', bb%d' % (baseband)
    return(spwString)

def getSpwsForBaseband(vis,bb):
    if (casadef.subversion_revision >= 25753):
        mymsmd = createCasaTool(msmdtool)
        mymsmd.open(vis)
        s = mymsmd.spwsforbaseband(bb)
        mymsmd.close()
        return(s)
    else:
        return(getBasebandDict(vis))
        
def getBasebandDict(vis, spwlist=[]):
    """
    Builds a dictionary with baseband numbers as the keys and the
    associated spws as the values.  The optional parameter spwlist can
    be used to restrict the contents of the dictionary.
    Note: This is obsoleted by msmd.spwsforbaseband(-1)
    """
    bbdict = {}
    bbs = getBasebandNumbers(vis)
    if (type(bbs) == int):  # old datasets will bomb on msmd.baseband()
        return(bbdict)
    if (casadef.casa_version >= '4.1.0'):
        mymsmd = createCasaTool(msmdtool)
        mymsmd.open(vis)
        if (spwlist == []):
            nspws = mymsmd.nspw()
            spwlist = range(nspws)
        for spw in spwlist:
            bbc_no = mymsmd.baseband(spw)
            if (bbc_no not in bbdict.keys()):
                bbdict[bbc_no] = [spw]
            else:
                bbdict[bbc_no].append(spw)
        mymsmd.close()
    else: # read from spw table
        ubbs = np.unique(bbs)
        for bb in ubbs:
            bbdict[bb] = []
        for i in range(len(bbs)):
            bbdict[bbs[i]].append(i)
    return(bbdict)

def createCasaTool(mytool):
    """
    A wrapper to handle the changing ways in which casa tools are invoked.
    Todd Hunter
    """
    if (type(casac.Quantity) != type):  # casa 4.x
        myt = mytool()
    else:  # casa 3.x
        myt = mytool.create()
    return(myt)

def getLOs(inputMs, verbose=True):
    """
    Reads the LO information from an ms's ASDM_RECEIVER table.  It returns
    a list of four lists: [freqLO,band,spws,names]
    The logic for converting this raw list into sensible association with
    spw numbers is in printLOs().

    Todd Hunter
    """
    if (os.path.exists(inputMs)):
        if (os.path.exists("%s/ASDM_RECEIVER" % inputMs)):
            try:
                mytb = createCasaTool(tbtool)
                mytb.open("%s/ASDM_RECEIVER" % inputMs)
            except:
                print "Could not open the existing ASDM_RECEIVER table"
                return([])
        else:
            if (verbose):
                print "The ASDM_RECEIVER table for this ms does not exist."
            return([])
    else:
        print "This ms does not exist = %s." % (inputMs)
        return([])
        
    numLO = mytb.getcol('numLO')
    freqLO = []
    band = []
    spws = []
    names = []
    sidebands = []
    receiverIds = []
    for i in range(len(numLO)):
        freqLO.append(mytb.getcell('freqLO',i))
        band.append(mytb.getcell('frequencyBand',i))
        spws.append(int((mytb.getcell('spectralWindowId',i).split('_')[1])))
        names.append(mytb.getcell('name',i))
        sidebands.append(mytb.getcell('sidebandLO',i))
        receiverIds.append(int(mytb.getcell('receiverId',i)))
    mytb.close()
    mytb.open("%s/SPECTRAL_WINDOW" % inputMs)
    spwNames = mytb.getcol("NAME")
    mytb.close()
    return([freqLO,band,spws,names,sidebands,receiverIds,spwNames])
    
def readPWVFromASDM_CALATMOSPHERE(vis):
    """
    Reads the PWV via the water column of the ASDM_CALATMOSPHERE table.
    - Todd Hunter
    """
    mytb = createCasaTool(tbtool)
    mytb.open("%s/ASDM_CALATMOSPHERE" % vis)
    pwvtime = mytb.getcol('startValidTime')  # mjdsec
    antenna = mytb.getcol('antennaName')
    pwv = mytb.getcol('water')[0]  # There seem to be 2 identical entries per row, so take first one.
    mytb.close()
    return(pwvtime, antenna, pwv)
    
def getMedianPWV(vis='.', myTimes=[0,999999999999], asdm='', verbose=False):
    """
    Extracts the PWV measurements from the WVR on all antennas for the
    specified time range.  The time range is input as a two-element list of
    MJD seconds (default = all times).  First, it tries to find the ASDM_CALWVR
    table in the ms.  If that fails, it then tries to find CalWVR.xml in the
    specified ASDM, or failing that, an ASDM of the same name (-.ms).  If neither of 
    these exist, then it tries to find CalWVR.xml in the present working directory.
    If it still fails, it looks for CalWVR.xml in the .ms directory.  Thus,
    you only need to copy this xml file from the ASDM into your ms, rather
    than the entire ASDM. Returns the median and standard deviation in millimeters.
    For further help and examples, see https://safe.nrao.edu/wiki/bin/view/ALMA/GetMedianPWV
    -- Todd Hunter
    """
    pwvmean = 0
    success = False
    mytb = createCasaTool(tbtool)
    if (verbose):
        print "in getMedianPWV with myTimes = %s" % (str(myTimes))
    try:
      if (os.path.exists("%s/ASDM_CALWVR"%vis)):
          mytb.open("%s/ASDM_CALWVR" % vis)
          pwvtime = mytb.getcol('startValidTime')  # mjdsec
          antenna = mytb.getcol('antennaName')
          pwv = mytb.getcol('water')
          mytb.close()
          success = True
          if (len(pwv) < 1):
              print "Found no data in ASDM_CALWVR table"
              return(0,-1)
          if (verbose):
              print "Opened ASDM_CALWVR table, len(pwvtime)=%s" % (str(len(pwvtime)))
      else:
          if (verbose):
              print "Did not find ASDM_CALWVR table in the ms. Will look for ASDM_CALATMOSPHERE next."
          if (os.path.exists("%s/ASDM_CALATMOSPHERE" % vis)):
              pwvtime, antenna, pwv = readPWVFromASDM_CALATMOSPHERE(vis)
              success = True
              if (len(pwv) < 1):
                  print "Found no data in ASDM_CALATMOSPHERE table"
                  return(0,-1)
          else:
              if (verbose):
                  print "Did not find ASDM_CALATMOSPHERE in the ms"
    except:
        if (verbose):
            print "Could not open ASDM_CALWVR table in the ms"
    finally:
     # try to find the ASDM table
     if (success == False):
       if (len(asdm) > 0):
           if (os.path.exists(asdm) == False):
               print "Could not open ASDM = %s" % (asdm)
               mytb.done()
               return(0,-1)
           try:
               [pwvtime,pwv,antenna] = readpwv(asdm)
           except:
               if (verbose):
                   print "Could not open ASDM = %s" % (asdm)
               mytb.done()
               return(pwvmean,-1)
       else:
           try:
               tryasdm = vis.split('.ms')[0]
               if (verbose):
                   print "No ASDM name provided, so I will try this name = %s" % (tryasdm)
               [pwvtime,pwv,antenna] = readpwv(tryasdm)
           except:
               try:
                   if (verbose):
                       print "Still did not find it.  Will look for CalWVR.xml in current directory."
                   [pwvtime, pwv, antenna] = readpwv('.')
               except:
                   try:
                       if (verbose):
                           print "Still did not find it.  Will look for CalWVR.xml in the .ms directory."
                       [pwvtime, pwv, antenna] = readpwv('%s/'%vis)
                   except:
                       if (verbose):
                           print "No CalWVR.xml file found, so no PWV retrieved. Copy it to this directory and try again."
                       mytb.done()
                       return(pwvmean,-1)
    try:
        matches = np.where(np.array(pwvtime)>myTimes[0])[0]
    except:
        print "Found no times > %d" % (myTimes[0])
        mytb.done()
        return(0,-1)
    if (len(pwv) < 1):
        print "Found no PWV data"
        return(0,-1)
    ptime = np.array(pwvtime)[matches]
    matchedpwv = np.array(pwv)[matches]
    matches2 = np.where(ptime<myTimes[-1])[0]
    if (len(matches2) < 1):
        # look for the value with the closest start time
        mindiff = 1e12
        for i in range(len(pwvtime)):
            if (abs(myTimes[0]-pwvtime[i]) < mindiff):
                mindiff = abs(myTimes[0]-pwvtime[i])
                pwvmean = pwv[i]*1000
        matchedpwv = []
        for i in range(len(pwvtime)):
            if (abs(abs(myTimes[0]-pwvtime[i]) - mindiff) < 1.0):
                matchedpwv.append(pwv[i])
        pwvmean = 1000*np.median(matchedpwv)
        if (verbose):
            print "Taking the median of %d pwv measurements from all antennas = %.3f mm" % (len(matchedpwv),pwvmean)
        pwvstd = np.std(matchedpwv)
    else:
        pwvmean = 1000*np.median(matchedpwv[matches2])
        pwvstd = np.std(matchedpwv[matches2])
        if (verbose):
            print "Taking the median of %d pwv measurements from all antennas = %.3f mm" % (len(matches2),pwvmean)
#    mytb.done()
    return(pwvmean,pwvstd)
# end of getMedianPWV

def computeAzElFromRADecMJD(raDec, mjd, observatory='ALMA'):
    """
    Computes the az/el for a specified J2000 RA/Dec, MJD and observatory.

    raDec must be in radians: [ra,dec]
    mjd must be in days
    returns the [az,el] in radians
    - Todd Hunter
    """
    myme = createCasaTool(metool)
    myqa = createCasaTool(qatool)
    mydir = myme.direction('J2000', myqa.quantity(raDec[0],'rad'), myqa.quantity(raDec[1],'rad'))
    myme.doframe(myme.epoch('mjd', myqa.quantity(mjd, 'd')))
    myme.doframe(myme.observatory(observatory))
    myazel = myme.measure(mydir,'azel')
    myqa.done()
    myme.done()
    return([myazel['m0']['value'], myazel['m1']['value']])

def getRADecForField(ms, myfieldId, debug):
    """
    Returns RA,Dec in radians for the specified field in the specified ms.
    -- Todd Hunter
    """
    mytb = createCasaTool(tbtool)
    try:
        mytb.open(ms+'/FIELD')
    except:
        print "Could not open FIELD table for ms=%s" % (ms)
        return([0,0])
    mydir = mytb.getcell('DELAY_DIR',myfieldId)
#    if (mydir[0] < 0):
#        mydir[0] += 2*math.pi
#    mytb.close()
    mytb.done()
    return(mydir)

def findClosestTime(mytimes, mytime):
    myindex = 0
    mysep = np.abs(mytimes[0]-mytime)
    for m in range(1,len(mytimes)):
        if (np.abs(mytimes[m] - mytime) < mysep):
            mysep = np.abs(mytimes[m] - mytime)
            myindex = m
    return(myindex)

def getWeather(vis='', scan='', antenna='0',verbose=False, mymsmd=None):
    """
    Queries the WEATHER and ANTENNA tables of an .ms by scan number or
    list of scan numbers in order to return mean values of: angleToSun,
      pressure, temperature, humidity, dew point, wind speed, wind direction,
      azimuth, elevation, solarangle, solarelev, solarazim.
    If the sun is below the horizon, the solarangle returned is negated.
    -- Todd Hunter
    """
    if (verbose):
        print "Entered getWeather with vis,scan,antenna = %s,%s,%s" % (str(vis), str(scan), str(antenna))
    try:
        if str(antenna).isdigit():
            antennaName = mymsmd.antennanames(antenna)[0]
        else:
            antennaName = antenna
            try:
                antenna = mymsmd.antennaids(antennaName)[0]
            except:
                antennaName = string.upper(antenna)
                antenna = mymsmd.antennaids(antennaName)[0]
    except:
        print "Either the ANTENNA table does not exist or antenna %s does not exist" % (antenna)
        return([0,[]])
    mytb = createCasaTool(tbtool)
    try:
        mytb.open("%s/POINTING" % vis)
    except:
        print "POINTING table does not exist"
        mytb.done()
        return([0,0])
    subtable = mytb.query("ANTENNA_ID == %s" % antenna)
    mytb.close()
    try:
        mytb.open("%s/OBSERVATION" % vis)
        observatory = mytb.getcell("TELESCOPE_NAME",0)
        mytb.close()
    except:
        print "OBSERVATION table does not exist, assuming observatory == ALMA"
        observatory = "ALMA"
    if (scan == ''):
        scan = mymsmd.scannumbers()
    conditions = {}
    conditions['pressure']=conditions['temperature']=conditions['humidity']=conditions['dewpoint']=conditions['windspeed']=conditions['winddirection'] = 0
    conditions['scan'] = scan
    if (type(scan) == str):
        if (scan.find('~')>0):
            tokens = scan.split('~')
            scan = [int(k) for k in range(int(tokens[0]),int(tokens[1])+1)]
        else:
            scan = [int(k) for k in scan.split(',')]
    if (type(scan) == type(np.ndarray(0))):
        scan = list(scan)
    if (type(scan) == list):
        myTimes = np.array([])
        for sc in scan:
            try:
                print "calling timesforscan"
                newTimes = mymsmd.timesforscan(sc)
                print "times = %s" % (str(newTimes))
            except:
                print "Error reading scan %d, is it in the data?" % (sc)
                mytb.done()
                return([conditions,[]])
            myTimes = np.concatenate((myTimes,newTimes))
    elif (scan != None):
        try:
            myTimes = mymsmd.timesforscan(scan)
        except:
            print "Error reading scan %d, is it in the data?" % (scan)
            mytb.done()
            return([conditions,[]])
    else:
        mytb.done()
        return([conditions,[]])
    if (type(scan) == str):
        scan = [int(k) for k in scan.split(',')]
    if (type(scan) == list):
        listscan = ""
        listfield = []
        for sc in scan:
#            print "Processing scan ", sc
            listfield.append(mymsmd.fieldsforscan(sc))
            listscan += "%d" % sc
            if (sc != scan[-1]):
                listscan += ","
#        print "listfield = ", listfield
        listfields = np.unique(listfield[0])
        listfield = ""
        for field in listfields:
            listfield += "%s" % field
            if (field != listfields[-1]):
                listfield += ","
    else:
        listscan = str(scan)
        listfield = mymsmd.fieldsforscan(scan)
    [az,el] = ComputeSolarAzElForObservatory(myTimes[0], mymsmd)
    [az2,el2] = ComputeSolarAzElForObservatory(myTimes[-1], mymsmd)
    azsun = np.mean([az,az2])
    elsun = np.mean([el,el2])
    direction = subtable.getcol("DIRECTION")
    azeltime = subtable.getcol("TIME")
    subtable.close()
    telescopeName = mymsmd.observatorynames()[0]
    if (len(direction) > 0 and telescopeName.find('VLA') < 0):
      azimuth = direction[0][0]*180.0/math.pi
      elevation = direction[1][0]*180.0/math.pi
      npat = np.array(azeltime)
      matches = np.where(npat>myTimes[0])[0]
      matches2 = np.where(npat<myTimes[-1])[0]
      conditions['azimuth'] = np.mean(azimuth[matches[0]:matches2[-1]+1])
      conditions['elevation'] = np.mean(elevation[matches[0]:matches2[-1]+1])
      conditions['solarangle'] = angularSeparation(azsun,elsun,conditions['azimuth'],conditions['elevation'])
      conditions['solarelev'] = elsun
      conditions['solarazim'] = azsun
      if (verbose):
          print "Using antenna = %s to retrieve mean azimuth and elevation" % (antennaName)
          print "Separation from sun = %f deg" % (abs(conditions['solarangle']))
      if (elsun<0):
        conditions['solarangle'] = -conditions['solarangle']
        if (verbose):
            print "Sun is below horizon (elev=%.1f deg)" % (elsun)
      else:
        if (verbose):
            print "Sun is above horizon (elev=%.1f deg)" % (elsun)
      if (verbose):
          print "Average azimuth = %.2f, elevation = %.2f degrees" % (conditions['azimuth'],conditions['elevation'])
    else:
      if (verbose): print "The POINTING table is blank."
      if (type(scan) == int or type(scan)==np.int32):
          # compute Az/El for this scan
        myfieldId = mymsmd.fieldsforscan(scan)
        if (type(myfieldId) == list or type(myfieldId) == type(np.ndarray(0))):
            myfieldId = myfieldId[0]
        fieldName = mymsmd.namesforfields(myfieldId)
        if (type(fieldName) == list or type(fieldName) == type(np.ndarray(0))):
            fieldName = fieldName[0]
#        print "A) fieldname = ", fieldName
#        print "myfieldId = ", myfieldId
        myscantime = np.mean(mymsmd.timesforscan(scan))
#        print "Calling getRADecForField"
        mydirection = getRADecForField(vis, myfieldId, verbose)
        if (verbose): print "mydirection= %s" % (str(mydirection))
        if (len(telescopeName) < 1):
            telescopeName = 'ALMA'
        myazel = computeAzElFromRADecMJD(mydirection, myscantime/86400., telescopeName)
        conditions['elevation'] = myazel[1] * 180/math.pi
        conditions['azimuth'] = myazel[0] * 180/math.pi
        conditions['solarangle'] = angularSeparation(azsun,elsun,conditions['azimuth'],conditions['elevation'])
        conditions['solarelev'] = elsun
        conditions['solarazim'] = azsun
        if (verbose):
            print "Separation from sun = %f deg" % (abs(conditions['solarangle']))
        if (elsun<0):
            conditions['solarangle'] = -conditions['solarangle']
            if (verbose):
                print "Sun is below horizon (elev=%.1f deg)" % (elsun)
        else:
            if (verbose):
                print "Sun is above horizon (elev=%.1f deg)" % (elsun)
        if (verbose):
            print "Average azimuth = %.2f, elevation = %.2f degrees" % (conditions['azimuth'],conditions['elevation'])
      elif (type(scan) == list):
          myaz = []
          myel = []
          if (verbose):
              print "Scans to loop over = %s" % (str(scan))
          for s in scan:
              fieldName = mymsmd.fieldsforscan(s)
              if (type(fieldName) == list):
                  # take only the first pointing in the mosaic
                  fieldName = fieldName[0]
              myfieldId = mymsmd.fieldsforname(fieldName)
              if (type(myfieldId) == list or type(myfieldId)==type(np.ndarray(0))):
                  # If the same field name has two IDs (this happens in EVLA data)
                  myfieldId = myfieldId[0]
              myscantime = np.mean(mymsmd.timesforscan(s))
              mydirection = getRADecForField(vis, myfieldId, verbose)
              telescopeName = mymsmd.observatorynames()[0]
              if (len(telescopeName) < 1):
                  telescopeName = 'ALMA'
              myazel = computeAzElFromRADecMJD(mydirection, myscantime/86400., telescopeName)
              myaz.append(myazel[0]*180/math.pi)
              myel.append(myazel[1]*180/math.pi)
          conditions['azimuth'] = np.mean(myaz)
          conditions['elevation'] = np.mean(myel)
          conditions['solarangle'] = angularSeparation(azsun,elsun,conditions['azimuth'],conditions['elevation'])
          conditions['solarelev'] = elsun
          conditions['solarazim'] = azsun
          if (verbose):
              print "Using antenna = %s to retrieve mean azimuth and elevation" % (antennaName)
              print "Separation from sun = %f deg" % (abs(conditions['solarangle']))
          if (elsun<0):
              conditions['solarangle'] = -conditions['solarangle']
              if (verbose):
                  print "Sun is below horizon (elev=%.1f deg)" % (elsun)
          else:
              if (verbose):
                  print "Sun is above horizon (elev=%.1f deg)" % (elsun)
          if (verbose):
              print "Average azimuth = %.2f, elevation = %.2f degrees" % (conditions['azimuth'],conditions['elevation'])
          
              
    # now, get the weather
    try:
        mytb.open("%s/WEATHER" % vis)
    except:
        print "Could not open the WEATHER table for this ms."
        mytb.done()
        return([conditions,myTimes])
    if (True):
        mjdsec = mytb.getcol('TIME')
        indices = np.argsort(mjdsec)
        mjd = mjdsec/86400.
        pressure = mytb.getcol('PRESSURE')
        relativeHumidity = mytb.getcol('REL_HUMIDITY')
        temperature = mytb.getcol('TEMPERATURE')
        if (np.mean(temperature) > 100):
            # must be in units of Kelvin, so convert to C
            temperature -= 273.15        
        dewPoint = mytb.getcol('DEW_POINT')
        if (np.mean(dewPoint) > 100):
            # must be in units of Kelvin, so convert to C
            dewPoint -= 273.15        
        if (np.mean(dewPoint) == 0):
            # assume it is not measured and use NOAA formula to compute from humidity:
            dewPoint = ComputeDewPointCFromRHAndTempC(relativeHumidity, temperature)
        sinWindDirection = np.sin(mytb.getcol('WIND_DIRECTION'))
        cosWindDirection = np.cos(mytb.getcol('WIND_DIRECTION'))
        windSpeed = mytb.getcol('WIND_SPEED')
        mytb.done()
        
        # put values into time order (they mostly are, but there can be small differences)
        mjdsec = np.array(mjdsec)[indices]
        pressure = np.array(pressure)[indices]
        relativeHumidity = np.array(relativeHumidity)[indices]
        temperature = np.array(temperature)[indices]
        dewPoint = np.array(dewPoint)[indices]
        windSpeed = np.array(windSpeed)[indices]
        sinWindDirection = np.array(sinWindDirection)[indices]
        cosWindDirection = np.array(cosWindDirection)[indices]

        # find the overlap of weather measurement times and scan times
        matches = np.where(mjdsec>=np.min(myTimes))[0]
        matches2 = np.where(mjdsec<=np.max(myTimes))[0]
#            print "len(matches)=%d, len(matches2)=%d" % (len(matches), len(matches2))
        noWeatherData = False
        if (len(matches)>0 and len(matches2) > 0):
            # average the weather points enclosed by the scan time range
            selectedValues = range(matches[0], matches2[-1]+1)
            if (selectedValues == []):
                # there was a either gap in the weather data, or an incredibly short scan duration
                if (verbose):
                    print "----  Finding the nearest weather value --------------------------- "
                selectedValues = findClosestTime(mjdsec, myTimes[0])
        elif (len(matches)>0):
            # all points are greater than myTime, so take the first one
            selectedValues = matches[0]
        elif (len(matches2)>0):
            # all points are less than myTime, so take the last one
            selectedValues = matches2[-1]
        else:
            # table has no weather data!
            noWeatherData = True
        if (noWeatherData):
            conditions['pressure'] = 563.0
            conditions['temperature'] = 0  # Celsius is expected
            conditions['humidity'] = 20.0
            conditions['dewpoint'] = -20.0
            conditions['windspeed'] = 0
            conditions['winddirection'] = 0
            print "WARNING: No weather data found in the WEATHER table!"
        else:
          if (type(selectedValues) == np.int64 or type(selectedValues) == np.int32 or  
              type(selectedValues) == np.int):
              conditions['readings'] = 1
              if (verbose):
                  print "selectedValues=%d, myTimes[0]=%.0f, myTimes[1]=%.0f, len(matches)=%d, len(matches2)=%d" % (selectedValues,
                     myTimes[0],myTimes[1], len(matches), len(matches2))
                  if (len(matches) > 0):
                      print "matches[0]=%f, matches[-1]=%f" % (matches[0], matches[-1])
                  if (len(matches2) > 0):
                      print "matches2[0]=%f, matches2[-1]=%d" % (matches2[0], matches2[-1])
          else:
              conditions['readings'] = len(selectedValues)
          conditions['pressure'] = np.mean(pressure[selectedValues])
          if (conditions['pressure'] != conditions['pressure']):
              # A nan value got through, due to no selected values (should be impossible)"
              if (verbose):
                  print ">>>>>>>>>>>>>>>>>>>>>>>>  selectedValues = %s" % (str(selectedValues))
                  print "len(matches)=%d, len(matches2)=%d" % (len(matches), len(matches2))
                  print "matches[0]=%f, matches[-1]=%f, matches2[0]=%f, matches2[-1]=%d" % (matches[0], matches[-1], matches2[0], matches2[-1])
          conditions['temperature'] = np.mean(temperature[selectedValues])
          conditions['humidity'] = np.mean(relativeHumidity[selectedValues])
          conditions['dewpoint'] = np.mean(dewPoint[selectedValues])
          conditions['windspeed'] = np.mean(windSpeed[selectedValues])
          conditions['winddirection'] = (180./math.pi)*np.arctan2(np.mean(sinWindDirection[selectedValues]),np.mean(cosWindDirection[selectedValues]))
          if (conditions['winddirection'] < 0):
              conditions['winddirection'] += 360
          if (verbose):
              print "Mean weather values for scan %s (field %s)" % (listscan,listfield)
              print "  Pressure = %.2f mb" % (conditions['pressure'])
              print "  Temperature = %.2f C" % (conditions['temperature'])
              print "  Dew point = %.2f C" % (conditions['dewpoint'])
              print "  Relative Humidity = %.2f %%" % (conditions['humidity'])
              print "  Wind speed = %.2f m/s" % (conditions['windspeed'])
              print "  Wind direction = %.2f deg" % (conditions['winddirection'])

    return([conditions,myTimes])
    # end of getWeather

def getBasebandNumbers(inputMs) :
    """
    Returns the baseband numbers associated with each spw in the specified ms.
    Todd Hunter
    """
    if (os.path.exists(inputMs) == False):
        print "measurement set not found"
        return -1
    mytb = createCasaTool(tbtool)
    mytb.open("%s/SPECTRAL_WINDOW" % inputMs)
    if ("BBC_NO" in mytb.colnames()):
        bbNums = mytb.getcol("BBC_NO")
    else:
        return(-1)
    mytb.close()
    return bbNums

def yigHarmonic(bandString):
    """
    Returns the YIG harmonic for the specified ALMA band, given as a string 
    used in casa tables.
    For example:  yigHarmonic('ALMA_RB_03')  returns the integer 6.
    Todd Hunter
    """
    # remove any leading spaces
    #bandString = bandString[bandString.find('ALMA_RB'):]
    harmonics = {'ALMA_RB_03':6, 'ALMA_RB_04':6, 'ALMA_RB_06': 18, 
                 'ALMA_RB_07': 18, 'ALMA_RB_08':18, 'ALMA_RB_09':27}
    try:
        harmonic = harmonics[bandString]
    except:
        harmonic = -1
    return(harmonic)

def interpretLOs(vis, parentms='', showWVR=False,
                 showCentralFreq=False, verbose=False, show=False):
    """
    Interpret (and optionally print) the LO settings for an MS.
    Options:
    showCentralFreq: if True, then show the mean frequency of each spw,
                     otherwise show the frequency of the first channel
    showWVR: include the WVR spw in the list
    parentms:  if the dataset has been split from a parent dataset, then
               you may also need to specify the name of the parent ms.
    
    Returns: a dictionary of the LO1 values (in Hz) for each spw, keyed by
             integer

    A typical band 7 TDM dataset (prior to splitting) looks like this:
    SPECTRAL_WINDOW table has 39 rows:   row
           WVR                           0
           8 band 3 windows (pointing)   1-8
           8 band 7 windows              9-16
           22 WVR windows                17-38
    The corresponding ASDM_RECEIVER table has only 18 rows:
           WVR                           0
           8 band 3 windows              1-8
           WVR                           9          
           8 band 7 windows              10-17
    After splitting, the ASDM_RECEIVER table remains the same, but the 
    SPECTRAL WINDOW table then has only 4 rows, as the pointing spws and 
    the channel-averaged data are dropped:
           4 band 7 windows               

    Todd Hunter
    """
    mytb = createCasaTool(tbtool)
    lo1s = {} # initialize dictionary to be returned
    try:
        if (verbose):
            print "Calling getLOs"
        retval =  getLOs(vis)
        if (verbose):
            print "Done getLOs"
        [LOs,bands,spws,names,sidebands,receiverIds,spwNames] = retval
#        spws typically is =  [0,1,2,3,4,5,6,7,8,0,9,10,11,12,13,14,15,16]
    except:
        print "getLOs failed"
        return(retval)
    # find gap in spectralWindowId numbering in ASDM_RECEIVER
    gap = 0
    maxSpw = np.max(spws)
    for i in range(len(spws)):
        if (spws[i] > 0):
            gap = spws[i] - 1
            break
    for i in range(len(spws)):
        if (spws[i] > 0):
            if (verbose):
                print "Renaming spw%d to spw%d" % (spws[i],spws[i]-gap)
            spws[i] -= gap
    index = range(len(spws))

    mytb.open(vis+'/SPECTRAL_WINDOW')
    # If the data have been split into an ms with fewer spws, then this 
    # table will be smaller (in rows) than the parent MS's table.
    spwNames = mytb.getcol('NAME')
    mytb.close()
    splitted = False
    if (maxSpw != len(spwNames)-1):
        splitted = True
        if (verbose): 
            print "maxSpw=%d != len(spwNames)=%d)" % (maxSpw, len(spwNames))
        if (parentms == ''):
            print "You appear to have split these data.  Please provide the parentms as an argument."
            return
        mytb.open(parentms+'/SPECTRAL_WINDOW')
        parentSpwNames = mytb.getcol('NAME')
        mytb.close()
        extractedRows = []
        index = []
        for s in range(len(spwNames)):
            if (len(spwNames[s]) == 0):
                print "This is an old dataset lacking values in the NAME column of the SPECTRAL_WINDOW table."
                return
            if (verbose): 
                print "Checking for %s in %s" % (spwNames[s], str(parentSpwNames))
            extractedRows.append(np.where(parentSpwNames == spwNames[s])[0][0])
            index.append(spws.index(extractedRows[-1]))
            if (verbose): 
                print "spw %d came from spw %d" % (s, extractedRows[-1])
# extractedRows = the row of the parent SPECTRAL_WINDOW table that matches 
#                 the split-out spw
#     index = the row of the ASDM_RECEIVER table that matches the split-out spw
        vis = parentms
    if (verbose): 
        print "spwNames = %s" % (str(spwNames))
        print "spws = %s" % (str(spws))
        print "bands = %s" % (str(bands))
        outputString = "LOs = "
        for LO in LOs:
            outputString += "%.3f, " % (LO[0]*1e-9)
        print outputString
        print "names = %s" % (str(names))
        print "index = %s" % (str(index))

    bbc = getBasebandNumbers(vis)
    if (verbose):
        print "basebands = %s" % (str(bbc))
    if (show): 
        print 'Row refers to the row number in the ASDM_RECEIVER table (starting at 0).'
        if (showCentralFreq):
            print 'Row spw BB RxBand CenFreq Nchan LO1(GHz) LO2(GHz) Sampler YIG(GHz) TFBoffset(MHz)'
        else:
            print 'Row spw BB RxBand Ch1Freq Nchan LO1(GHz) LO2(GHz) Sampler YIG(GHz) TFBoffset(MHz)'

    # Loop over all rows in the ASDM_RECEIVER table, unless we've split, in 
    # which case this will loop over the N spws in the table.
    mymsmd = createCasaTool(msmdtool)
    mymsmd.open(vis)
    for i in range(len(index)):
        if (verbose): 
            print "index[%d]=%d" % (i,index[i])
            print "spws[%d] = %d" % (index[i], spws[index[i]])
        myspw = spws[index[i]]
        meanFreqGHz = mymsmd.meanfreq(myspw) * (1e-9)
        if (verbose): 
            print "meanFreq = %f" % (meanFreqGHz)
        if (bands[index[i]].split('_')[-1].isdigit()):
            rxband = bands[index[i]].split('_')[-1]
        elif (showWVR):
            rxband = 'WVR'
        else:
            continue
        if (verbose): 
            print "rxband = %s" % (rxband)
        line = "%2d  %2d  %d %3s " % (spws.index(myspw), myspw, bbc[myspw], rxband)
        if (verbose): 
            print "line = %s" % (rxband)
        if (showCentralFreq):
            line += "%10.6f %4d " % (meanFreqGHz,len(mymsmd.chanfreqs(myspw)))
        else:
            line += "%10.6f %4d " % (mymsmd.chanfreqs(myspw)[0],len(mymsmd.chanfreqs(myspw)))
        if (receiverIds[index[i]] != 0):
            # receiverIds > 0 seem to be bogus repeats of spws
            continue
        if (LOs[index[i]][0] < 0):
            if (show): print line
            continue
        if (bbc[myspw] > 0):
            if (splitted):
                lo1s[i] = LOs[index[i]][0]
            else:
                lo1s[myspw] = LOs[index[i]][0]
            for j in range(len(LOs[index[i]])):
                if (j != 2):
                    line = line + '%10.6f' % (LOs[index[i]][j]*1e-9)
                else:
                    line = line + '%5.2f' % (LOs[index[i]][j]*1e-9)
        if (verbose):
            print "calling yigHarmonic"
        yig = LOs[index[i]][0] / yigHarmonic(bands[index[i]])
        if (verbose): 
            print "yig = %s" % (str(yig))
        if (yig > 0):
            line = line + ' %.6f' % (yig*1e-9)
        if (len(mymsmd.chanfreqs(myspw)) > 256):
            # work out what LO4 must have been
            LO1 = LOs[index[i]][0]
            LO2 = LOs[index[i]][1]
            LO3 = LOs[index[i]][2]
            if (sidebands[index[i]][0] == 'USB'):
                IFlocation = LO3 - (LO2 - (meanFreqGHz*1e9 - LO1))
            else:
                IFlocation = LO3 - (LO2 - (LO1 -  meanFreqGHz*1e9))
            LO4 = 2e9 + IFlocation
            TFBLOoffset = LO4 - 3e9
            line += '%9.3f %+8.3f' % (LO4 * 1e-6,  TFBLOoffset * 1e-6)
            
        if (bands[index[i]] == 'ALMA_RB_06' or bands[index[i]] == 'ALMA_RB_09'):
            if (len(LOs[index[i]]) > 1):
                if (LOs[index[i]][1] < 11.3e9 and LOs[index[i]][1] > 10.5e9):
                    line = line + ' leakage of LO2 undesired sideband may degrade dynamic range'
                    if (bands[index[i]] == 'ALMA_RB_06'):
                        line += ' (and YIG may leak in)'
                    yigLeakage = LOs[index[i]][0] + (LOs[index[i]][1] - LOs[index[i]][2]) + (yig - LOs[index[i]][1])
                    if (yigLeakage > 0):
                        line = line + ' at %.6f' % (yigLeakage*1e-9)
        if (show): print line
    if (verbose): 
        print "done 'for' loop"
    mymsmd.done()
    return(lo1s)

def mjdSecondsToMJDandUT(mjdsec):
    """
    Converts a value of MJD seconds into MJD, and into a UT date/time string.
    example: (56000.0, '2012-03-14 00:00:00 UT')
    Caveat: only works for a scalar input value
    Todd Hunter
    """
    myme = createCasaTool(metool)
    today = myme.epoch('utc','today')
    mjd = np.array(mjdsec) / 86400.
    today['m0']['value'] =  mjd
    myqa = createCasaTool(qatool)
    hhmmss = myqa.time(today['m0'], form='', prec=0, showform=False)[0]
#    print "hhmmss = ", hhmmss
    date = myqa.splitdate(today['m0'])
    myqa.done()
    utstring = "%s-%02d-%02d %s UT" % (date['year'],date['month'],date['monthday'],hhmmss)
    myme.done()
    return(mjd, utstring)

def ComputeSolarAzElForObservatory(mjdsec, mymsmd):
    pos =  mymsmd.observatoryposition()
    longitude = pos['m0']['value'] * 180/np.pi
    latitude = pos['m1']['value'] * 180/np.pi
    return(ComputeSolarAzElLatLong(mjdsec,latitude,longitude))
    
def ComputeSolarAzElLatLong(mjdsec,latitude,longitude):
    """
    Computes the apparent Az,El of the Sun for a specified time and location
    on Earth.  Latitude and longitude must arrive in degrees, with positive
    longitude meaning east of Greenwich.
    -- Todd Hunter
    """
    DEG_TO_RAD = math.pi/180.
    RAD_TO_DEG = 180/math.pi
    HRS_TO_RAD = math.pi/12.
    [RA,Dec] = ComputeSolarRADec(mjdsec)
    LST = ComputeLST(mjdsec, longitude)

    phi = latitude*DEG_TO_RAD
    hourAngle = HRS_TO_RAD*(LST - RA)
    azimuth = RAD_TO_DEG*math.atan2(math.sin(hourAngle), (math.cos(hourAngle)*math.sin(phi) - math.tan(Dec*DEG_TO_RAD)*math.cos(phi)))

    # the following is to convert from South=0 (which the French formula uses)
    # to North=0, which is what the rest of the world uses */
    azimuth += 180.0;

    if (azimuth > 360.0):
        azimuth -= 360.0
    if (azimuth < 0.0):
        azimuth += 360.0

    argument = math.sin(phi)*math.sin(Dec*DEG_TO_RAD) + math.cos(phi)*math.cos(Dec*DEG_TO_RAD) * math.cos(hourAngle);
    elevation = RAD_TO_DEG*math.asin(argument);
    return([azimuth,elevation])
    
def ComputeSolarRADec(mjdsec):
    """
    Computes the RA,Dec of the Sun for a specified time. -- Todd Hunter
    """   
    jd = mjdToJD(mjdsec/86400.)
    RAD_TO_DEG = 180/math.pi
    RAD_TO_HRS = (1.0/0.2617993877991509)
    DEG_TO_RAD = math.pi/180.
    T = (jd - 2451545.0) / 36525.0
    Lo = 280.46646 + 36000.76983*T + 0.0003032*T*T
    M = 357.52911 + 35999.05029*T - 0.0001537*T*T
    Mrad = M * DEG_TO_RAD
    e = 0.016708634 - 0.000042037*T - 0.0000001267*T*T
    C = (1.914602 - 0.004817*T - 0.000014*T*T) * math.sin(Mrad) +  (0.019993 - 0.000101*T) * math.sin(2*Mrad) + 0.000289*math.sin(3*Mrad)
    L = Lo + C
    nu = DEG_TO_RAD*(M + C)
    R = 1.000001018 * (1-e*e) / (1 + e*math.cos(nu))
    Omega = DEG_TO_RAD*(125.04 - 1934.136*T)
    mylambda = DEG_TO_RAD*(L - 0.00569 - 0.00478 * math.sin(Omega))  
    epsilon0 = (84381.448 - 46.8150*T - 0.00059*T*T + 0.001813*T*T*T) / 3600.
    epsilon = (epsilon0 + 0.00256 * math.cos(Omega)) * DEG_TO_RAD
    rightAscension = RAD_TO_HRS*math.atan2(math.cos(epsilon)*math.sin(mylambda), math.cos(mylambda))
    if (rightAscension < 0):
        rightAscension += 24.0
    argument = math.sin(epsilon) * math.sin(mylambda)
    declination = RAD_TO_DEG*math.asin(argument)
    return([rightAscension, declination])
    
def angularSeparation(ra0,dec0,ra1,dec1, returnComponents=False):
    """
    Usage:  angularSeparation(ra0,dec0,ra1,dec1)
    Computes the great circle angle between two celestial coordinates.
    using the Vincenty formula (from wikipedia) which is correct for all
    angles, as long as you use atan2() to handle a zero denominator.  
    See  http://en.wikipedia.org/wiki/Great_circle_distance
    ra,dec must be given in degrees, as is the output.
    It also works for the az,el coordinate system.
    Comopnent separations are field_0 minus field_1.
    See also angularSeparationRadians()
    -- Todd Hunter
    """
    ra0 *= math.pi/180.
    dec0 *= math.pi/180.
    ra1 *= math.pi/180.
    dec1 *= math.pi/180.
    deltaLong = ra0-ra1
    argument1 = (((math.cos(dec1)*math.sin(deltaLong))**2) +
                 ((math.cos(dec0)*math.sin(dec1)-math.sin(dec0)*math.cos(dec1)*math.cos(deltaLong))**2))**0.5
    argument2 = math.sin(dec0)*math.sin(dec1) + math.cos(dec0)*math.cos(dec1)*math.cos(deltaLong)
    angle = math.atan2(argument1, argument2) / (math.pi/180.)
    if (returnComponents):
        radegrees = (ra0-ra1)*180/math.pi
        decdegrees = (dec0-dec1)*180/math.pi
        retval = angle,radegrees,decdegrees
    else:
        retval = angle
    return(retval)

def ComputeDewPointCFromRHAndTempC(relativeHumidity, temperature):
    """
    inputs:  relativeHumidity in percentage, temperature in C
    output: in degrees C
    Uses formula from http://en.wikipedia.org/wiki/Dew_point#Calculating_the_dew_point
    Todd Hunter
    """
    temperature = np.array(temperature)            # protect against it being a list
    relativeHumidity = np.array(relativeHumidity)  # protect against it being a list
    es = 6.112*np.exp(17.67*temperature/(temperature+243.5))
    e = relativeHumidity*0.01*es
    dewPoint = 243.5*np.log(e/6.112)/(17.67-np.log(e/6.112))
    return(dewPoint)

def ComputeLST(mjdsec, longitude):
    """
    Computes the LST (in hours) for a specified time and longitude. 
    The input longitude is in degrees, where east of Greenwich is positive.
    -- Todd Hunter
    """
    JD = mjdToJD(mjdsec/86400.)
    T = (JD - 2451545.0) / 36525.0
    sidereal = 280.46061837 + 360.98564736629*(JD - 2451545.0) + 0.000387933*T*T - T*T*T/38710000.
    # now we have LST in Greenwich, need to scale back to site
    sidereal += longitude
    sidereal /= 360.
    sidereal -= np.floor(sidereal)
    sidereal *= 24.0
    if (sidereal < 0):
        sidereal += 24
    if (sidereal >= 24):
        sidereal -= 24
    return(sidereal)

def mjdToJD(MJD):
    """
    Converts an MJD value to JD
    """
    JD = MJD + 2400000.5
    return(JD)

def getScansForTimes(mymsmd, scantimes):
    myscans = []
    myscantimes = []
#    print "len(scantimes) = ", len(scantimes)
    for t in scantimes:
        scans_t = mymsmd.scansfortimes(t)
        if (len(scans_t) > 0):
            scan = scans_t[0]
            #        print "scansfortime(%f) = " % (t), scan
            myscans.append(scan)
            myscantimes.append(t)
    return(myscans, myscantimes)

def pruneFilelist(filelist):
    """
    Reduce size of filenames in filelist to the extent that current working directory
    agrees with the path.
    """
    mypwd = os.getcwd() + '/'
    newfilelist = []
    for f in filelist:
        fstart = 0
        if (f.find(mypwd) == 0):
            fstart = len(mypwd)
        newfilelist.append(f[fstart:])
    return(newfilelist)
    <|MERGE_RESOLUTION|>--- conflicted
+++ resolved
@@ -13,11 +13,7 @@
 #
 # To test:  see plotbandpass_regression.py
 #
-<<<<<<< HEAD
-PLOTBANDPASS_REVISION_STRING = "$Id: task_plotbandpass.py,v 1.50 2014/07/16 21:20:34 thunter Exp $" 
-=======
 PLOTBANDPASS_REVISION_STRING = "$Id: task_plotbandpass.py,v 1.49 2014/04/25 21:31:53 thunter Exp $" 
->>>>>>> 36b1dd33
 import pylab as pb
 import math, os, sys, re
 import time as timeUtilities
@@ -93,11 +89,7 @@
     """
     Returns the CVS revision number.
     """
-<<<<<<< HEAD
-    myversion = "$Id: task_plotbandpass.py,v 1.50 2014/07/16 21:20:34 thunter Exp $" 
-=======
     myversion = "$Id: task_plotbandpass.py,v 1.49 2014/04/25 21:31:53 thunter Exp $" 
->>>>>>> 36b1dd33
     if (showfile):
         print "Loaded from %s" % (__file__)
     return myversion
@@ -734,7 +726,7 @@
         print " showpoints: draw points for the data (default=F for amp, T for phase)"
         print " solutionTimeThresholdSeconds: consider 2 solutions simultaneous if within this interval (default=30)"
         print " spw: must be single ID or list or range (e.g. 0~4, not the original ID)"
-        print " subplot: 11..81,22,32 or 42 for RowsxColumns (default=22), any 3rd digit is ignored"
+        print " subplot: 11,22,32 or 42 for RowsxColumns (default=22), any 3rd digit is ignored"
         print " timeranges: show only these timeranges, the first timerange being 0"
         print " xaxis: 'chan' or 'freq'"
         print " yaxis: 'amp', 'tsys', 'phase', or 'both' amp&phase == 'ap'; append 'db' for dB"
@@ -945,7 +937,7 @@
         print "Unrecognized option for overlay: only 'antenna', 'spw', 'baseband', 'time' and 'antenna,time' are supported."
         return()
        
-    allowedFrames = [11,21,31,41,51,61,71,81,22,32,42] # [11,22,32,42]
+    allowedFrames = [11,22,32,42]
     if (int(subplot) > 100):
         # This will accept 111, 221, 321, 421, etc.
         subplot /= 10
@@ -954,11 +946,7 @@
       print "(with an optional trailing digit that is ignored)."
       return()
   
-<<<<<<< HEAD
-    if ((int(subplot) % 2) == 1):
-=======
     if (subplot == 11):
->>>>>>> 36b1dd33
         timeHorizontalSpacing = 0.06*1.3 # *1.3 is for HH:MM:SS (timeFormat=3 in drawOverlayTimeLegends)
     else:
         timeHorizontalSpacing = 0.05*1.3 # *1.3 is for HH:MM:SS
@@ -986,7 +974,7 @@
     # Plotting settings
     minPhaseRange = 0.2
     plotfiles = []
-    if (int(subplot) % 2 == 1):
+    if (int(subplot) == 11):
       mysize = '10'
       titlesize = 10
     elif (int(subplot) == 22 or int(subplot) == 32):
@@ -998,17 +986,16 @@
     maxCharsBeforeReducingTitleFontSize = 72
     if (type(subplot) == str):
         subplot = int(subplot)
-    if (subplot in allowedFrames == False):
-        print "Invalid subplot = %d.  Valid options are: %s" % (subplot,str(allowedFrames))
+    validSubplots = [11,22,32,42]
+    if (subplot in validSubplots == False):
+        print "Invalid subplot = %d.  Valid options are: %s" % (subplot,str(validSubplots))
         return()
     xframeStart = int(subplot)*10  # i.e. 110 or 220 or 420
     firstFrame = xframeStart + 1
     lastFrame = xframeStart + (subplot/10)*(subplot%10)
-    bottomRowFrames = [111,212,313,414,515,616,717,818,223,224,325,326,427,428]  # try to make this more general
-    leftColumnFrames = [111,211,212,311,312,313,411,412,413,414,511,512,513,514,515,611,612,613,614,615,616,
-                      711,712,713,714,715,716,717,811,812,813,814,815,816,817,818,221,223,321,323,325,421,423,425,427]
-    rightColumnFrames = [111,211,212,311,312,313,411,412,413,414,511,512,513,514,515,611,612,613,614,615,616,
-                       711,712,713,714,715,716,717,811,812,813,814,815,816,817,818,222,224,322,324,326,422,424,426,428]
+    bottomRowFrames = [111,223,224,325,326,427,428]  # try to make this more general
+    leftColumnFrames = [111,221,223,321,323,325,421,423,425,427]
+    rightColumnFrames = [111,222,224,322,324,326,422,424,426,428]
     subplotCols = subplot % 10
     subplotRows = subplot/10
     ystartPolLabel = 1.0-0.04*subplotRows
