import os
import shutil
from taskinit import *

def imregrid(
    imagename, template, output, asvelocity, axes, shape,
    interpolation, decimate, replicate, overwrite
):
    _myia = None
    _tmp = None
    csys = None
    try:
        casalog.origin('imregrid')
        if hasattr(template, 'lower') and not template.lower() == "get":
            # First check to see if the output file exists.  If it
            # does then we abort.  CASA doesn't allow files to be
            # over-written, just a policy.
            if len(output) < 1:
                output = imagename + '.regridded'
                casalog.post("output was not specified - defaulting to\n\t"
                     + output, 'INFO')
        _myia = iatool()
        # Figure out what the user wants.
        if not isinstance(template, dict):
            if template.lower() == 'get':
                _myia.open(imagename)
                csys = _myia.coordsys()
                shape = _myia.shape()
                _myia.done()
                return {'csys': csys.torecord(), 'shap': shape}
            elif template.upper() in (
                'J2000', 'B1950', 'B1950_VLA', 'GALACTIC',
                'HADEC', 'AZEL', 'AZELSW', 'AZELNE', 'ECLIPTIC',
                'MECLIPTIC', 'TECLIPTIC', 'SUPERGAL'
            ):
                _imregrid_to_new_ref_frame(
                    _myia, imagename, template, output,
                    axes, shape, overwrite
                )
                return True
            else:                   # Don't use a template named 'get', people.
                if not os.path.isdir(template) or not os.access(template,
                                                                os.R_OK):
                    raise TypeError, 'Cannot read template image ' + template
                template_ia = iatool()
                template_ia.open(template)
                template_csys = template_ia.coordsys()
                image_ia = iatool()
                image_ia.open(imagename)
                image_csys = image_ia.coordsys()
                tempshape = template_ia.shape()
                imshape = image_ia.shape()
                axestoregrid = axes
                if (axes[0] < 0):
                    # default value of axes, need to determine actual axes to send to ia.regrid()
                    axestoregrid = []
                    image_ncoords = image_csys.ncoordinates()
                    for i in range(image_ncoords):
                        ctype = image_csys.coordinatetype(i)[0]
                        template_coord = template_csys.findcoordinate(ctype)
                        if ctype != 'Stokes' and template_coord["return"]:
                            # only regrid if not Stokes axis and coordinate exists in template
                            for template_pix_axis in template_coord['pixel']:
                                if tempshape[template_pix_axis] > 1:
                                    # only regrid if template axis is not degenerate
                                    world_axes = image_csys.findcoordinate(ctype)['pixel']
                                    for world_pix_axis in world_axes:
                                        if imshape[world_pix_axis] > 1:
                                            # only regrid if the world axis is not degenerate
                                            axestoregrid.append(world_pix_axis)
                    # eliminate dups
                    axestoregrid = list(set(axestoregrid))
                    if len(axestoregrid) == 0:
                        raise Exception("Found no axes to regrid!")
                    axestoregrid.sort()
                if (len(shape) == 1 and shape[0] == -1):
                    shape = _imregrid_handle_default_shape(
                        imshape, image_csys, template_csys, 
                        axestoregrid, tempshape, axes
                    )
                template_ia.done()
                image_ia.done()
                csys = template_csys
        else:
            # csys and shape specified in dictionary generated by previous run
            # with template="get"
            csys = cstool()
            csys.fromrecord(template['csys'])
            shape = template['shap']

        # The actual regridding.
        _myia.open(imagename)
        # put this in its own try/catch so, if exception, the message is not
        # logged twice
        try:
            _tmp = _myia.regrid(
                outfile=output, shape=shape, csys=csys.torecord(),
                axes=axes, asvelocity=asvelocity,
                method=interpolation, decimate=decimate,
                replicate=replicate, overwrite=overwrite
            )
            return True
        except Exception, instance:
            # The error message has already been logged by ia.regrid()
            return False
        
    except Exception, instance:
        casalog.post("Error: " + str(instance), "SEVERE")
        raise instance
    finally:
        if _myia:
            _myia.done()
        if _tmp:
            _tmp.done()
        if csys:
            csys.done()
            
def _imregrid_to_new_ref_frame(
    _myia, imagename, template, output,
    axes, shape, overwrite
):
    _myia.open(imagename)
    csys = _myia.coordsys()
    if len(shape) > 0 and shape != [-1]:
         casalog.post(
            "Specified shape parameter will be ignored when regridding to a new reference frame",
            "WARN"
        )
    if len(axes) > 0 and axes != [-1]:
        casalog.post(
            "Specified axes parameter will be ignored when regridding to a new reference frame",
            "WARN"
        )
    dirinfo = csys.findcoordinate("direction")
    if not dirinfo['return']:
        raise (Exception, "Image does not have a direction coordinate.")
    newrefcode = template.upper()
    oldrefcode = csys.referencecode("direction")[0]
    if oldrefcode == newrefcode:
        casalog.post(
            imagename + ' is already in ' + oldrefcode,
            'INFO'
        )
        casalog.post("...making a straight copy...", 'INFO')
        shutil.copytree(imagename, output)
        return True
    casalog.post(
        "Changing coordinate system from " + oldrefcode
        + " to " + newrefcode, 'INFO'
    )
    diraxes = dirinfo['pixel']
    if len(diraxes) != 2:
        raise Exception("Unsupported number of direction axes. There must be exactly 2.")
    dirrefpix = csys.referencepixel("direction")["numeric"]
    shape = _myia.shape()
    centerpix = [int(shape[diraxes[0]]/2), int(shape[diraxes[1]]/2)]
    if centerpix[0] != dirrefpix[0] or centerpix[1] != dirrefpix[1]:
        casalog.post(
            "Center direction pixel and reference pixel are "
            + "different, making a temporary image and setting "
            + "the reference pixel equal to the center pixel. "
            + "The output image will have this modified coordinate system."
        )
        newrefpix = csys.referencepixel()["numeric"]
        newrefpix[diraxes[0]] = centerpix[0]
        newrefpix[diraxes[1]] = centerpix[1]
        newrefval = csys.toworld(newrefpix)["numeric"]
        csys.setreferencepixel(newrefpix)
        csys.setreferencevalue(newrefval)
        tsub = _myia.subimage()
        _myia.done()
        _myia = tsub
        _myia.setcoordsys(csys.torecord())
                
    angle = csys.convertdirection(newrefcode)
    mysin = qa.getvalue(qa.sin(angle))
    mycos = qa.getvalue(qa.cos(angle))
    xnew = 0
    ynew = 0
    for xx in [-centerpix[0], centerpix[0]]:
        for yy in [-centerpix[1], centerpix[1]]:
            xnew = max(xnew, abs(xx*mycos - yy*mysin + 1))
            ynew = max(ynew, abs(xx*mysin + yy*mycos + 1))
    pad = int(max(xnew - shape[0]/2, ynew - shape[1]/2))
    if pad > 0:
        casalog.post(
            "Padding image by " + str(pad)
            + " pixels so no pixels are cut off in the rotation",
            "NORMAL"
        )
        _myia = _myia.pad("", pad, wantreturn=True) 
        shape = _myia.shape()
        newrefpix = csys.referencepixel()['numeric']
        newrefpix[diraxes[0]] = newrefpix[diraxes[0]] + pad
        newrefpix[diraxes[1]] = newrefpix[diraxes[1]] + pad
        csys.setreferencepixel(newrefpix)            
    casalog.post(
        "Will rotate direction coordinate by "
        + qa.tos(qa.convert(angle,"deg"))
      , 'NORMAL'
    )
    rot = _myia.rotate(outfile="", shape=shape, pa=angle)
    rot.setcoordsys(csys.torecord())
    # now crop
                
    casalog.post("Cropping masked image boundaries", "NORMAL")
    cropped = rot.crop(outfile=output, axes=diraxes, overwrite=overwrite)
    cropped.done()   
    rot.done()
    _myia.done()
    return True

def _imregrid_handle_default_shape(
    imshape, image_csys, template_csys, 
    axestoregrid, tempshape, original_axes
):
    # CAS-4959, output shape should have template shape
    # for axes being regridded, input image shape for axes
    # not being regridded,
    # CAS-4960 in cases where the input image and template both have multiple stokes,
    # the number of pixels on the output stokes axis is to be the number of stokes the
    # input and template have in common
    shape = imshape
    targetaxesnames = image_csys.names()
    template_spectral_info = template_csys.findcoordinate("Spectral")
<<<<<<< HEAD
    template_has_spectral = template_spectral_info['return']
    if template_has_spectral:
        template_spectral_axis = template_spectral_info['pixel'][0]
=======
    template_has_spectral = template_spectral_info[0]
    template_spectral_axis = template_spectral_info[1][0]
>>>>>>> 36b1dd33
    atr = axestoregrid[:]
    for i in range(len(imshape)):
        atr_count = 0
        for j in atr:
            if i == j:
                # axis numbers may not correspond so have to look for the template axis
                # location by the axis name, CAS-4960
                template_axis = template_csys.findaxisbyname(targetaxesnames[i])
                template_axis_length = tempshape[template_axis]
                if (
                    template_has_spectral
                    and template_spectral_axis == template_axis
                    and template_axis_length == 1
                ):
                    casalog.post(
                        "You've specified that you want to regrid the spectral axis without specifying "
                        "the output shape. Normally the length chosen would be that of the corresponding "
                        "template axis, however, the template spectral axis is degenerate and one cannot regrid "
                        "an axis such that its output length is one. So, removing axis " + str(j)
                        + " from the axes list and just copying the input spectral information to the output image",
                        "WARN"
                    )
                    shape[i] = imshape[i]
                    del axestoregrid[atr_count]
                else:
                    shape[i] = tempshape[template_axis]
                 
                break
            atr_count += 1;
    if (
<<<<<<< HEAD
        template_csys.findcoordinate("stokes")['return']
        and image_csys.findcoordinate("stokes")['return']
=======
        template_csys.findcoordinate("stokes")[0]
        and image_csys.findcoordinate("stokes")[0]
>>>>>>> 36b1dd33
        and len(template_csys.stokes()) > 1
        and len(image_csys.stokes()) > 1
    ):
        stokes_axis = image_csys.findaxisbyname("stokes")
        found = (
            len(original_axes) == 0
            or (len(original_axes) == 1 and original_axes[0] < 0)
        )
        if not found:
            for axis in axestoregrid:
                if axis == stokes_axis:
                    found = True
                    break
        if found:
            # adjust stokes length to be equal to number of common stokes
            common_stokes_count = 0
            for image_stokes in image_csys.stokes():
                for template_stokes in template_csys.stokes():
                    if image_stokes == template_stokes:
                        common_stokes_count += 1
                        break
            shape[stokes_axis] = common_stokes_count
        else:
            shape[stokes_axis] = imshape[stokes_axis]
    return shape

    
        
        <|MERGE_RESOLUTION|>--- conflicted
+++ resolved
@@ -58,12 +58,12 @@
                     for i in range(image_ncoords):
                         ctype = image_csys.coordinatetype(i)[0]
                         template_coord = template_csys.findcoordinate(ctype)
-                        if ctype != 'Stokes' and template_coord["return"]:
+                        if ctype != 'Stokes' and template_coord[0]:
                             # only regrid if not Stokes axis and coordinate exists in template
-                            for template_pix_axis in template_coord['pixel']:
+                            for template_pix_axis in template_coord[1]:
                                 if tempshape[template_pix_axis] > 1:
                                     # only regrid if template axis is not degenerate
-                                    world_axes = image_csys.findcoordinate(ctype)['pixel']
+                                    world_axes = image_csys.findcoordinate(ctype)[1]
                                     for world_pix_axis in world_axes:
                                         if imshape[world_pix_axis] > 1:
                                             # only regrid if the world axis is not degenerate
@@ -90,22 +90,18 @@
 
         # The actual regridding.
         _myia.open(imagename)
-        # put this in its own try/catch so, if exception, the message is not
-        # logged twice
-        try:
-            _tmp = _myia.regrid(
-                outfile=output, shape=shape, csys=csys.torecord(),
-                axes=axes, asvelocity=asvelocity,
-                method=interpolation, decimate=decimate,
-                replicate=replicate, overwrite=overwrite
-            )
-            return True
-        except Exception, instance:
-            # The error message has already been logged by ia.regrid()
-            return False
+        _tmp = _myia.regrid(
+            outfile=output, shape=shape, csys=csys.torecord(),
+            axes=axes, asvelocity=asvelocity,
+            method=interpolation, decimate=decimate,
+            replicate=replicate, overwrite=overwrite
+        )
+        _myia.done()
+        _tmp.done()
+        return True
         
     except Exception, instance:
-        casalog.post("Error: " + str(instance), "SEVERE")
+        casalog.post(str(instance), "SEVERE")
         raise instance
     finally:
         if _myia:
@@ -132,7 +128,7 @@
             "WARN"
         )
     dirinfo = csys.findcoordinate("direction")
-    if not dirinfo['return']:
+    if not dirinfo[0]:
         raise (Exception, "Image does not have a direction coordinate.")
     newrefcode = template.upper()
     oldrefcode = csys.referencecode("direction")[0]
@@ -148,7 +144,7 @@
         "Changing coordinate system from " + oldrefcode
         + " to " + newrefcode, 'INFO'
     )
-    diraxes = dirinfo['pixel']
+    diraxes = dirinfo[1]
     if len(diraxes) != 2:
         raise Exception("Unsupported number of direction axes. There must be exactly 2.")
     dirrefpix = csys.referencepixel("direction")["numeric"]
@@ -223,14 +219,8 @@
     shape = imshape
     targetaxesnames = image_csys.names()
     template_spectral_info = template_csys.findcoordinate("Spectral")
-<<<<<<< HEAD
-    template_has_spectral = template_spectral_info['return']
-    if template_has_spectral:
-        template_spectral_axis = template_spectral_info['pixel'][0]
-=======
     template_has_spectral = template_spectral_info[0]
     template_spectral_axis = template_spectral_info[1][0]
->>>>>>> 36b1dd33
     atr = axestoregrid[:]
     for i in range(len(imshape)):
         atr_count = 0
@@ -261,13 +251,8 @@
                 break
             atr_count += 1;
     if (
-<<<<<<< HEAD
-        template_csys.findcoordinate("stokes")['return']
-        and image_csys.findcoordinate("stokes")['return']
-=======
         template_csys.findcoordinate("stokes")[0]
         and image_csys.findcoordinate("stokes")[0]
->>>>>>> 36b1dd33
         and len(template_csys.stokes()) > 1
         and len(image_csys.stokes()) > 1
     ):
