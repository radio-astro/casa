--- conflicted
+++ resolved
@@ -25,16 +25,6 @@
         # instantiate scantable
         sorg = sd.scantable(self.infile, average=False, antenna=self.antenna)
         
-<<<<<<< HEAD
-        # restorer
-        self.restorer = sdutil.scantable_restore_factory(self.scan,
-                                                         self.infile,
-                                                         self.fluxunit,
-                                                         '', # specunit=''
-                                                         self.frame,
-                                                         self.doppler,
-                                                         self.restfreq)
-=======
 #         # restorer
 #         self.restorer = sdutil.scantable_restore_factory(self.scan,
 #                                                          self.infile,
@@ -43,7 +33,6 @@
 #                                                          self.frame,
 #                                                          self.doppler,
 #                                                          self.restfreq)
->>>>>>> 36b1dd33
         
         # Apply selection
         sorg.set_selection(self.get_selector(sorg))
