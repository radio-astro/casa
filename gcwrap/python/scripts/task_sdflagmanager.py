import os
import string

from taskinit import casalog, gentools
import asap as sd
import task_flagmanager
import sdutil

@sdutil.sdtask_decorator
def sdflagmanager(infile, mode, versionname, oldname, comment, merge):
    with sdutil.sdtask_manager(sdflagmanager_worker, locals()) as worker:
        worker.initialize()
        worker.execute()
        worker.finalize()
    

class sdflagmanager_worker(sdutil.sdtask_template):
    def __init__(self, **kwargs):
        super(sdflagmanager_worker,self).__init__(**kwargs)
        self.infile_abs = sdutil.get_abspath(self.infile)

    def parameter_check(self):
        availablemodes = ['list', 'save', 'restore', 'delete', 'rename']
        if not (self.mode in availablemodes):
            raise Exception, "Unknown mode" + str(mode)

        namer = filenamer('sdflagmanager', self.infile_abs)
        self.msfile = namer.configure_name(kind='temp',suffix='ms')
        self.sdfverfile = namer.flagversion_name(self.infile_abs)
        self.msfverfile = namer.flagversion_name(self.msfile)
        self.backupfile = namer.configure_name(kind='backup',suffix='asap')

    def initialize_scan(self):
        self.scan = sd.scantable(self.infile_abs, average=False)
<<<<<<< HEAD
        
        # CAS-5410 Use private tools inside task scripts
#        fg = gentools(['fg'])[0]
#        fg.done()
=======
>>>>>>> 36b1dd33

    def execute(self):
        if os.path.exists(self.sdfverfile):
            move(self.sdfverfile, self.msfverfile)

        sdutil.save(self.scan, self.msfile, 'MS2', False)
        task_flagmanager.flagmanager(self.msfile,
                                     self.mode,
                                     self.versionname,
                                     self.oldname,
                                     self.comment,
                                     self.merge)

        if self.mode=='restore':
            # if a directory with the same name as backupinfile exists, rename it for backup
            del self.scan
            move(self.infile_abs, self.backupfile)
            sdutil.save(sd.scantable(self.msfile,False), self.infile_abs, 'ASAP', False)

        move(self.msfverfile, self.sdfverfile)

    def cleanup(self):
        if hasattr(self, 'msfile'):
            remove(self.msfile)

def domanage(infilename, mode, versionname, oldname, comment, merge):
    availablemodes = ['list','save','restore','delete','rename']
    if mode in availablemodes:
        namer = filenamer('sdflagmanager',infilename)
        msfilename = namer.configure_name(kind='temp',suffix='ms')
        # if directories 'msfilename' and 'msfilename.flagversions' already exist accidentally,
        # rename it for backup (backupms, backupmsfver)
        sdfverfile = namer.flagversion_name(infilename)
        msfverfile = namer.flagversion_name(msfilename)

        if os.path.exists(sdfverfile):
            move(sdfverfile, msfverfile)

        sdutil.save(sd.scantable(infilename,False), msfilename, 'MS2', False)
        task_flagmanager.flagmanager(msfilename, mode, versionname, oldname, comment, merge)

        if mode=='restore':
            backupinfile = namer.configure_name(kind='backup',suffix='asap')
            # if a directory with the same name as backupinfile exists, rename it for backup
            move(infilename, backupinfile)
            sdutil.save(sd.scantable(msfilename,False), infilename, 'ASAP', False)

        remove(msfilename)
        move(msfverfile, sdfverfile)

        # if backupms and backupmsfver exist, rename them back
        # to msfilename and msfilename.flagversions, respectively
    else:
        raise Exception, "Unknown mode" + str(mode)


class filenamer(object):
    def __init__(self, task, infile):
        import datetime
        dt = datetime.datetime.today()
        timestamp = '%d%02d%02d%02d%02d%02d' % (dt.year, dt.month, dt.day, dt.hour, dt.minute, dt.second)
        self.tmp = string.Template('%s-%s-${kind}-%s.${suffix}'%(infile,task,timestamp))
        self.flagver = 'flagversions'
    def configure_name(self,*args,**kwargs):
        return self.tmp.safe_substitute(**kwargs)
    def flagversion_name(self,filename):
        return string.join([filename.rstrip('/'),self.flagver],'.')

def move(fromfile, tofile):
    os.system('mv %s %s'%(fromfile,tofile))
def remove(filename):
    os.system('rm -rf %s'%(filename))<|MERGE_RESOLUTION|>--- conflicted
+++ resolved
@@ -32,13 +32,6 @@
 
     def initialize_scan(self):
         self.scan = sd.scantable(self.infile_abs, average=False)
-<<<<<<< HEAD
-        
-        # CAS-5410 Use private tools inside task scripts
-#        fg = gentools(['fg'])[0]
-#        fg.done()
-=======
->>>>>>> 36b1dd33
 
     def execute(self):
         if os.path.exists(self.sdfverfile):
