--- conflicted
+++ resolved
@@ -121,51 +121,29 @@
  
           validfids.append(fid)
 	  trange=myms.range('time')
-	  #if not inparams.has_key(srcnames[fid]):
-          #  inparams[srcnames[fid]]={}
-	  if not inparams.has_key(fid):
-            inparams[fid]={}
-            inparams[fid]['fieldname']=srcnames[fid]
+	  if not inparams.has_key(srcnames[fid]):
+            inparams[srcnames[fid]]={}
 
 	  #tc = (trange['time'][0]+trange['time'][1])/2. #in sec. 
           # use first timestamp to be consistent with the ALMA Control
           # old setjy (Butler-JPL-Horizons 2010) seems to be using
           # time in FIELD... but here is first selected time in main table
           tc = trange['time'][0] #in sec.
-<<<<<<< HEAD
-	  #if inparams[srcnames[fid]].has_key('mjd'):
-          #  inparams[srcnames[fid]]['mjds'][0].append([myme.epoch('utc',qa.quantity(tc,'s'))['m0']['value']])
-          #else:
-          #  inparams[srcnames[fid]]['mjds']=[myme.epoch('utc',qa.quantity(tc,'s'))['m0']['value']]
-	  if inparams[fid].has_key('mjd'):
-            inparams[fid]['mjds'][0].append([myme.epoch('utc',qa.quantity(tc,'s'))['m0']['value']])
-          else:
-            inparams[fid]['mjds']=[myme.epoch('utc',qa.quantity(tc,'s'))['m0']['value']]
-=======
           self._casalog.post("field=%s trange0=%s" % (fid,tc), 'DEBUG1')
 	  if inparams[srcnames[fid]].has_key('mjd'):
             inparams[srcnames[fid]]['mjds'][0].append([myme.epoch('utc',qa.quantity(tc,'s'))['m0']['value']])
           else:
             inparams[srcnames[fid]]['mjds']=[myme.epoch('utc',qa.quantity(tc,'s'))['m0']['value']]
->>>>>>> 36b1dd33
           # somehow it gives you duplicated ids .... so need to uniquify
 	  selspws= list(set(myms.msselectedindices()['spw']))
           # make sure it is int rather than numpy.int32, etc.
           selspws = [int(ispw) for ispw in selspws]
-<<<<<<< HEAD
-	  #inparams[srcnames[fid]]['spwids']= selspws if len(selspws)!=0 else range(nspw) 
-	  inparams[fid]['spwids']= selspws if len(selspws)!=0 else range(nspw) 
-
-=======
 	  inparams[srcnames[fid]]['spwids']= selspws if len(selspws)!=0 else range(nspw) 
->>>>>>> 36b1dd33
 	  #create a list of freq ranges with selected spws
 	  # should worry about freq order???
 	  freqlist=[]
-          freqlistraw=[]
 	  framelist=[]
-	  #for idx in inparams[srcnames[fid]]['spwids']:
-	  for idx in inparams[fid]['spwids']:
+	  for idx in inparams[srcnames[fid]]['spwids']:
 	    freqs=freqcol['r'+str(idx+1)]
 	    freqws=freqwcol['r'+str(idx+1)]
 	    fmeasref=fmeasrefcol[idx]
@@ -189,16 +167,9 @@
 		freqlist.append([float(min(freqs)),float(max(freqs))])   
 	 
 	    framelist.append(measframes[fmeasref])
-            freqlistraw.append(freqs.transpose()[0].tolist()) # data chanfreq list
-	  #inparams[srcnames[fid]]['freqlist']=freqlist
-	  #inparams[srcnames[fid]]['freqlistraw']=freqlistraw
-	  #inparams[srcnames[fid]]['framelist']=framelist
-	  #inparams[srcnames[fid]]['reffreqs']=reffreqs
-
-	  inparams[fid]['freqlist']=freqlist
-	  inparams[fid]['freqlistraw']=freqlistraw
-	  inparams[fid]['framelist']=framelist
-	  inparams[fid]['reffreqs']=reffreqs
+	  inparams[srcnames[fid]]['freqlist']=freqlist
+	  inparams[srcnames[fid]]['framelist']=framelist
+	  inparams[srcnames[fid]]['reffreqs']=reffreqs
           myms.close()
 
              
@@ -216,13 +187,10 @@
 	#for src in srcnames:
 	for vfid in validfids:
           src=srcnames[vfid]
-	  #mjds=inparams[src]['mjds']
-	  mjds=inparams[vfid]['mjds']
+	  mjds=inparams[src]['mjds']
 	  fluxes=[]
           # call solar_system_fd() per spw (for scalebychan freqlist has an extra dimention)
-          #nspwused=len(inparams[src]['freqlist'])
-          nspwused=len(inparams[vfid]['freqlist'])
-
+          nspwused=len(inparams[src]['freqlist'])
           # warning for many channels but it is really depends on the source
           if scalebychan:
             maxnf=0
@@ -235,12 +203,10 @@
               
 	  for i in range(nspwused): # corresponds to n spw
 	    if type(freqlist[0][0])==list:
-	      #infreqs=inparams[src]['freqlist'][i]
-	      infreqs=inparams[vfid]['freqlist'][i]
+	      infreqs=inparams[src]['freqlist'][i]
 	    else:
-	      #infreqs=[inparams[src]['freqlist'][i]]
-	      infreqs=[inparams[vfid]['freqlist'][i]]
-            self._casalog.post("Calling solar_system_fd: %s(%s) for spw%s freqs=%s" % (src, vfid,i,freqlist[i]),'DEBUG1')
+	      infreqs=[inparams[src]['freqlist'][i]]
+            self._casalog.post("Calling solar_system_fd: %s for spw%s freqs=%s" % (src, i,freqlist[i]),'DEBUG1')
 	    (errcodes, subfluxes, fluxerrs, sizes, dirs)=\
                ss_setjy.solar_system_fd(source_name=src, MJDs=mjds, frequencies=infreqs, observatory=observatory, casalog=self._casalog)
             # for old code
@@ -255,7 +221,7 @@
 
           # packed fluxes for all spws 
 	    fluxes.append(subfluxes)    
-          # fluxes has fluxesi[nspw][nf][nt]
+          # fluxes has fluxes[nf][nt][nspw]
 
 	  # ------------------------------------------------------------------------
 	  # For testing with hardcoded values without calling solar_system_fd()...
@@ -266,17 +232,10 @@
 	  #dirs=[{'m0': {'unit': 'rad', 'value': 0.0}, 'm1': {'unit': 'rad', 'value': 0.0}, 'refer': 'J2000', 'type': 'direction'}]
 	  # ------------------------------------------------------------------------
           # local params for selected src
-	  #framelist=inparams[src]['framelist']
-	  #freqlist=inparams[src]['freqlist']
-	  #freqlistraw=inparams[src]['freqlistraw']
-	  #reffreqs=inparams[src]['reffreqs']
-	  #spwids=inparams[src]['spwids']
-
-	  framelist=inparams[vfid]['framelist']
-	  freqlist=inparams[vfid]['freqlist']
-	  freqlistraw=inparams[vfid]['freqlistraw']
-	  reffreqs=inparams[vfid]['reffreqs']
-	  spwids=inparams[vfid]['spwids']
+	  framelist=inparams[src]['framelist']
+	  freqlist=inparams[src]['freqlist']
+	  reffreqs=inparams[src]['reffreqs']
+	  spwids=inparams[src]['spwids']
 
 	  clrecs=odict.odict()
 	  labels = []
@@ -293,8 +252,7 @@
             else:
                 #dirstring = [fieldref, str(fielddirs[fieldids[0]][0][0])+'rad', str(fielddirs[fieldids[0]][1][0])+'rad']
                 # extract field direction of first id of the selected field ids
-                #dirstring = [fieldref, "%.18frad" % (fielddirs[fieldids[0]][0][0]), "%.18frad" % (fielddirs[fieldids[0]][1][0])]
-                dirstring = [fieldref, "%.18frad" % (fielddirs[vfid][0][0]), "%.18frad" % (fielddirs[vfid][1][0])]
+                dirstring = [fieldref, "%.18frad" % (fielddirs[fieldids[0]][0][0]), "%.18frad" % (fielddirs[fieldids[0]][1][0])]
             #print "dirstring=",dirstring
 
 	    # setup componentlists
@@ -305,31 +263,15 @@
 	    #clpath='/tmp/'
 	    clpath='./'
             self.clnamelist=[]
-            # construct cl name (multiple spws in one componentlist table)
-            selreffreqs = [reffreqs[indx] for indx in spwids]
-            minfreq = min(selreffreqs)
-            maxfreq = max(selreffreqs)
-	    freqlabel = '%.3f-%.3fGHz' % (minfreq/1.e9, maxfreq/1.e9)
-	    #tmlabel = '%.1fd' % (tc/86400.)
-	    mjd=inparams[vfid]['mjds'][0]
-	    tmlabel = '%.1fd' % (mjd)
-	    #clabel = src+'_spw'+str(spwids[j])+'_'+freqlabel+'_'+tmlabel
-	    clabel0 = src+'_'+freqlabel+'_'+tmlabel
-	    clname = clpath+clabel0+'.cl'
-            #debug
-            self._casalog.post("Create componentlist: %s for vfid=%s" % (clname,vfid),'DEBUG1')
-	      
-	    if (os.path.exists(clname)):
-              shutil.rmtree(clname)
-
-            iiflux=[]
-            iinfreq=[]
-            # for logging/output dict - pack each freq list for each spw
-            freqsforlog=[]
 	    for j in range(len(freqlist)): # loop over nspw
 	      freqlabel = '%.3fGHz' % (reffreqs[int(spwids[j])]/1.e9)
-              clabel=src+'_spw'+str(spwids[j])+'_'+freqlabel+'_'+tmlabel
-	      #print "addcomponent...for spw=",spwids[j]," i=",i," flux=",fluxes[j][i]
+	      tmlabel = '%.1fd' % (tc/86400.)
+	      clabel = src+'_spw'+str(spwids[j])+'_'+freqlabel+'_'+tmlabel
+	      clname = clpath+clabel+'.cl'
+	      
+	      if(os.path.exists(clname)):
+		shutil.rmtree(clname)
+	      #print "addcomponent...for j=",j," flux=",fluxes[j][i]
 	      if scalebychan:
 		index= 2.0
 		sptype = 'spectral index'
@@ -338,102 +280,42 @@
 		sptype = 'constant'
               # adjust to change in returned flux shape. An extra [] now seems to be gone. 2012-09-27
               iflux=fluxes[j][i][0]
-              #print "addcomponent with flux=%s at frequency=%s" %\
-              #                    (iflux,str(reffreqs[int(spwids[j])]/1.e9)+'GHz')
-
-              # i - time stamps = 0 for now, j = a freq range
-              infreq=freqlist[j][0][0] if type(freqlist[j][0])==list else freqlist[j][0]
-
-              # for a single CL with multple spws
-              if j ==0: infreq0=infreq 
-
-              # --- version for 'multi-spws in a single comp single CL'
-              # accumulate all frequencies from all spws to a list
-              #if not scalebychan:
-                #freqlist[j] for j spw should contain a list with two freqs (min and max of
-                # of the spw and the same fluxes should be set for the freqs so that cl.setspectrum
-                # with tabular would not interpolate inside each spw 
-                ##iinfreq.extend(freqlist[j])
-              #  nch = len(freqlistraw[j])
-              #  iinfreq.extend(freqlistraw[j])
-                # assigning the same flux to the two freqs
-                ##iiflux.extend([iflux,iflux])
-              #  for ich in range(nch):
-              #    iiflux.extend([iflux])
-              #else:
-              #  iiflux.extend(fluxes[j][i])
-	      #  if type(freqlist[j][0])==list and len(freqlist[j][0])>1:
-	      #	  for fr in freqlist[j]:
-	      #	    iinfreq.append((fr[1]+fr[0])/2)
-	      #  else:
-              #    if type(freqlist[j])==list:
-	      #	    iinfreq.append((freqlist[j][1]+freqlist[j][0])/2)
-              #    else:
-	      #      iinfreq.append(freqlist[j])
-              #  freqsforlog.append(iinfreq)
-              # -----------------------------------------------------------------------------------
-              
               self._casalog.post("addcomponent with flux=%s at frequency=%s" %\
               #                    (fluxes[j][i][0],str(reffreqs[int(spwids[j])]/1.e9)+'GHz'), 'INFO1')
                                   (iflux,str(reffreqs[int(spwids[j])]/1.e9)+'GHz'), 'INFO1')
-            
-              #  
+              #print "addcomponent with flux=%s at frequency=%s" %\
+              #                    (iflux,str(reffreqs[int(spwids[j])]/1.e9)+'GHz')
+              # i - time stamps = 0 for now, j = a freq range
+              infreq=freqlist[j][0][0] if type(freqlist[j][0])==list else freqlist[j][0]
+              
+	      #mycl.addcomponent(flux=fluxes[j][i][0],fluxunit='Jy', polarization="Stokes", dir=dirstring,
 	      mycl.addcomponent(iflux,fluxunit='Jy', polarization="Stokes", dir=dirstring,
-              		 shape='disk', majoraxis=str(sizes[i][0])+'arcsec', minoraxis=str(sizes[i][1])+'arcsec', 
-                        positionangle=str(sizes[i][2])+'deg', freq=[framelist[0],str(infreq)+'Hz'], 
-	      		 spectrumtype=sptype, index=index, label=clabel)
-
-              if scalebychan:
-                # use tabular form to set flux for each channel
-                
-                # This may be redundant 
-                if type(fluxes[j][i]) ==list and len(fluxes[j][i])> 1:
-                  if type(freqlist[j][0])==list and len(freqlist[j][0])>1:
-                    freqs=[]
-                    for fr in freqlist[j]:
-                      freqs.append((fr[1]+fr[0])/2)
-                    clind = mycl.length() - 1
-                    mycl.setspectrum(which=clind, type='tabular', tabularfreqs=freqs, tabularflux=fluxes[j][0],
-	                             tabularframe=framelist[j])
-            ### === per spw process end here
-
-          # - version that put all spws into a component -
-          # set a single component freq set at the the lower edge of first spw 
-	  #mycl.addcomponent(iiflux[0],fluxunit='Jy', polarization="Stokes", dir=dirstring,
-	  #		 shape='disk', majoraxis=str(sizes[i][0])+'arcsec', minoraxis=str(sizes[i][1])+'arcsec', 
-	  #	         positionangle=str(sizes[i][2])+'deg', freq=[framelist[0],str(infreq0)+'Hz'], 
-	  #		 spectrumtype=sptype, index=index, label=clabel)
-          # if it's list of fluxes try to put in tabular form
-	  #if type(fluxes[j][i]) ==list and len(fluxes[j][i])> 1:
-	#  if len(iiflux)> 1:
+			 shape='disk', majoraxis=str(sizes[i][0])+'arcsec', minoraxis=str(sizes[i][1])+'arcsec', 
+       # 		 positionangle=str(sizes[i][2])+'deg', freq=[framelist[j],str(reffreqs[int(spwids[j])])+'Hz'], 
+#			 positionangle=str(sizes[i][2])+'deg', freq=[framelist[j],str((freqlist[j][0]+freqlist[j][1])/2)+'Hz'], 
+		         positionangle=str(sizes[i][2])+'deg', freq=[framelist[j],str(infreq)+'Hz'], 
+			 spectrumtype=sptype, index=index, label=clabel)
+              # if it's list of fluxes try to put in tabular form
+	      if type(fluxes[j][i]) ==list and len(fluxes[j][i])> 1:
 	        #print "framelist[j]=",framelist[j]
-	        #if type(freqlist[j][0])==list and len(freqlist[j][0])>1:
-		#  freqs=[]
-		#  for fr in freqlist[j]:
-		#    freqs.append((fr[1]+fr[0])/2)
-		#else:
-		#  freqs=freqlist[j]
-                #clind = mycl.length() - 1
-	#	mycl.setspectrum(which=clind, type='tabular', tabularfreqs=freqs, tabularflux=fluxes[j][0],
-			   #tabularframe=framelist[j])
-
-        #    mycl.setspectrum(which=clind, type='tabular', tabularfreqs=iinfreq, tabularflux=iiflux,
-	#                     tabularframe=framelist[0])
-	      #mycl.rename(clname)
+		if type(freqlist[j][0])==list and len(freqlist[j][0])>1:
+		  freqs=[]
+		  for fr in freqlist[j]:
+		    freqs.append((fr[1]+fr[0])/2)
+		else:
+		  freqs=freqlist[j]
+                clind = mycl.length() - 1
+		mycl.setspectrum(which=clind, type='tabular', tabularfreqs=freqs, tabularflux=fluxes[j][0],
+			   tabularframe=framelist[j])
+	      mycl.rename(clname)
 	      #put in a record for log output
-	      #clrecs[clabel] = mycl.torecord()
-        
-            clrecs[clabel0] = mycl.torecord()
-            clrecs[clabel0]['allfluxinfo']=fluxes
-            clrecs[clabel0]['allfreqinfo']=freqsforlog
-            clrecs[clabel0]['spwids']=spwids
-	    mycl.rename(clname) #  - A CL per field
-            mycl.close(False) # False for not to send a warning message
-	    mycl.done()
+	      clrecs[clabel] = mycl.torecord()
+              mycl.close(False) # False for not to send a warning message
+	      mycl.done()
 
               # if scratch=F check if the virtual model already exist
               # for the field if it is clear it.
-            #  if j==0 and (not usescratch): 
+              if j==0 and (not usescratch): 
               #  mytb.open(self.vis, nomodify=False)
               #  kwds = mytb.getkeywords()
               #  modelkwd='definedmodel_field_'+str(vfid)
@@ -442,50 +324,16 @@
               #    mytb.removekeyword(clmodname)
               #    mytb.removekeyword(modelkwd)
               #  mytb.close()
-             
-            mycb.open(self.vis,addcorr=False,addmodel=False)
-            mycb.delmod(otf=True,field=str(vfid),spw=spwids, scr=False)
-            mycb.close()
+                 mycb.open(self.vis,addcorr=False,addmodel=False)
+                 mycb.delmod(otf=True,field=str(vfid),spw=spwids, scr=False)
+                 mycb.close()
 
 	      # finally, put the componentlist as model
               #tqlstr=''
               #if intent!='':
               #   tqlstr='any(STATE_ID=='+str(stateids.tolist())+')'
-            # Currently still need to do per spw (see the comment below...)
-            # assuming CL contains nrow = nspw components
-            mycl.open(clname)
-            clinrec = mycl.torecord()
-            mycl.close(False)
-            mycl.done()
-            ncomp = clinrec['nelements']
-            if ncomp != len(spwids):
-               raise Exception, "Inconsistency in generated componentlist...Please submit a bug report."
-            for icomp in range(ncomp): 
-	      #self.im.selectvis(spw=spwids[icomp],field=field,observation=observation,time=timerange,intent=intent)
-	      self.im.selectvis(spw=spwids[icomp],field=vfid,observation=observation,time=timerange,intent=intent)
-              newclinrec = {}
-              newclinrec['nelements']=1
-              newclinrec['component0']=clinrec['component'+str(icomp)]
-              mycl.fromrecord(newclinrec)
-              if os.access("./",os.W_OK):
-                tmpclpath = "./"
-              elif os.access("/tmp",os.W_OK):
-                tmpclpath = "/tmp/"
-              tmpclpath=tmpclpath+"_tmp_setjyCLfile"
-              if os.path.exists(tmpclpath):
-                 shutil.rmtree(tmpclpath)
-              mycl.rename(tmpclpath)
-              mycl.done()
-	      self.im.ft(complist=tmpclpath)
-
-            # --------------------------------------------------------------------------------------------
-            # Currently this does not work properly for some case. Need ft can handle multi-component CL
-            # with the way to map which component apply to which spw
-            # Unable when such functionality is implemented in im.ft()
-	    #self.im.selectvis(spw=spwids,field=field,observation=observation,time=timerange,intent=intent)
-	    #self.im.ft(complist=clname) <= e.g. im.ft(comprec) where comrec = {'spw-mapping':[...],comprecs}..
-            # --------------------------------------------------------------------------------------------
-
+	      self.im.selectvis(spw=spwids[j],field=field,observation=observation,time=timerange,intent=intent)
+	      self.im.ft(complist=clname)
               #debug: set locally saved 2010-version component list instead
               #cl2010='mod_setjy_spw0_Titan_230.543GHz55674.1d.cl'
               #print "Using complist=",cl2010
@@ -493,21 +341,17 @@
 
 	      #if cleanupcomps:          
               # 		  shutil.rmtree(clname)
-              #self.clnamelist.append(clname)
-            self.clnamelist.append(clname)
+              self.clnamelist.append(clname)
 
 	  msg="Using channel dependent " if scalebychan else "Using spw dependent "
        
 	  self._casalog.post(msg+" flux densities")
-	  #self._reportoLog(clrecs,self._casalog)
-	  self._reportoLog2(clrecs,self._casalog)
-	  #self._updateHistory(clrecs,self.vis)
-	  self._updateHistory2(clrecs,self.vis)
+	  self._reportoLog(clrecs,self._casalog)
+	  self._updateHistory(clrecs,self.vis)
           # dictionary of dictionary for each field
           retdict[vfid]=clrecs 
-        # ==== end of for loop over fields		 
-        #output=self._makeRetFluxDict(retdict)
-        output=self._makeRetFluxDict2(retdict)
+        # end of for loop over fields		 
+        output=self._makeRetFluxDict(retdict)
 	#return retval
 	return output
 
@@ -521,79 +365,24 @@
 	#print "clrecs=", clrecs
 	for ky in clrecs.keys():
 	    # expect only one component for each
-            nelm = clrecs[ky]['nelements']
-            for icomp in range(nelm):
-	      comp = clrecs[ky]['component'+str(icomp)]
-              complab = comp['label']
-	      #srcn = ky.split('_')[0]
-	      #ispw = ky.split('_')[1]
-	      srcn = complab.split('_')[0]
-	      ispw = complab.split('_')[1]
-              if icomp==0:
-                msg=" direction set in the componentlist: RA=%s rad, Dec%s rad" %\
-                   (float('%.6g' % comp['shape']['direction']['m0']['value']),
-                    float('%.6g' % comp['shape']['direction']['m1']['value']))
-                casalog.post(msg,'INFO2')
-
-              msg=" %s: %s Flux:[I=%s,Q=%s,U=%s,V=%s] +/- [I=%s,Q=%s,U=%s,V=%s] Jy" %\
-                 (srcn, ispw, float('%.5g' % comp['flux']['value'][0]),
-                  float('%.5g' % comp['flux']['value'][1]),
-                  float('%.5g' % comp['flux']['value'][2]),
-                  float('%.5g' % comp['flux']['value'][3]),
-                  float('%.5g' % comp['flux']['error'][0]),
-                  float('%.5g' % comp['flux']['error'][1]),
-                  float('%.5g' % comp['flux']['error'][2]),
-                  float('%.5g' % comp['flux']['error'][3]))
-	      casalog.post(msg, 'INFO')
-
-    def _reportoLog2(self,clrecs,casalog):
-        """
-        send model parameters to log
-        (This version handles for a single componentlist with possible multiple componet)
-        Assume componentlist has a name src_spw_xxxx or src_spw
-        """
-        nelm = -1
-        ncl = len(clrecs.keys())
-        if ncl == 1:
-            clname = clrecs.keys()[0] 
-            comprec = clrecs[clname]
-            if comprec.has_key('nelements'):
-                nelm = comprec['nelements']
-        
-        if ncl != 1 or nelm == -1:
-            casalog.post("Cannot process the generated componentlist, possibly a bug.\
-                         Please submit a bug report", "SEVERE")
-       
-        for icomp in range(nelm):
-            comp = comprec['component'+str(icomp)]
-            complab = comp['label']
-            srcn = complab.split('_')[0]
-            if icomp==0:
-                msg=" direction set in the componentlist: RA=%s rad, Dec%s rad" %\
-                     (float('%.6g' % comp['shape']['direction']['m0']['value']),
-                      float('%.6g' % comp['shape']['direction']['m1']['value']))
-                casalog.post(msg,'INFO2')
-            if nelm==1:
-                for i in range(len(comprec['spwids'])):
-                    ispw=comprec['spwids'][i]
-                    iflux = comprec['allfluxinfo'][i][0][0]
-                    # currently only I flux is reported and no flux error is reported
-                    msg=" %s: spw%s Flux:[I=%s,Q=%s,U=%s,V=%s] +/- [I=%s,Q=%s,U=%s,V=%s] Jy" %\
-                         (srcn, ispw, float('%.5g' % iflux),0.0,0.0,0.0,
-                          0.0,0.0,0.0,0.0)
-                    casalog.post(msg, 'INFO')
-            else:
-                ispw = complab.split('_')[1]
-                msg=" %s: %s Flux:[I=%s,Q=%s,U=%s,V=%s] +/- [I=%s,Q=%s,U=%s,V=%s] Jy" %\
-                     (srcn, ispw, float('%.5g' % comp['flux']['value'][0]),
-                      float('%.5g' % comp['flux']['value'][1]),
-                      float('%.5g' % comp['flux']['value'][2]),
-                      float('%.5g' % comp['flux']['value'][3]),
-                      float('%.5g' % comp['flux']['error'][0]),
-                      float('%.5g' % comp['flux']['error'][1]),
-                      float('%.5g' % comp['flux']['error'][2]),
-                      float('%.5g' % comp['flux']['error'][3]))
-                casalog.post(msg, 'INFO')
+	    comp = clrecs[ky]['component0']
+	    srcn = ky.split('_')[0]
+	    ispw = ky.split('_')[1]
+            msg=" direction set in the componentlist: RA=%s rad, Dec%s rad" %\
+                (float('%.6g' % comp['shape']['direction']['m0']['value']),
+                 float('%.6g' % comp['shape']['direction']['m1']['value']))
+            casalog.post(msg,'INFO2')
+
+            msg=" %s: %s Flux:[I=%s,Q=%s,U=%s,V=%s] +/- [I=%s,Q=%s,U=%s,V=%s] Jy" %\
+                (srcn, ispw, float('%.5g' % comp['flux']['value'][0]),
+                float('%.5g' % comp['flux']['value'][1]),
+                 float('%.5g' % comp['flux']['value'][2]),
+                 float('%.5g' % comp['flux']['value'][3]),
+                 float('%.5g' % comp['flux']['error'][0]),
+                 float('%.5g' % comp['flux']['error'][1]),
+                 float('%.5g' % comp['flux']['error'][2]),
+                 float('%.5g' % comp['flux']['error'][3]))
+	    casalog.post(msg, 'INFO')
 
     def _updateHistory(self,clrecs,vis):
 	"""
@@ -620,7 +409,7 @@
 		 comp['flux']['error'][0], comp['flux']['error'][1],comp['flux']['error'][2],
 		 comp['flux']['error'][3]))
 
-            origin='setjy'
+	    origin='setjy'
 	    priority='INFO'
 	    time=lasttime
             emptystrarr=numpy.array([''])
@@ -634,70 +423,6 @@
 	    mytb.putcell('TIME',rown, time)
 	    rown += 1
 	mytb.close()
-
-    def _updateHistory2(self,clrecs,vis):
-        """
-        Update history table when setSolarObjectJy is run
-        (mulitple comopents in one version)
-        """
-        #
-        from taskinit import gentools
-        (mytb,) = gentools(['tb'])
-        mytb.open(vis+'/HISTORY',nomodify=False)
-        nrow = mytb.nrows()
-        lasttime=mytb.getcol('TIME')[nrow-1]
-        rown=nrow
-        #
-        clname = clrecs.keys()[0]
-
-        #for ky in clrecs.keys():
-        srcn = clname.split('_')[0]
-        comprec = clrecs[clname]
-        nelm = comprec['nelements']
-        for icomp in range(nelm): 
-            comp = comprec['component'+str(icomp)]
-            complab = comp['label']
-            origin='setjy'
-            priority='INFO'
-            time=lasttime
-            appl='setjy'
-            emptystrarr=numpy.array([''])
-            if nelm==1:
-              for i in range(len(comprec['spwids'])):
-                mytb.addrows(1)
-                ispw=comprec['spwids'][i]
-                iflux = comprec['allfluxinfo'][i][0][0]
-                msg = (" %s: spw %s Flux:[I=%s,Q=%s,U=%s,V=%s] +/- [I=%s,Q=%s,U=%s,V=%s] Jy" %
-                       (srcn, ispw, iflux, 0.0, 0.0, 0.0, 0.0, 0.0, 0.0, 0.0))
-                mytb.putcell('APP_PARAMS', rown, [''])
-                mytb.putcell('CLI_COMMAND',rown, [''])
-                mytb.putcell('APPLICATION',rown, appl)
-                mytb.putcell('MESSAGE',rown, msg)
-                mytb.putcell('OBSERVATION_ID',rown, -1)
-                mytb.putcell('ORIGIN',rown,origin)
-                mytb.putcell('PRIORITY',rown,priority)
-                mytb.putcell('TIME',rown, time)
-                rown += 1
-              
-            else: 
-                ispw = complab.split('_')[1]
-                mytb.addrows(1)
-                msg = (" %s: spw %s Flux:[I=%s,Q=%s,U=%s,V=%s] +/- [I=%s,Q=%s,U=%s,V=%s] Jy" %
-                       (srcn, ispw, comp['flux']['value'][0], comp['flux']['value'][1],
-                        comp['flux']['value'][2], comp['flux']['value'][3],
-                        comp['flux']['error'][0], comp['flux']['error'][1],comp['flux']['error'][2],
-                        comp['flux']['error'][3]))
-
-                mytb.putcell('APP_PARAMS', rown, [''])
-                mytb.putcell('CLI_COMMAND',rown, [''])
-                mytb.putcell('APPLICATION',rown, appl)
-                mytb.putcell('MESSAGE',rown, msg)
-                mytb.putcell('OBSERVATION_ID',rown, -1)
-                mytb.putcell('ORIGIN',rown,origin)
-                mytb.putcell('PRIORITY',rown,priority)
-                mytb.putcell('TIME',rown, time)
-                rown += 1
-        mytb.close()
 
     def _makeRetFluxDict(self, flxdict):
         """
@@ -721,42 +446,6 @@
           '{field Id: {spw Id: {fluxd:[I,Q,U,V] in %s}, \'fieldName\':field name}}' % \
           comp[ky]['component0']['flux']['unit']
         return retflxdict
-
-    def _makeRetFluxDict2(self, flxdict):
-        """
-        re-arrange the calculated flux density info for returned dict.
-        (for each field id as key, single dict)
-        """
-        # flxdict should contains a ditionary per field
-        retflxdict={}
-        for fid in flxdict.keys():
-            clrecs=flxdict[fid]
-            clname=clrecs.keys()[0]
-	    srcn = clname.split('_')[0]
-            comprec=clrecs[clname]
-            nelm = comprec['nelements']
-            tmpdict={}
-            for icomp in range(nelm): 
-                comp = comprec['component'+str(icomp)]
-                complab = comp['label']
-                if nelm==1:
-                    for i in range(len(comprec['spwids'])):
-                      ispw = str(comprec['spwids'][i])
-                      iflux = comprec['allfluxinfo'][i][0][0]
-                      tmpdict[ispw]={}
-                      tmpdict[ispw]['fluxd']=[iflux,0.0,0.0,0.0]
-                else:
-                    ispw = complab.split('_')[1].strip('spw')
-                    tmpdict[ispw]={}
-                    #tmpdict[ispw]['fluxd']=comp[ky]['component0']['flux']['value']
-                    tmpdict[ispw]['fluxd']=comp['flux']['value']
-            tmpdict['fieldName']=srcn
-            retflxdict[str(fid)]=tmpdict
-        retflxdict['format']=\
-          '{field Id: {spw Id: {fluxd:[I,Q,U,V] in %s}, \'fieldName\':field name}}' % \
-          comprec['component0']['flux']['unit']
-        return retflxdict
-
 
 def testerrs(errcode,srcname):
     """
