import os
import re
import numpy

from taskinit import casalog, gentools

import asap as sd
from asap.scantable import is_scantable
import sdutil

@sdutil.sdtask_decorator
def sdcal2(infile, calmode, fraction, noff, width, elongated, tsysavg, tsysspw, applytable, interp, spwmap, field, spw, scan, pol, outfile, overwrite):
    casalog.post(str(locals()))
    with sdutil.sdtask_manager(sdcal2_worker, locals()) as worker: 
        worker.initialize()
        worker.execute()
        worker.finalize()

class sdcal2_worker(sdutil.sdtask_template):
    def __init__(self, **kwargs):
        super(sdcal2_worker,self).__init__(**kwargs)
        self.suffix = ''
        self.interp_time = ''
        self.interp_freq = ''
        self.doapply = False
        self.dosky = False
        self.dotsys = False
        self.insitu = False
        self.skymode = ''
        self.manager = sd._asap._calmanager()

    def initialize(self):
        # override initialize method
        self.parameter_check()
        self.initialize_scan()

    def parameter_check(self):
        self.check_infile()
        self.set_outfile_name(self.calmode)
        sep = ','
        num_separator = self.calmode.count(sep)
        if num_separator == 0:
            # single calibration process
            if self.calmode == 'apply':
                # apply sky (and Tsys) tables                
                self.check_applytable()
                self.check_outfile()
                self.check_interp()
                #self.check_spwmap2()
                self.check_update()
                self.doapply = True
            elif self.calmode == 'tsys':
                # generate Tsys table
                self.check_outfile()
                self.check_tsysspw()
                self.dotsys = True
            else:
                # generate sky table
                self.check_outfile()
                self.dosky = True
                self.skymode = self.calmode
        elif num_separator == 1:
            # generate sky table and apply it on-the-fly
            #self.check_spwmap2()
<<<<<<< HEAD
=======
            self.check_outfile()
>>>>>>> 36b1dd33
            self.check_interp()
            self.check_update()
            self.dosky = True
            self.doapply = True
            self.skymode = self.calmode.split(sep)[0]
        else:
            # generate sky and Tsys table and apply them on-the-fly
<<<<<<< HEAD
=======
            self.check_outfile()
>>>>>>> 36b1dd33
            self.check_tsysspw()
            #self.check_spwmap()
            self.check_interp()
            self.check_update()
            self.dosky = True
            self.dotsys = True
            self.doapply = True
            self.skymode = self.calmode.split(sep)[0]

        if len(self.skymode) > 0:
            casalog.post('sky calibration mode: \'%s\''%(self.skymode), 'INFO')
<<<<<<< HEAD
=======

    def set_outfile_name(self, calmode):
        suffix = ''
        if calmode.find("apply") > -1:
            # modes that include apply. Output is a scantable.
            suffix = ''
        elif calmode == "tsys": # generage tsys table
            suffix = '_tsys'
        else: # generate sky table
            suffix = '_sky'

        self.outfile = sdutil.get_default_outfile_name(self.infile,
                                                       self.outfile,suffix)
>>>>>>> 36b1dd33

    def check_infile(self):
        if not is_scantable(self.infile):
            raise Exception('infile must be in scantable format.')

    def check_outfile(self):
        if os.path.exists(self.outfile):
            if not self.overwrite:
                raise Exception('Output file \'%s\' exists.'%(self.outfile))
            elif sdutil.get_abspath(self.outfile) != sdutil.get_abspath(self.infile):
                # remove only when infile != outfile
                casalog.post('Overwrite %s ...'%(self.outfile), 'INFO')
                os.system('rm -rf %s'%(self.outfile))

    def check_applytable(self):
        # length should be > 0 either applytable is string or string list
        if len(self.applytable) == 0:
            raise Exception('Name of the apply table must be given.')

        if type(self.applytable) == str:
            # string 
            if not os.path.exists(self.applytable):
                raise Exception('Apply table \'%s\' does not exist.'%(self.applytable))
        else:
            # string list
            for tab in self.applytable:
                if len(tab) == 0:
                    raise Exception('Name of the apply table must be given.')
                elif not os.path.exists(tab):
                    raise Exception('Apply table \'%s\' does not exist.'%(tab))

    def check_interp(self):
        if len(self.interp) == 0:
            # default
            self.interp_time = ''
            self.interp_freq = ''
        else:
            valid_types = '^(nearest|linear|cspline|[0-9]+)$'
            interp_types = self.interp.split(',')
            if len(interp_types) > 2:
                raise Exception('Invalid format of the parameter interp: \'%s\''%(self.interp))
            self.interp_time = interp_types[0].lower()
            self.interp_freq = interp_types[-1].lower()
            if not re.match(valid_types,self.interp_time):
                raise Exception('Interpolation type \'%s\' is invalid or not supported yet.'%(self.interp_time))
            if not re.match(valid_types,self.interp_freq):
                raise Exception('Interpolation type \'%s\' is invalid or not supported yet.'%(self.interp_freq))
            
    def check_spwmap(self):
        if not isinstance(self.spwmap, dict) or len(self.spwmap) == 0:
            raise Exception('spwmap must be non-empty dictionary.')

    def check_spwmap2(self):
        self.check_spwmap()
            
    def check_tsysspw(self):
        pass

    def check_update(self):
        if sdutil.get_abspath(self.outfile) == sdutil.get_abspath(self.infile) or \
               len(self.outfile) == 0:
            if not self.overwrite:
                raise Exception('You should set overwrite to True if you want to update infile.')
            else:
                casalog.post('%s will be overwritten by the calibrated spectra.'%(self.infile), 'INFO')
                self.insitu = True

    def initialize_scan(self):
        if self.insitu:
            # update infile 
            storage = sd.rcParams['scantable.storage']
            sd.rcParams['scantable.storage'] = 'disk'
            self.scan = sd.scantable(self.infile,average=False)
            sd.rcParams['scantable.storage'] = storage
        else:
            self.scan = sd.scantable(self.infile,average=False)

        sel = self.get_selector(self.scan)
        self.scan.set_selection(sel)
        self.assert_no_channel_selection_in_spw('warn')
    
    def execute(self):
        self.manager.set_data(self.scan)
        if self.dosky:
            self.set_caloption()
            self.manager.set_calmode(self.skymode)
            self.manager.calibrate()
        if self.dotsys:
            self.__detect_tsysspw()
            self.manager.set_calmode('tsys')
            #self.manager.set_tsys_spw(self.tsysspw)
            if len(self.tsysspw) > 0:
                casalog.post('Testing new tsysspw specification: %s'%(self.tsysspw))
                tsysspw_dict = {}
                for (k,v) in self.scan.parse_spw_selection(self.tsysspw).items():
                    tsysspw_dict[str(k)] = numpy.array(v).flatten().tolist()
                casalog.post('tsysspw_dict=%s'%(tsysspw_dict))
                self.manager.set_tsys_spw_withrange(tsysspw_dict, self.tsysavg)
            self.manager.calibrate()
        if self.doapply:
            if isinstance(self.applytable,str):
                if len(self.applytable) > 0:
                    self.manager.add_applytable(self.applytable)
            else:
                for tab in self.applytable:
                    self.manager.add_applytable(tab)
            if len(self.interp_time) > 0:
                self.manager.set_time_interpolation(self.interp_time)
            if len(self.interp_freq) > 0:
                self.manager.set_freq_interpolation(self.interp_freq)
            for (k,v) in self.spwmap.items():
                self.manager.set_tsys_transfer(int(k),list(v))
            self.manager.apply(self.insitu, True)

    def save(self):
        if self.doapply:
            if not self.insitu:
                self.manager.split(self.outfile)
        elif self.dosky:
            self.manager.save_caltable(self.outfile)
        elif self.dotsys:
            self.manager.save_caltable(self.outfile)

    def cleanup(self):
        self.manager.reset()

    def set_caloption(self):
        if self.skymode == 'otf':
            opt = {'fraction': self.fraction,
                   'width': self.width,
                   'elongated': self.elongated}
            self.manager.set_calibration_options(opt)
        elif self.skymode == 'otfraster':
            opt = {'fraction': self.fraction,
                   'npts': self.noff}
            self.manager.set_calibration_options(opt)

    def __detect_tsysspw(self):
        if len(self.tsysspw) == 0:
            if is_scantable(self.infile):
                sel_org = self.scan.get_selection()
                query_org = sel_org.get_query()
                casalog.post('original query: %s'%(query_org),priority='DEBUG')
                query_new = 'SRCTYPE == 10 && NELEMENTS(TSYS) > 1'
                if len(query_org.strip()) > 0:
                    query_new = '(%s) && (%s)'%(query_org, query_new)
                casalog.post('new query: %s'%(query_new),priority='DEBUG')
                sel = sd.selector(sel_org)
                sel.set_query(query_new)
                try:
                    self.scan.set_selection(sel)
                    self.tsysspw = ','.join(map(str,self.scan.getifnos()))
                except Exception, e:
                    casalog.post('Exception: %s'%(e))
                    self.tsysspw = ''
                finally:
                    self.scan.set_selection(sel_org)
            else:
                # should be MS
                tb = gentools(['tb'])[0]
                try:
                    tb.open(os.path.join(self.infile,'SYSCAL'))
                except:
                    return
                self.tsysspw = ','.join(map(str,numpy.unique(tb.getcol('SPECTRAL_WINDOW_ID'))))
                tb.close()
        casalog.post('tsysspw is set to %s (type %s)'%(self.tsysspw,type(self.tsysspw)), 'INFO')<|MERGE_RESOLUTION|>--- conflicted
+++ resolved
@@ -62,10 +62,7 @@
         elif num_separator == 1:
             # generate sky table and apply it on-the-fly
             #self.check_spwmap2()
-<<<<<<< HEAD
-=======
             self.check_outfile()
->>>>>>> 36b1dd33
             self.check_interp()
             self.check_update()
             self.dosky = True
@@ -73,10 +70,7 @@
             self.skymode = self.calmode.split(sep)[0]
         else:
             # generate sky and Tsys table and apply them on-the-fly
-<<<<<<< HEAD
-=======
             self.check_outfile()
->>>>>>> 36b1dd33
             self.check_tsysspw()
             #self.check_spwmap()
             self.check_interp()
@@ -88,8 +82,6 @@
 
         if len(self.skymode) > 0:
             casalog.post('sky calibration mode: \'%s\''%(self.skymode), 'INFO')
-<<<<<<< HEAD
-=======
 
     def set_outfile_name(self, calmode):
         suffix = ''
@@ -103,7 +95,6 @@
 
         self.outfile = sdutil.get_default_outfile_name(self.infile,
                                                        self.outfile,suffix)
->>>>>>> 36b1dd33
 
     def check_infile(self):
         if not is_scantable(self.infile):
