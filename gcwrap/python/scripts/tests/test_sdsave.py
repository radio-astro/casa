import os
import sys
import shutil
import inspect
import re
from __main__ import default
from tasks import *
from taskinit import *
import unittest
import sha
import time
import numpy

try:
    import selection_syntax
except:
    import tests.selection_syntax as selection_syntax

from sdsave import sdsave
from sdutil import tbmanager
import asap as sd

# Unit test of sdsave task.
# 
# Currently, the test only examine if supported types of data can be
# read, and if supporeted types of data can be written.
# 
# The test on data selection and data averaging will not be done.

###
# Base class for all testing classes
###
class sdsave_unittest_base:
    """
    Base class for testing classes.
    Implements several methods to compare the results.
    """
    taskname='sdsave'
    datapath=os.environ.get('CASAPATH').split()[0] + '/data/regression/unittest/sdsave/'
    basefile='OrionS_rawACSmod_cal2123.asap'
    summaryStr = None
    firstSpec = None
    nrow = None
    ifno = None
    cycleno = None
    scanno = None

    def _checkfile( self, name ):
        isthere=os.path.exists(name)
        self.assertEqual(isthere,True,
                         msg='output file %s was not created because of the task failure'%(name))

    def _setAttributes(self):
        """
        Set summary string from the original data.
        """
        tb.open(self.basefile)
        #s=sd.scantable(self.basefile,False)
        #self.summaryStr=s._summary()
        #self.firstSpec=numpy.array(s._getspectrum(0))
        #self.nrow=s.nrow()
        self.firstSpec=tb.getcell('SPECTRA',0)
        self.nrow=tb.nrows()
        self.scanno=tb.getcell('SCANNO',0)
        self.ifno=tb.getcell('IFNO',0)
        self.cycleno=tb.getcell('CYCLENO',0)
        self.npol=tb.getkeyword('nPol')
        #del s
        tb.close()


    def _compare(self,filename):
        """
        Compare results

           - check number of rows
           - check first spectrum
        """
        [nrow,sp0] = self._get(filename)
        #casalog.post('nrow=%s'%nrow)
        #casalog.post('maxdiff=%s'%((abs(self.firstSpec-sp0)).max()))
        if nrow != self.nrow:
            return False
        if any((abs(self.firstSpec-sp0))>1.0e-6):
            return False
        return True

    def _get(self,filename):
        """
        """
        n=None
        st=filename.split('.')
        extension=st[-1]
        #casalog.post('filename='+filename)
        if extension == 'asap' or extension == 'ms' or extension == 'fits':
            self._checkfile(filename)
            s=sd.scantable(filename,False)
            n=s.nrow()
            sp=numpy.array(s._getspectrum(0))
            del s
        else:
            import commands
            wcout=commands.getoutput('ls '+st[0]+'*.txt'+' | wc')
            n=int(wcout.split()[0])*self.npol
            filein=st[0]+'_SCAN%d_CYCLE%d_IF%d.txt'%(self.scanno,self.cycleno,self.ifno)
            self._checkfile(filein)
            f=open(filein)
            sp=[]
            line = f.readline()
            while ( line != '' ):
                if line[0] != '#' and line[0] != 'x':
                    lines = line.split()
                    sp.append(float(lines[1]))
                line = f.readline()
            sp = numpy.array(sp)
            f.close()
        return [n,sp]            


###
# Test on bad parameter settings, data selection, data averaging, ...
###
class sdsave_test0(unittest.TestCase,sdsave_unittest_base):
    """
    Test on data selection, data averaging...
    """
    # Input and output names
    infile='OrionS_rawACSmod_cal2123.asap'
    prefix=sdsave_unittest_base.taskname+'Test0'
    outfile=prefix+'.asap'

    def setUp(self):
        self.res=None
        if (not os.path.exists(self.infile)):
            shutil.copytree(self.datapath+self.infile, self.infile)

        default(sdsave)

    def tearDown(self):
        if (os.path.exists(self.infile)):
            shutil.rmtree(self.infile)
        os.system( 'rm -rf '+self.prefix+'*' )

    def test000(self):
        """Test 000: Default parameters"""
        # argument verification error
        self.res=sdsave()
        self.assertFalse(self.res)        


###
# Test to read scantable and write various types of format
###
class sdsave_test1(unittest.TestCase,sdsave_unittest_base):
    """
    Read scantable data, write various types of format.
    """
    # Input and output names
    infile='OrionS_rawACSmod_cal2123.asap'
    prefix=sdsave_unittest_base.taskname+'Test1'
    outfile0=prefix+'.asap'
    outfile1=prefix+'.ms'
    outfile2=prefix+'.fits'
    outfile3=prefix

    def setUp(self):
        self.res=None
        if (not os.path.exists(self.infile)):
            shutil.copytree(self.datapath+self.infile, self.infile)
        if (not os.path.exists(self.basefile)):
            shutil.copytree(self.datapath+self.basefile, self.basefile)

        default(sdsave)
        self._setAttributes()

    def tearDown(self):
        if (os.path.exists(self.infile)):
            shutil.rmtree(self.infile)
        if (os.path.exists(self.basefile)):
            shutil.rmtree(self.basefile)
        os.system( 'rm -rf '+self.prefix+'*' )

    def test100(self):
        """Test 100: test to read scantable and to write as scantable"""
        self.res=sdsave(infile=self.infile,outfile=self.outfile0,outform='ASAP')
        self.assertEqual(self.res,None)
        self.assertTrue(self._compare(self.outfile0))

    def test101(self):
        """Test 101: test to read scantable and to write as MS"""
        self.res=sdsave(infile=self.infile,outfile=self.outfile1,outform='MS2')
        self.assertEqual(self.res,None)
        self.assertTrue(self._compare(self.outfile1))
        
    def test102(self):
        """Test 102: test to read scantable and to write as SDFITS"""
        self.res=sdsave(infile=self.infile,outfile=self.outfile2,outform='SDFITS')
        self.assertEqual(self.res,None)
        self.assertTrue(self._compare(self.outfile2))

    def test103(self):
        """Test 103: test to read scantable and to write as ASCII"""
        self.res=sdsave(infile=self.infile,outfile=self.outfile3,outform='ASCII')
        self.assertEqual(self.res,None)
        self.assertTrue(self._compare(self.outfile3))
        

###
# Test to read MS and write various types of format
###
class sdsave_test2(unittest.TestCase,sdsave_unittest_base):
    """
    Read MS data, write various types of format.
    """
    # Input and output names
    infile='OrionS_rawACSmod_cal2123.ms'
    prefix=sdsave_unittest_base.taskname+'Test2'
    outfile0=prefix+'.asap'
    outfile1=prefix+'.ms'
    outfile2=prefix+'.fits'
    outfile3=prefix

    def setUp(self):
        self.res=None
        if (not os.path.exists(self.infile)):
            shutil.copytree(self.datapath+self.infile, self.infile)
        if (not os.path.exists(self.basefile)):
            shutil.copytree(self.datapath+self.basefile, self.basefile)

        default(sdsave)
        self._setAttributes()
        self.scanno=1

    def tearDown(self):
        if (os.path.exists(self.infile)):
            shutil.rmtree(self.infile)
        if (os.path.exists(self.basefile)):
            shutil.rmtree(self.basefile)
        os.system( 'rm -rf '+self.prefix+'*' )

    def test200(self):
        """Test 200: test to read MS and to write as scantable"""
        self.res=sdsave(infile=self.infile,outfile=self.outfile0,outform='ASAP')
        self.assertEqual(self.res,None)
        self.assertTrue(self._compare(self.outfile0))
        
    def test201(self):
        """Test 201: test to read MS and to write as MS"""
        self.res=sdsave(infile=self.infile,outfile=self.outfile1,outform='MS2')
        self.assertEqual(self.res,None)
        self.assertTrue(self._compare(self.outfile1))
        
    def test202(self):
        """Test 202: test to read MS and to write as SDFITS"""
        self.res=sdsave(infile=self.infile,outfile=self.outfile2,outform='SDFITS')
        self.assertEqual(self.res,None)
        self.assertTrue(self._compare(self.outfile2))

    def test203(self):
        """Test 203: test to read MS and to write as ASCII"""
        self.res=sdsave(infile=self.infile,outfile=self.outfile3,outform='ASCII')
        self.assertEqual(self.res,None)
        self.assertTrue(self._compare(self.outfile3))

    def test204(self):
        """Test 204: test failure case that unexisting antenna is specified"""
        try:
            self.res=sdsave(infile=self.infile,antenna='ROSWELL',outfile=self.outfile0,outform='ASAP')
            self.assertTrue(False,
                            msg='The task must throw exception')
        except Exception, e:
            # the task failed to import data so that failed to open output file
            pos=str(e).find('Failed to open file')
            self.assertNotEqual(pos,-1,
                                msg='Unexpected exception was thrown: %s'%(str(e)))

    def test205(self):
        """Test 205: test to read USB spectral window"""
        self.__spwtest()
        
    def test206(self):
        """Test 206: test to read LSB spectral window"""
        tb.open('%s/SPECTRAL_WINDOW'%(self.infile),nomodify=False)
        chanw = tb.getcol('CHAN_WIDTH')
        chanf = tb.getcol('CHAN_FREQ')
        chanw *= -1.0
        chanf = numpy.flipud(chanf)
        tb.putcol('CHAN_WIDTH',chanw)
        tb.putcol('CHAN_FREQ',chanf)
        netsb = numpy.ones( tb.nrows(), int )
        tb.putcol('NET_SIDEBAND', netsb )
        tb.close()
        self.__spwtest()

    def __spwtest(self):
        self.res=sdsave(infile=self.infile,outfile=self.outfile0,outform='ASAP')
        self.assertFalse(self.res,False)
        self.__compareIncrement( self.outfile0, self.infile )
        self.res=sdsave(infile=self.outfile0,outfile=self.outfile1,outform='MS2')
        self.assertFalse(self.res,False)
        self.__compareIncrement( self.outfile0, self.outfile1 )        

    def __compareIncrement(self,stdata,msdata):
        tb.open('%s/FREQUENCIES'%(stdata))
        incr=tb.getcol('INCREMENT')
        tb.close()
        tb.open('%s/SPECTRAL_WINDOW'%(msdata))
        chanw=tb.getcol('CHAN_WIDTH')
        tb.close()
        for i in xrange(len(incr)):
            #print 'incr[%s]=%s,chanw[0][%s]=%s(diff=%s)'%(i,incr[i],i,chanw[0][i],(incr[i]-chanw[0][i]))
            self.assertEqual(incr[i],chanw[0][i])
        
###
# Test to read ATNF SDFITS and write various types of format
###
class sdsave_test3(unittest.TestCase,sdsave_unittest_base):
    """
    Read ATNF SDFITS data, write various types of format.
    """
    # Input and output names
    infile='OrionS_rawACSmod_cal2123.fits'
    prefix=sdsave_unittest_base.taskname+'Test3'
    outfile0=prefix+'.asap'
    outfile1=prefix+'.ms'
    outfile2=prefix+'.fits'
    outfile3=prefix

    def setUp(self):
        self.res=None
        if (not os.path.exists(self.infile)):
            shutil.copy(self.datapath+self.infile, self.infile)
        if (not os.path.exists(self.basefile)):
            shutil.copytree(self.datapath+self.basefile, self.basefile)

        default(sdsave)
        self._setAttributes()
        self.scanno=0

    def tearDown(self):
        if (os.path.exists(self.infile)):
            os.system( 'rm -f '+self.infile )
        if (os.path.exists(self.basefile)):
            shutil.rmtree(self.basefile)
        os.system( 'rm -rf '+self.prefix+'*' )

    def test300(self):
        """Test 300: test to read ATNF SDFITS and to write as scantable"""
        self.res=sdsave(infile=self.infile,outfile=self.outfile0,outform='ASAP')
        self.assertEqual(self.res,None)
        self.assertTrue(self._compare(self.outfile0))

    def test301(self):
        """Test 301: test to read ATNF SDFITS and to write as MS"""
        self.res=sdsave(infile=self.infile,outfile=self.outfile1,outform='MS2')
        self.assertEqual(self.res,None)
        self.assertTrue(self._compare(self.outfile1))
        
    def test302(self):
        """Test 302: test to read ATNF SDFITS and to write as SDFITS"""
        self.res=sdsave(infile=self.infile,outfile=self.outfile2,outform='SDFITS')
        self.assertEqual(self.res,None)
        self.assertTrue(self._compare(self.outfile2))

    def test303(self):
        """Test 303: test to read ATNF SDFITS and to write as ASCII"""
        self.res=sdsave(infile=self.infile,outfile=self.outfile3,outform='ASCII')
        self.assertEqual(self.res,None)
        self.assertTrue(self._compare(self.outfile3))
        

###
# Test to read GBT SDFITS and write various types of format
###
class sdsave_test4(unittest.TestCase,sdsave_unittest_base):
    """
    Read GBT SDFITS data, write various types of format.
    """
    # Input and output names
    infile='AGBT06A_sliced.fits'
    prefix=sdsave_unittest_base.taskname+'Test4'
    outfile0=prefix+'.asap'
    outfile1=prefix+'.ms'
    outfile2=prefix+'.fits'
    outfile3=prefix

    def setUp(self):
        self.res=None
        if (not os.path.exists(self.infile)):
            shutil.copy(self.datapath+self.infile, self.infile)

        default(sdsave)
        #self._setAttributes()

    def tearDown(self):
        if (os.path.exists(self.infile)):
            os.system( 'rm -f '+self.infile )
        os.system( 'rm -rf '+self.prefix+'*' )

    def test400(self):
        """Test 400: test to read GBT SDFITS and to write as scantable"""
        self.res=sdsave(infile=self.infile,outfile=self.outfile0,outform='ASAP')
        self.assertEqual(self.res,None)
        #self.assertTrue(self._compare(self.outfile0))
        self.assertTrue(self._compare())

    def test401(self):
        """Test 401: test to read GBT SDFITS and to write as MS"""
        self.res=sdsave(infile=self.infile,outfile=self.outfile1,outform='MS2')
        self.assertEqual(self.res,None)
        #self.assertTrue(self._compare(self.outfile1))
        
    def test402(self):
        """Test 402: test to read GBT SDFITS and to write as SDFITS"""
        self.res=sdsave(infile=self.infile,outfile=self.outfile2,outform='SDFITS')
        self.assertEqual(self.res,None)
        #self.assertTrue(self._compare(self.outfile2))

    def test403(self):
        """Test 403: test to read GBT SDFITS and to write as ASCII"""
        self.res=sdsave(infile=self.infile,outfile=self.outfile3,outform='ASCII')
        self.assertEqual(self.res,None)
        #self.assertTrue(self._compare(self.outfile3))

    def _compare(self,filename=''):
        """
        Check a few things for the data.
        """
        s=sd.scantable(self.infile,False)
        if ( s.nrow() != 48 ):
            return False
        if ( s.nif() != 6 ):
            return False
        if ( s.nchan(0) != 4096 ):
            return False
        if ( s.nchan(2) != 8192 ):
            return False
        if ( s.npol() != 1 ):
            return False
        return True
        
###
# Test to read NROFITS and write various types of format
###
class sdsave_test5(unittest.TestCase,sdsave_unittest_base):
    """
    Read NROFITS data, write various types of format.
    """
    # Input and output names
    infile='B68test.nro'
    prefix=sdsave_unittest_base.taskname+'Test5'
    outfile0=prefix+'.asap'
    outfile1=prefix+'.ms'
    outfile2=prefix+'.fits'
    outfile3=prefix

    def setUp(self):
        self.res=None
        if (not os.path.exists(self.infile)):
            shutil.copy(self.datapath+self.infile, self.infile)

        default(sdsave)
        #self._setAttributes()

    def tearDown(self):
        if (os.path.exists(self.infile)):
            os.system( 'rm -f '+self.infile )
        os.system( 'rm -rf '+self.prefix+'*' )

    def test500(self):
        """Test 500: test to read NROFITS and to write as scantable"""
        self.res=sdsave(infile=self.infile,outfile=self.outfile0,outform='ASAP')
        self.assertEqual(self.res,None)
        #self.assertTrue(self._compare(self.outfile0))
        self.assertTrue(self._compare())

    def test501(self):
        """Test 501: test to read NROFITS and to write as MS"""
        self.res=sdsave(infile=self.infile,outfile=self.outfile1,outform='MS2')
        self.assertEqual(self.res,None)
        #self.assertTrue(self._compare(self.outfile1))
        
    def test502(self):
        """Test 502: test to read NROFITS and to write as SDFITS"""
        self.res=sdsave(infile=self.infile,outfile=self.outfile2,outform='SDFITS')
        self.assertEqual(self.res,None)
        #self.assertTrue(self._compare(self.outfile2))

    def test503(self):
        """Test 503: test to read NROFITS and to write as ASCII"""
        self.res=sdsave(infile=self.infile,outfile=self.outfile3,outform='ASCII')
        self.assertEqual(self.res,None)
        #self.assertTrue(self._compare(self.outfile3))
        
    def _compare(self,filename=''):
        """
        Check a few things for the data.
        """
        s=sd.scantable(self.infile,False)
        if ( s.nrow() != 36 ):
            return False
        if ( s.nif() != 4 ):
            return False
        if ( s.nchan() != 2048 ):
            return False
        if ( s.npol() != 1 ):
            return False
        return True        


###
# Test getpt parameter
###
class sdsave_test6( unittest.TestCase, sdsave_unittest_base ):
    """
    Test getpt parameter

    1) import MS to Scantable format with getpt=True 
       1-1) check POINTING table keyword is missing
       1-2) export Scantable to MS format
       1-3) compare POINTING table
    2) import MS to Scantable format with getpt=False
       1-1) check POINTING table keyword exists
       1-2) export Scantable to MS format
       1-3) compare POINTING table

    """
    # Input and output names
    infile='OrionS_rawACSmod_cal2123.ms'
    prefix=sdsave_unittest_base.taskname+'Test6'
    outfile0=prefix+'.asap'
    outfile1=prefix+'.ms'

    def setUp(self):
        self.res=None
        if (not os.path.exists(self.infile)):
            shutil.copytree(self.datapath+self.infile, self.infile)

        default(sdsave)
        #self._setAttributes()

    def tearDown(self):
        if (os.path.exists(self.infile)):
            os.system( 'rm -rf '+self.infile )
        os.system( 'rm -rf '+self.prefix+'*' )

    def test600(self):
        """Test 600: test getpt=True"""
        self.res=sdsave(infile=self.infile,getpt=True,outfile=self.outfile0,outform='ASAP')
        self.assertEqual(self.res,None)
        self.assertFalse(self._pointingKeywordExists())
        self.res=sdsave(infile=self.outfile0,outfile=self.outfile1,outform='MS2')
        self.assertTrue(self._compare())

    def test601(self):
        """Test 601: test getpt=False"""
        self.res=sdsave(infile=self.infile,getpt=False,outfile=self.outfile0,outform='ASAP')
        self.assertEqual(self.res,None)
        self.assertTrue(self._pointingKeywordExists())
        self.res=sdsave(infile=self.outfile0,outfile=self.outfile1,outform='MS2')
        self.assertTrue(self._compare())

    def _pointingKeywordExists(self):
        _tb=tbtool()
        _tb.open(self.outfile0)
        keys=_tb.getkeywords()
        _tb.close()
        del _tb
        return 'POINTING' in keys

    def _compare(self):
        ret = True
        _tb1=tbtool()
        _tb2=tbtool()
        _tb1.open(self.infile)
        #ptab1=_tb1.getkeyword('POINTING').split()[-1]
        ptab1=_tb1.getkeyword('POINTING').lstrip('Table: ')
        _tb1.close()
        _tb1.open(ptab1)
        _tb2.open(self.outfile1)
        #ptab2=_tb2.getkeyword('POINTING').split()[-1]
        ptab2=_tb2.getkeyword('POINTING').lstrip('Table: ')
        _tb2.close()
        _tb2.open(ptab1)
        badcols = []
        for col in _tb1.colnames():
            if not all(_tb1.getcol(col).flatten()==_tb2.getcol(col).flatten()):
                badcols.append( col )
        _tb1.close()
        _tb2.close()
        del _tb1, _tb2
        if len(badcols) != 0:
            print 'Bad column: %s'%(badcols)
            ret = False
        return ret

###
# Test rest frequency
###
class sdsave_test7( sdsave_unittest_base, unittest.TestCase ):
    """
    Unit tests for task sdsave. Test scantable available restfreq

    The list of tests:
    test701-704  --- a value (float, int, quantity w/ and w/o a unit)
    test711-715  --- a list [length=1]
                     (float, int, quantity w/ and w/o a unit, dict)
    test721-725  --- a list [length>1]
                     (float, int, quantity w/ and w/o a unit, dict)
    test731-733  --- a bad quantity unit (a value, a list)
    """
    # Input and output names
    infile = 'OrionS_rawACSmod_cal2123.asap'
    outname = sdsave_unittest_base.taskname+'_test'
    iflist = [1,2]
    spw = '1~2'
    frf = [45.301e9,44.075e9]
    irf = [45301000000,44075000000]
    qurf = ['45301.MHz','44.075GHz']
    qrf = [str(frf[0]), str(irf[1])]
    drf = [{'name': "IF1 Rest", 'value': frf[0]}, \
           {'name': "IF2 Rest", 'value': qurf[1]}]
    badq = ['45301.km','44.075bad']

    def setUp( self ):
        # copy input scantables
        if os.path.exists(self.infile):
            shutil.rmtree(self.infile)
        shutil.copytree(self.datapath+self.infile, self.infile)

        default(sdsave)

    def tearDown( self ):
        if (os.path.exists(self.infile)):
            shutil.rmtree(self.infile)


    # Helper functions for testing
    def _check_restfreq( self, outfile, restfreq, iflist ):
        self._checkfile(outfile)
        #print "To be checked 0 : ifnos =", iflist, ", restfreqs = ", restfreq
        if not (type(restfreq) in (list, tuple, numpy.ndarray)):
            restfreq = [restfreq] * len(iflist)
        elif len(restfreq) == 1:
            restfreq = restfreq * len(iflist)
        #print "To be checked: ifnos =", iflist, ", restfreqs = ", restfreq
        scan = sd.scantable(outfile, average = False)
        for i in range(len(restfreq)):
            ifno = iflist[i]
            rf = restfreq[i]
            if type(rf) == dict:
                rf = rf['value']
            if qa.isquantity(rf):
                rfv = qa.convert(rf,'Hz')['value']
            else:
                rfv = float(rf)
            scan.set_selection(ifs=[ifno])
            molid = scan.getmolnos()
            self.assertTrue(len(molid)==1,msg="IFNO=%d has multiple MOLECULE_IDs: %s" % (ifno,str(molid)))
            newrf = scan.get_restfreqs(molid[0])
            #self.assertTrue(len(newrf)==1,msg="IFNO=%d has multiple rest frequencies: %s" % (ifno,str(newrf)))
            self.assertEqual(newrf[0], rfv,\
                             msg="Rest frequency differs(IFNO=%d): %f (expected: %f)" % (ifno, newrf[0], rfv))
            print "Rest frequency (IFNO=%d): %f (expected: %f)" % (ifno, newrf[0], rfv)
    
    # Actual tests
    def test701( self ):
        """Test 701: restfreq (a float value)"""
        tid = "701"
        infile = self.infile
        outfile = self.outname+tid
        iflist = self.iflist
        restfreq = self.frf[1]

        print "Setting restfreq = %s (%s)" % (str(restfreq), str(type(restfreq)))
        result = sdsave(infile=infile,outfile=outfile,\
                        spw=self.spw,restfreq=restfreq)

        self.assertEqual(result,None)
        self.assertTrue(os.path.exists(outfile),msg="No output written")
        print "Testing rest frequencies of output scantable"
        self._check_restfreq(outfile, restfreq, iflist)

    def test702( self ):
        """Test 702: restfreq (an int value)"""
        tid = "702"
        infile = self.infile
        outfile = self.outname+tid
        iflist = self.iflist
        restfreq = self.irf[1]

        print "Setting restfreq = %s (%s)" % (str(restfreq), str(type(restfreq)))
        result = sdsave(infile=infile,outfile=outfile,\
                        spw=self.spw,restfreq=restfreq)

        self.assertEqual(result,None)
        self.assertTrue(os.path.exists(outfile),msg="No output written")
        print "Testing rest frequencies of output scantable"
        self._check_restfreq(outfile, restfreq, iflist)

    def test703( self ):
        """Test 703: restfreq (a quantity with unit)"""
        tid = "703"
        infile = self.infile
        outfile = self.outname+tid
        iflist = self.iflist
        restfreq = self.qurf[1]

        print "Setting restfreq = %s" % (str(restfreq))
        result = sdsave(infile=infile,outfile=outfile,\
                        spw=self.spw,restfreq=restfreq)

        self.assertEqual(result,None)
        self.assertTrue(os.path.exists(outfile),msg="No output written")
        print "Testing rest frequencies of output scantable"
        self._check_restfreq(outfile, restfreq, iflist)

    def test704( self ):
        """Test 704: restfreq (a quantity withOUT unit)"""
        tid = "704"
        infile = self.infile
        outfile = self.outname+tid
        iflist = self.iflist
        restfreq = self.qrf[1]

        print "Setting restfreq = %s (%s)" % (str(restfreq), str(type(restfreq)))
        result = sdsave(infile=infile,outfile=outfile,\
                        spw=self.spw,restfreq=restfreq)

        self.assertEqual(result,None)
        self.assertTrue(os.path.exists(outfile),msg="No output written")
        print "Testing rest frequencies of output scantable"
        self._check_restfreq(outfile, restfreq, iflist)

    def test711( self ):
        """Test 711: restfreq (a list of float value [length = 1])"""
        tid = "711"
        infile = self.infile
        outfile = self.outname+tid
        iflist = self.iflist
        restfreq = [ self.frf[1] ]

        print "Setting restfreq = %s" % (str(restfreq))
        result = sdsave(infile=infile,outfile=outfile,\
                        spw=self.spw,restfreq=restfreq)

        self.assertEqual(result,None)
        self.assertTrue(os.path.exists(outfile),msg="No output written")
        print "Testing rest frequencies of output scantable"
        self._check_restfreq(outfile, restfreq, iflist)

    def test712( self ):
        """Test 712: restfreq (a list of int value [length = 1])"""
        tid = "712"
        infile = self.infile
        outfile = self.outname+tid
        iflist = self.iflist
        restfreq = [ self.irf[1] ]

        print "Setting restfreq = %s" % (str(restfreq))
        result = sdsave(infile=infile,outfile=outfile,\
                        spw=self.spw,restfreq=restfreq)

        self.assertEqual(result,None)
        self.assertTrue(os.path.exists(outfile),msg="No output written")
        print "Testing rest frequencies of output scantable"
        self._check_restfreq(outfile, restfreq, iflist)

    def test713( self ):
        """Test 713: restfreq (a list of quantity with unit [length = 1])"""
        tid = "713"
        infile = self.infile
        outfile = self.outname+tid
        iflist = self.iflist
        restfreq = [ self.qurf[1] ]

        print "Setting restfreq = %s" % (str(restfreq))
        result = sdsave(infile=infile,outfile=outfile,\
                        spw=self.spw,restfreq=restfreq)

        self.assertEqual(result,None)
        self.assertTrue(os.path.exists(outfile),msg="No output written")
        print "Testing rest frequencies of output scantable"
        self._check_restfreq(outfile, restfreq, iflist)

    def test714( self ):
        """Test 714: restfreq (a list of quantity withOUT unit [length = 1])"""
        tid = "714"
        infile = self.infile
        outfile = self.outname+tid
        iflist = self.iflist
        restfreq = [ self.qrf[1] ]

        print "Setting restfreq = %s" % (str(restfreq))
        result = sdsave(infile=infile,outfile=outfile,\
                        spw=self.spw,restfreq=restfreq)

        self.assertEqual(result,None)
        self.assertTrue(os.path.exists(outfile),msg="No output written")
        print "Testing rest frequencies of output scantable"
        self._check_restfreq(outfile, restfreq, iflist)

    def test715( self ):
        """Test 715: restfreq (a list of dictionary [length = 1])"""
        tid = "715"
        infile = self.infile
        outfile = self.outname+tid
        iflist = self.iflist
        restfreq = [ self.drf[1] ]

        print "Setting restfreq = %s" % (str(restfreq))
        result = sdsave(infile=infile,outfile=outfile,\
                        spw=self.spw,restfreq=restfreq)

        self.assertEqual(result,None)
        self.assertTrue(os.path.exists(outfile),msg="No output written")
        print "Testing rest frequencies of output scantable"
        self._check_restfreq(outfile, restfreq, iflist)

    def test721( self ):
        """Test 721: restfreq (a list of float value [length > 1])"""
        tid = "721"
        infile = self.infile
        outfile = self.outname+tid
        iflist = self.iflist
        restfreq = self.frf

        print "Setting restfreq = %s" % (str(restfreq))
        result = sdsave(infile=infile,outfile=outfile,\
                        spw=self.spw,restfreq=restfreq)

        self.assertEqual(result,None)
        self.assertTrue(os.path.exists(outfile),msg="No output written")
        print "Testing rest frequencies of output scantable"
        self._check_restfreq(outfile, restfreq, iflist)

    def test722( self ):
        """Test 722: restfreq (a list of int value [length > 1])"""
        tid = "722"
        infile = self.infile
        outfile = self.outname+tid
        iflist = self.iflist
        restfreq = self.irf

        print "Setting restfreq = %s" % (str(restfreq))
        result = sdsave(infile=infile,outfile=outfile,\
                        spw=self.spw,restfreq=restfreq)

        self.assertEqual(result,None)
        self.assertTrue(os.path.exists(outfile),msg="No output written")
        print "Testing rest frequencies of output scantable"
        self._check_restfreq(outfile, restfreq, iflist)

    def test723( self ):
        """Test 723: restfreq (a list of quantity with unit [length > 1])"""
        tid = "723"
        infile = self.infile
        outfile = self.outname+tid
        iflist = self.iflist
        restfreq = self.qurf

        print "Setting restfreq = %s" % (str(restfreq))
        result = sdsave(infile=infile,outfile=outfile,\
                        spw=self.spw,restfreq=restfreq)

        self.assertEqual(result,None)
        self.assertTrue(os.path.exists(outfile),msg="No output written")
        print "Testing rest frequencies of output scantable"
        self._check_restfreq(outfile, restfreq, iflist)

    def test724( self ):
        """Test 724: restfreq (a list of quantity withOUT unit [length > 1])"""
        tid = "724"
        infile = self.infile
        outfile = self.outname+tid
        iflist = self.iflist
        restfreq = self.qrf

        print "Setting restfreq = %s" % (str(restfreq))
        result = sdsave(infile=infile,outfile=outfile,\
                        spw=self.spw,restfreq=restfreq)

        self.assertEqual(result,None)
        self.assertTrue(os.path.exists(outfile),msg="No output written")
        print "Testing rest frequencies of output scantable"
        self._check_restfreq(outfile, restfreq, iflist)

    def test725( self ):
        """Test 725: restfreq (a list of dictionary [length > 1])"""
        tid = "725"
        infile = self.infile
        outfile = self.outname+tid
        iflist = self.iflist
        restfreq = self.drf

        print "Setting restfreq = %s" % (str(restfreq))
        result = sdsave(infile=infile,outfile=outfile,\
                        spw=self.spw,restfreq=restfreq)

        self.assertEqual(result,None)
        self.assertTrue(os.path.exists(outfile),msg="No output written")
        print "Testing rest frequencies of output scantable"
        self._check_restfreq(outfile, restfreq[0], iflist)

    def test731( self ):
        """Test 731: restfreq (a BAD quantity unit)"""
        tid = "731"
        infile = self.infile
        outfile = self.outname+tid
        iflist = self.iflist
        restfreq = self.badq[0]

        print "Setting restfreq = %s" % (str(restfreq))
        try:
            result = sdsave(infile=infile,outfile=outfile,\
                                spw=self.spw,restfreq=restfreq)
            self.assertTrue(False,
                            msg='The task must throw exception')
        except Exception, e:
            pos=str(e).find('wrong unit of restfreq')
            self.assertNotEqual(pos,-1,
                                msg='Unexpected exception was thrown: %s'%(str(e)))

    def test732( self ):
        """Test 732: restfreq (a list of BAD quantity unit [length = 1])"""
        tid = "732"
        infile = self.infile
        outfile = self.outname+tid
        iflist = self.iflist
        restfreq = [ self.badq[1] ]

        print "Setting restfreq = %s" % (str(restfreq))
        try:
            result = sdsave(infile=infile,outfile=outfile,\
                                spw=self.spw,restfreq=restfreq)
            self.assertTrue(False,
                            msg='The task must throw exception')
        except Exception, e:
            #pos=str(e).find('Input value is not a quantity: ')
            pos = str(e).find('wrong unit of restfreq.')
            self.assertNotEqual(pos,-1,
                                msg='Unexpected exception was thrown: %s'%(str(e)))


    def test733( self ):
        """Test 733: restfreq (a list of BAD quantity unit [length > 1])"""
        tid = "733"
        infile = self.infile
        outfile = self.outname+tid
        iflist = self.iflist
        restfreq = self.badq

        print "Setting restfreq = %s" % (str(restfreq))
        try:
            result = sdsave(infile=infile,outfile=outfile,\
                                spw=self.spw,restfreq=restfreq)

            self.assertTrue(False,
                            msg='The task must throw exception')
        except Exception, e:
            pos=str(e).find('wrong unit of restfreq')
            self.assertNotEqual(pos,-1,
                                msg='Unexpected exception was thrown: %s'%(str(e)))


###
# Test combinations of scantable.storage='disk'/'memory' and insitu=T/F
###
class sdsave_storageTest( sdsave_unittest_base, unittest.TestCase ):
    """
    Unit tests for task sdsave. Test scantable sotrage and insitu
    parameters

    The list of tests:
    testMT  --- storage = 'memory', insitu = True
    testMF  --- storage = 'memory', insitu = False
    testDT  --- storage = 'disk', insitu = True
    testDF  --- storage = 'disk', insitu = False

    Note on handlings of disk storage:
       Task script restores MOLECULE_ID column.

    Tested items:
       1. Number of rows in tables and list of IDs of output scantable.
       2. Units and coordinates of output scantable.
       3. units and coordinates of input scantables before/after run.
    """
    # Input and output names
    infile = 'OrionS_rawACSmod_cal2123.asap'
    outname = sdsave_unittest_base.taskname+'_test'
    pollist = [1]
    pol = '1'
    iflist = [2]
    spw = '2:100~200'
    restfreq = [44.075e9]
    # Reference data of output scantable
    refout = {"nRow": 8, "SCANNOS": [21,23], "POLNOS": pollist,\
              "IFNOS": iflist, "MOLNOS": [1], "RestFreq": restfreq}

    def setUp( self ):
        # copy input scantables
        if os.path.exists(self.infile):
            shutil.rmtree(self.infile)
        shutil.copytree(self.datapath+self.infile, self.infile)
        # back up the original settings
        self.storage = sd.rcParams['scantable.storage']
        self.insitu = sd.rcParams['insitu']

        default(sdsave)

    def tearDown( self ):
        # restore settings
        sd.rcParams['scantable.storage'] = self.storage
        sd.rcParams['insitu'] = self.insitu
        if (os.path.exists(self.infile)):
            shutil.rmtree(self.infile)


    # Helper functions for testing
    def _get_scantable_params( self, scanname ):
        self._checkfile(scanname)
        res = {}
        testvals = ["scannos", "polnos", "ifnos", "molnos"]
        scan = sd.scantable(scanname,average=False)
        res['nRow'] = scan.nrow()
        for val in testvals:
            res[val.upper()] =  getattr(scan,"get"+val)()
        # rest frequencies
        rflist = []
        for molno in res["MOLNOS"]:
            rflist.append(scan.get_restfreqs(molno)[0])
        res["RestFreq"] = rflist
        del scan
        return res

    def _compare_scantable_params( self, test , refval):
        if type(test) == str:
            testval = self._get_scantable_params(test)
        elif type(test) == dict:
            testval = test
        else:
            msg = "Invalid test value (should be either dict or file name)."
            raise Exception, msg
        #print "Test data = ", testval
        #print "Ref data =  ", refval
        if not type(refval) == dict:
            raise Exception, "The reference data should be a dictionary"
        for key, rval in refval.iteritems():
            if not testval.has_key(key):
                raise KeyError, "Test data does not have key, '%s'" % key
            if type(rval) in [list, tuple, numpy.ndarray]:
                self.assertEqual(len(testval[key]), len(rval), \
                                 msg = "Number of elements in '%s' differs." % key)
                for i in range(len(rval)):
                    rv = rval[i]
                    if type(rv) == float:
                        self.assertAlmostEqual(testval[key][i], rv, \
                                               msg = "%s[%d] differs: %s (expected: %s) "\
                                               % (key, i, str(testval[key][i]), str(rv)))
                    else:
                        self.assertEqual(testval[key][i], rv, \
                                         msg = "%s[%d] differs: %s (expected: %s) "\
                                         % (key, i, str(testval[key][i]), str(rv)))
            else:
                if type(rval) == float:
                    self.assertAlmostEqual(testval[key], rval, \
                                     msg = "%s differs: %s (expected: %s)" \
                                     % (key, str(testval[key]), rval))
                else:
                    self.assertEqual(testval[key], rval, \
                                     msg = "%s differs: %s (expected: %s)" \
                                     % (key, str(testval[key]), rval))
    

    # Actual tests
    def testMT( self ):
        """Storage Test MT: sdsave on storage='memory' and insitu=T"""
        tid = "MT"
        infile = self.infile
        outfile = self.outname+tid
        #iflist = self.iflist
        #pollist = self.pollist
        restfreq = self.restfreq

        # Backup units and coords of input scantable before run.
        initval = self._get_scantable_params(infile)

        sd.rcParams['scantable.storage'] = 'memory'
        sd.rcParams['insitu'] = True
        print "Running test with storage='%s' and insitu=%s" % \
              (sd.rcParams['scantable.storage'], str(sd.rcParams['insitu']))
        result = sdsave(infile=infile,outfile=outfile,\
                        spw=self.spw,pol=self.pol,restfreq=restfreq)

        self.assertEqual(result,None)
        self.assertTrue(os.path.exists(outfile),msg="No output written")
        print "Testing output scantable"
        self._compare_scantable_params(outfile,self.refout)

        print "Comparing input scantable before/after run"
        self._compare_scantable_params(infile,initval)


    def testMF( self ):
        """Storage Test MF: sdsave on storage='memory' and insitu=F"""
        tid = "MF"
        infile = self.infile
        outfile = self.outname+tid
        #iflist = self.iflist
        #pollist = self.pollist
        restfreq = self.restfreq

        # Backup units and coords of input scantable before run.
        initval = self._get_scantable_params(infile)

        sd.rcParams['scantable.storage'] = 'memory'
        sd.rcParams['insitu'] = False
        print "Running test with storage='%s' and insitu=%s" % \
              (sd.rcParams['scantable.storage'], str(sd.rcParams['insitu']))
        result = sdsave(infile=infile,outfile=outfile,\
                        spw=self.spw,pol=self.pol,restfreq=restfreq)

        self.assertEqual(result,None)
        self.assertTrue(os.path.exists(outfile),msg="No output written")
        print "Testing output scantable"
        self._compare_scantable_params(outfile,self.refout)

        print "Comparing input scantable before/after run"
        self._compare_scantable_params(infile,initval)


    def testDT( self ):
        """Storage Test DT: sdsave on storage='disk' and insitu=T"""
        tid = "DT"
        infile = self.infile
        outfile = self.outname+tid
        #iflist = self.iflist
        #pollist = self.pollist
        restfreq = self.restfreq

        # Backup units and coords of input scantable before run.
        initval = self._get_scantable_params(infile)

        sd.rcParams['scantable.storage'] = 'disk'
        sd.rcParams['insitu'] = True
        print "Running test with storage='%s' and insitu=%s" % \
              (sd.rcParams['scantable.storage'], str(sd.rcParams['insitu']))
        result = sdsave(infile=infile,outfile=outfile,\
                        spw=self.spw,pol=self.pol,restfreq=restfreq)

        self.assertEqual(result,None)
        self.assertTrue(os.path.exists(outfile),msg="No output written")
        print "Testing output scantable"
        self._compare_scantable_params(outfile,self.refout)

        print "Comparing input scantable before/after run"
        self._compare_scantable_params(infile,initval)


    def testDF( self ):
        """Storage Test DF: sdsave on storage='disk' and insitu=F"""
        tid = "DF"
        infile = self.infile
        outfile = self.outname+tid
        #iflist = self.iflist
        #pollist = self.pollist
        restfreq = self.restfreq

        # Backup units and coords of input scantable before run.
        initval = self._get_scantable_params(infile)

        sd.rcParams['scantable.storage'] = 'disk'
        sd.rcParams['insitu'] = False
        print "Running test with storage='%s' and insitu=%s" % \
              (sd.rcParams['scantable.storage'], str(sd.rcParams['insitu']))
        result = sdsave(infile=infile,outfile=outfile,\
                        spw=self.spw,pol=self.pol,restfreq=restfreq)

        self.assertEqual(result,None)
        self.assertTrue(os.path.exists(outfile),msg="No output written")
        print "Testing output scantable"
        self._compare_scantable_params(outfile,self.refout)

        print "Comparing input scantable before/after run"
        self._compare_scantable_params(infile,initval)

###
# Test for frequency labeling
###
class sdsave_freq_labeling(unittest.TestCase,sdsave_unittest_base):
    """
    Read MS data, write various types of format.
    """
    # Input and output names
    infile='OrionS_rawACSmod_cal2123.ms'
    prefix=sdsave_unittest_base.taskname+'Test2'
    outfile=prefix+'.ms'

    def setUp(self):
        self.res=None
        if (not os.path.exists(self.infile)):
            shutil.copytree(self.datapath+self.infile, self.infile)
        if (not os.path.exists(self.basefile)):
            shutil.copytree(self.datapath+self.basefile, self.basefile)

        default(sdsave)
        self._setAttributes()
        self.scanno=0

    def tearDown(self):
        if (os.path.exists(self.infile)):
            shutil.rmtree(self.infile)
        if (os.path.exists(self.basefile)):
            shutil.rmtree(self.basefile)
        os.system( 'rm -rf '+self.prefix+'*' )

    def test_freq_labeling01(self):
        """test_freq_labeling01: test for frequency labeling, by importing MS and exporting data to MS and compare frequency label with original MS"""
        # edit SPECTRAL_WINDOW table
        tb.open(self.infile+'/SPECTRAL_WINDOW',nomodify=False)
        mfr=tb.getcol('MEAS_FREQ_REF')
        mfr[:]=5 # TOPO
        cf_ref=tb.getvarcol('CHAN_FREQ')
        tb.putcol('MEAS_FREQ_REF',mfr)
        tb.close()
        
        self.res=sdsave(infile=self.infile,outfile=self.outfile,outform='MS2')
        self.assertEqual(self.res,None)

        # compare frequency label
        tb.open(self.outfile+'/SPECTRAL_WINDOW')
        cf=tb.getvarcol('CHAN_FREQ')
        tb.close()

        for k in cf.keys():
            v=cf[k]
            r=cf_ref[k]
            maxdiff=abs((v-r)/r).max()
            self.assertEqual(len(v), len(r),
                             msg="spw %s: length mismatch"%(int(k[1:])))
            self.assertTrue(maxdiff < 1.0e-15,
                            msg="spw %s: frequency labels differ"%(int(k[1:])))

###
# Test for handling flags in MSWriter
###
class sdsave_flaggingMS(unittest.TestCase,sdsave_unittest_base):
    """
    Read Scantable data, modify flags in various ways, and write as MS.
    """
    # Input and output names
    infile='OrionS_rawACSmod_cal2123.asap'
    prefix=sdsave_unittest_base.taskname+'Test2'
    outfile=prefix+'.ms'

    def setUp(self):
        self.res=None
        if (not os.path.exists(self.infile)):
            shutil.copytree(self.datapath+self.infile, self.infile)
        if (not os.path.exists(self.basefile)):
            shutil.copytree(self.datapath+self.basefile, self.basefile)

        default(sdsave)
        self._setAttributes()
        self.scanno=0

    def tearDown(self):
        if (os.path.exists(self.infile)):
            shutil.rmtree(self.infile)
        if (os.path.exists(self.basefile)):
            shutil.rmtree(self.basefile)
        os.system( 'rm -rf '+self.prefix+'*' )

    def test_noflag(self):
        """
        test_noflag: test for unflagged data. All the flags must be False.
        """
        # execute task
        sdsave(infile=self.infile, outfile=self.outfile, outform='MS2')

        # verification
        try:
            tb.open(self.outfile)
            for irow in xrange(tb.nrows()):
                flag_row = tb.getcell('FLAG_ROW', irow)
                flag = tb.getcell('FLAG', irow)
                self.assertFalse(flag_row,
                                 msg='FLAG_ROW must be False in row %s'%(irow))
                self.assertTrue(all(flag.flatten()==False),
                                msg='all FLAG values must be False in row %s'%(irow))
        finally:
            tb.close()
        
    def test_channelflag(self):
        """
        test_channelflag: test for channel flagged data. All the flags must be transferred properly.
        """
        # put channel flag to the first row
        tb.open(self.infile, nomodify=False)
        flagtra = tb.getcell('FLAGTRA', 0)
        flagtra[:] = 1
        tb.putcell('FLAGTRA', 0, flagtra)
        tb.close()

        # execute task
        sdsave(infile=self.infile, outfile=self.outfile, outform='MS2')

        # verification
        try:
            tb.open(self.outfile)
            # all channels in first row must be flagged
            irow = 0
            flag_row = tb.getcell('FLAG_ROW', irow)
            flag = tb.getcell('FLAG', irow)
            self.assertFalse(flag_row,
                             msg='FLAG_ROW must be False in row %s'%(irow))
            self.assertTrue(all(flag[0]==True),
                            msg='FLAG values for first polarization must be True in row %s'%(irow))
            self.assertTrue(all(flag[1:].flatten()==False),
                            msg='FLAG values for other polarizations must be False in row %s'%(irow))
            for irow in xrange(1, tb.nrows()):
                flag_row = tb.getcell('FLAG_ROW', irow)
                flag = tb.getcell('FLAG', irow)
                self.assertFalse(flag_row,
                                 msg='FLAG_ROW must be False in row %s'%(irow))
                self.assertTrue(all(flag.flatten()==False),
                                msg='all FLAG values must be False in row %s'%(irow))
        finally:
            tb.close()        

    def test_rowflag(self):
        """
        test_rowflag: test for row flagged data. In this case, channel flags have to be set while row flags should not be set. 
        """
        # put row flag to the first row
        tb.open(self.infile, nomodify=False)
        tb.putcell('FLAGROW', 0, 1)
        tb.close()        
        
        # execute task
        sdsave(infile=self.infile, outfile=self.outfile, outform='MS2')

        # verification
        try:
            tb.open(self.outfile)
            # all channels in first row must be flagged
            irow = 0
            flag_row = tb.getcell('FLAG_ROW', irow)
            flag = tb.getcell('FLAG', irow)
            self.assertFalse(flag_row,
                            msg='FLAG_ROW must be False in row %s'%(irow))
            self.assertTrue(all(flag[0]==True),
                            msg='FLAG values for first polarization must be True in row %s'%(irow))
            self.assertTrue(all(flag[1:].flatten()==False),
                            msg='FLAG values for other polarizations must be False in row %s'%(irow))

            for irow in xrange(1, tb.nrows()):
                flag_row = tb.getcell('FLAG_ROW', irow)
                flag = tb.getcell('FLAG', irow)
                self.assertFalse(flag_row,
                                 msg='FLAG_ROW must be False in row %s'%(irow))
                self.assertTrue(all(flag.flatten()==False),
                                msg='all FLAG values must be False in row %s'%(irow))
        finally:
            tb.close()        

###
# Test for scan number (CAS-5841)
###
class sdsave_scan_number(unittest.TestCase,sdsave_unittest_base):
    """
    Check scan number
    """
    # Input and output names
    infile='OrionS_rawACSmod_cal2123.asap'
    vis='OrionS_rawACSmod_cal2123.ms'
    prefix=sdsave_unittest_base.taskname+'Test2'
    outfile=prefix+'.asap'
    outvis=prefix+'.ms'

    def setUp(self):
        self.res=None
        if (not os.path.exists(self.infile)):
            shutil.copytree(self.datapath+self.infile, self.infile)
        if (not os.path.exists(self.vis)):
            shutil.copytree(self.datapath+self.vis, self.vis)

        default(sdsave)
        #self._setAttributes()
        #self.scanno=0

    def tearDown(self):
        if (os.path.exists(self.infile)):
            shutil.rmtree(self.infile)
        if (os.path.exists(self.vis)):
            shutil.rmtree(self.vis)
        os.system( 'rm -rf '+self.prefix+'*' )

    def test_import(self):
        """Test if SCANNO is consistent with original MS."""
        self.res = sdsave(infile=self.vis, outfile=self.outfile,
                          outform='ASAP')

        # compare scan number
        tb.open(self.vis)
        scan_number_org = numpy.unique(tb.getcol('SCAN_NUMBER'))
        tb.close()
        tb.open(self.outfile)
        scan_number = numpy.unique(tb.getcol('SCANNO'))
        tb.close()
        print 'scan_number_org=', scan_number_org
        print 'scan_number=', scan_number
        self.assertEqual(len(scan_number_org), len(scan_number))
        self.assertTrue(all(scan_number_org == scan_number))

    def test_export(self):
        """Test if SCAN_NUMBER is consistent with original Scantable."""
        self.res = sdsave(infile=self.infile, outfile=self.outvis,
                          outform='MS2')

        # compare scan number
        tb.open(self.infile)
        scan_number_org = numpy.unique(tb.getcol('SCANNO'))
        tb.close()
        tb.open(self.outvis)
        scan_number = numpy.unique(tb.getcol('SCAN_NUMBER'))
        tb.close()
        print 'scan_number_org=', scan_number_org
        print 'scan_number=', scan_number
        self.assertEqual(len(scan_number_org), len(scan_number))
        self.assertTrue(all(scan_number_org == scan_number))

###
# Test for splitant (CAS-5842)
###
class sdsave_test_splitant(unittest.TestCase,sdsave_unittest_base):
    """
    Read MS data, write various types of format.
    """
    # Input and output names
    infile='uid___A002_X6321c5_X3a7.ms'
    prefix=sdsave_unittest_base.taskname+'TestSplitant'
    outfile=prefix+'.asap'

    def setUp(self):
        self.res=None
        if (not os.path.exists(self.infile)):
            shutil.copytree(self.datapath+self.infile, self.infile)
        if (not os.path.exists(self.basefile)):
            shutil.copytree(self.datapath+self.basefile, self.basefile)

        default(sdsave)
        self._setAttributes()
        self.scanno=1

    def tearDown(self):
        if (os.path.exists(self.infile)):
            shutil.rmtree(self.infile)
        if (os.path.exists(self.basefile)):
            shutil.rmtree(self.basefile)
        os.system( 'rm -rf '+self.prefix+'*' )

    def testSplitant(self):
        """Test Splitant: test for splitant"""
        self.res=sdsave(infile=self.infile,splitant=True,outfile=self.outfile,outform='ASAP')
        outsplitfile1 = self.prefix+'.PM01.asap'
        outsplitfile2 = self.prefix+'.PM04.asap'
        outputfiles_exist = (os.path.exists(outsplitfile1)) and (os.path.exists(outsplitfile2))
        self.assertTrue(outputfiles_exist)

        s0 = sd.scantable(self.infile, False)
        s1 = sd.scantable(outsplitfile1, False)
        s2 = sd.scantable(outsplitfile2, False)
        
        self.assertEqual(s0.nrow(), s1.nrow())
        self.assertEqual(s0.nrow(), s2.nrow())

        s0sp0 = s0.get_spectrum(0)
        s1sp0 = s1.get_spectrum(0)
        for i in range(len(s0sp0)):
            self.assertEqual(s0sp0[i], s1sp0[i])
        
        del s0, s1, s2

###
# Test data selection
###
class sdsave_selection_syntax(selection_syntax.SelectionSyntaxTest, sdsave_unittest_base):
    infile = 'data_selection.asap'
    prefix = 'selected.asap'

    @property
    def task(self):
        return sdsave

    @property
    def spw_channel_selection(self):
        return True
    
    def setUp(self):
        if (not os.path.exists(self.infile)):
            shutil.copytree(self.datapath+self.infile, self.infile)
        default(sdsave)

    def tearDown(self):
        if (os.path.exists(self.infile)):
            shutil.rmtree(self.infile)
        os.system( 'rm -rf '+self.prefix+'*' )

    def __exec_complex_test(self, params, exprs, values, columns, expected_nrow, regular_test=True):
        num_param = len(params)
        test_name = self._get_test_name(regular_test)
        outfile = '.'.join([self.prefix, test_name])
        #print 'outfile=%s'%(outfile)
        casalog.post('%s: %s'%(test_name, ','.join(['%s = \'%s\''%(params[i],exprs[i]) for i in xrange(num_param)])))
        kwargs = {'infile': self.infile,
                  'outfile': outfile,
                  'overwrite': True}
        for i in xrange(num_param):
            kwargs[params[i]] = exprs[i]

        if regular_test:
            self.run_task(**kwargs)
        else:
            sdsave(**kwargs)

        tb.open(outfile)
        cols = [tb.getcol(columns[i]) for i in xrange(num_param)]
        nrow = tb.nrows()
        tb.close()
        casalog.post('expected nrow = %s, actual nrow = %s'%(expected_nrow, nrow))
        self.assertEqual(expected_nrow, nrow)
        for i in xrange(num_param):
            casalog.post('expected values = %s, actual values = %s'%(set(values[i]), set(cols[i])))
            self.assertEqual(set(values[i]), set(cols[i]))
        return outfile
        
    def __exec_simple_test(self, param, expr, value_list, column, expected_nrow, regular_test=True):
        return self.__exec_complex_test([param], [expr], [value_list], [column],
                                        expected_nrow, regular_test)
        
    def __exec_channelrange_test(self, iflist, channelrange, spw, expected_nrow, regular_test=True):
        outfile = self.__exec_simple_test('spw', spw, iflist, 'IFNO',
                                          expected_nrow, regular_test)
        s_org = sd.scantable(self.infile, average=True)
        s = sd.scantable(outfile, average=False)
        expected_nchan = channelrange[1] - channelrange[0] + 1
        self.assertEqual(expected_nchan, s.nchan(iflist[0]))
        u_org_org = s_org.get_unit()
        u_org = s.get_unit()
        s_org.set_unit('GHz')
        s.set_unit('GHz')
        if type(channelrange[0]) is not list:
            channelrange = [channelrange for i in xrange(len(iflist))]
        for (ifno,chrange) in zip(iflist,channelrange):
            sel = sd.selector()
            sel.set_ifs(ifno)
            s_org.set_selection(sel)
            s.set_selection(sel)
            f_org = s_org._getabcissa(0)
            f = s._getabcissa(0)
            s.set_selection()
            s_org.set_selection()
            casalog.post('left edge expected: %s, actual: %s'%(f_org[chrange[0]],f[0]))
            casalog.post('right edge expected: %s, actual: %s'%(f_org[chrange[1]],f[-1]))
            self.assertEqual(f_org[chrange[0]], f[0])
            self.assertEqual(f_org[chrange[1]], f[-1])
        s_org.set_unit(u_org_org)
        s.set_unit(u_org)

    def __exec_exception_test(self, spw):
        # raise exception
        test_name = inspect.stack()[1][3]
        outfile = '.'.join([self.prefix, test_name])
        #spw = ':0~100;200~400'

        try:
            sdsave(infile=self.infile, spw=spw, outfile=outfile, overwrite=True)
            self.assertTrue(False,
                            msg='The task must throw exception')
        except Exception, e:
            self.assertTrue(isinstance(e, SyntaxError),
                            msg='Unexpected exception was thrown: %s'%(str(e)))
            pos = str(e).find('sdsave doesn\'t support multiple channel range selection for spw.')
            self.assertNotEqual(pos, -1,
                                msg='Unexpected exception was thrown: %s'%(str(e)))        

    ### field selection syntax test ###
    def test_field_value_default(self):
        """test_field_value_default: Test default value for field"""
        field = ''
        expected_nrow = 64
        fieldlist = ['M100__0', 'M100__1', 'M42__2']

        self.__exec_simple_test('field', field, fieldlist, 'FIELDNAME', expected_nrow)
        
    def test_field_id_exact(self):
        """test_field_id_exact: Test field selection by id"""
        field = '1'
        expected_nrow = 16
        fieldlist = ['M100__1']

        self.__exec_simple_test('field', field, fieldlist, 'FIELDNAME', expected_nrow)
    
    def test_field_id_lt(self):
        """test_field_id_lt: Test field selection by id (<N)"""
        field = '<1'
        expected_nrow = 32
        fieldlist = ['M100__0']

        self.__exec_simple_test('field', field, fieldlist, 'FIELDNAME', expected_nrow)

    def test_field_id_gt(self):
        """test_field_id_gt: Test field selection by id (>N)"""
        field = '>1'
        expected_nrow = 16
        fieldlist = ['M42__2']

        self.__exec_simple_test('field', field, fieldlist, 'FIELDNAME', expected_nrow)

    def test_field_id_range(self):
        """test_field_id_range: Test field selection by id ('N~M')"""
        field = '1~2'
        expected_nrow = 32
        fieldlist = ['M100__1', 'M42__2']

        self.__exec_simple_test('field', field, fieldlist, 'FIELDNAME', expected_nrow)

    def test_field_id_list(self):
        """test_field_id_list: Test field selection by id ('N,M')"""
        field = '0,2'
        expected_nrow = 48
        fieldlist = ['M100__0', 'M42__2']

        self.__exec_simple_test('field', field, fieldlist, 'FIELDNAME', expected_nrow)

    def test_field_id_exprlist(self):
        """test_field_id_exprlist: Test field selection by id ('EXPR0,EXPR1')"""
        field = '0,>=2'
        expected_nrow = 48
        fieldlist = ['M100__0', 'M42__2']

        self.__exec_simple_test('field', field, fieldlist, 'FIELDNAME', expected_nrow)
        
    def test_field_value_exact(self):
        """test_field_value_exact: Test field selection by name"""
        field = 'M100'
        expected_nrow = 48
        fieldlist = ['M100__0', 'M100__1']

        self.__exec_simple_test('field', field, fieldlist, 'FIELDNAME', expected_nrow)

    def test_field_value_pattern(self):
        """test_field_value_pattern: Test field selection by pattern match"""
        field = 'M*'
        expected_nrow = 64
        fieldlist = ['M100__0', 'M100__1', 'M42__2']

        self.__exec_simple_test('field', field, fieldlist, 'FIELDNAME', expected_nrow)

    def test_field_value_list(self):
        """test_field_value_list: Test field selection by name list"""
        field='M100,M42'
        expected_nrow = 64
        fieldlist = ['M100__0', 'M100__1', 'M42__2']

        self.__exec_simple_test('field', field, fieldlist, 'FIELDNAME', expected_nrow)
       
    def test_field_mix_exprlist(self):
        """test_field_mix_exprlist: Test field selection by name and id"""
        field = '0,M4*'
        expected_nrow = 48
        fieldlist = ['M100__0', 'M42__2']
        
        self.__exec_simple_test('field', field, fieldlist, 'FIELDNAME', expected_nrow)

    ### spw selection syntax test ###
    def test_spw_id_default(self):
        """test_spw_id_default: Test default value for spw"""
        iflist = [0,1,2,3]
        spw = ''
        expected_nrow = 64

        self.__exec_simple_test('spw', spw, iflist, 'IFNO', expected_nrow)        

    def test_spw_id_exact(self):
        """test_spw_id_exact: Test spw selection by id ('N')"""
        iflist = [1]
        spw = '%s'%(iflist[0])
        expected_nrow = 16

        self.__exec_simple_test('spw', spw, iflist, 'IFNO', expected_nrow)
        
    def test_spw_id_lt(self):
        """test_spw_id_lt: Test spw selection by id ('<N')"""
        iflist = [0,1]
        spw = '<%s'%(max(iflist)+1)
        expected_nrow = 32

        self.__exec_simple_test('spw', spw, iflist, 'IFNO', expected_nrow)

    def test_spw_id_gt(self):
        """test_spw_id_lt: Test spw selection by id ('>N')"""
        iflist = [2,3]
        spw = '>%s'%(min(iflist)-1)
        expected_nrow = 32

        self.__exec_simple_test('spw', spw, iflist, 'IFNO', expected_nrow)

    def test_spw_id_range(self):
        """test_spw_id_range: Test spw selection by id ('N~M')"""
        iflist = [0,1,2]
        spw = '%s~%s'%(min(iflist),max(iflist))
        expected_nrow = 48

        self.__exec_simple_test('spw', spw, iflist, 'IFNO', expected_nrow)

    def test_spw_id_pattern(self):
        """test_spw_id_pattern: Test spw selection by wildcard"""
        iflist = [0,1,2,3]
        spw = '*'
        expected_nrow = 64

        self.__exec_simple_test('spw', spw, iflist, 'IFNO', expected_nrow)        
    def test_spw_id_list(self):
        """test_spw_id_list: Test spw selection by id ('N,M')"""
        iflist = [1,2,3]
        spw = ','.join(map(str,iflist))
        expected_nrow = 48

        self.__exec_simple_test('spw', spw, iflist, 'IFNO', expected_nrow)

    def test_spw_id_exprlist(self):
        """test_spw_id_exprlist: Test spw selection by id ('EXP0,EXP1')"""
        iflist = [0,2,3]
        spw='0,2~3'
        expected_nrow = 48

        self.__exec_simple_test('spw', spw, iflist, 'IFNO', expected_nrow)

    def test_spw_value_frequency(self):
        """test_spw_value_frequency: Test spw selection by frequency range ('FREQ0~FREQ1')"""
        iflist = [0]
        spw='114.5~115.5GHz'
        expected_nrow = 16

        self.__exec_simple_test('spw', spw, iflist, 'IFNO', expected_nrow)

    def test_spw_value_velocity(self):
        """test_spw_value_velocity: Test spw selection by velocity range ('VEL0~VEL1')"""
        iflist = [1]
        spw = '-1200~1200km/s'
        expected_nrow = 16

        self.__exec_simple_test('spw', spw, iflist, 'IFNO', expected_nrow)
        
    def test_spw_mix_exprlist(self):
        """test_spw_mix_exprlist: Test spw selection by id and frequency/velocity range"""
        iflist = [0,2,3]
        spw='114.5~115.5GHz,>1'
        expected_nrow = 48

        self.__exec_simple_test('spw', spw, iflist, 'IFNO', expected_nrow)

    ### spw (channel) selection syntax test ###
    def test_spw_id_default_channel(self):
        """test_spw_id_default_channel: Test spw selection with channel range (':CH0~CH1')"""
        iflist = [0,1,2,3]
        channelrange = [0,100]
        spw = ':0~100'
        expected_nrow = 64

        self.__exec_channelrange_test(iflist, channelrange, spw, expected_nrow)

    def test_spw_id_default_frequency(self):
        """test_spw_id_default_frequency: Test spw selection with channel range (':FREQ0~FREQ1')"""
        iflist = [0]
        channelrange = [0,1919]
        spw = ':114~115GHz'
        expected_nrow = 16

        self.__exec_channelrange_test(iflist, channelrange, spw, expected_nrow)

    def test_spw_id_default_velocity(self):
        """test_spw_id_default_frequency: Test spw selection with channel range (':FREQ0~FREQ1')"""
        iflist = [1]
        channelrange = [1904, 1935]
        spw = ':-10~10km/s'
        expected_nrow = 16

        self.__exec_channelrange_test(iflist, channelrange, spw, expected_nrow)

    def test_spw_id_default_list(self):
        """test_spw_id_default_list: Test spw selection with multiple channel range (':CH0~CH1;CH2~CH3')"""
        # raise exception
        spw = ':0~100;200~400'
        self.__exec_exception_test(spw)

    def test_spw_id_exact_channel(self):
        """test_spw_id_exact_channel: Test spw selection with channel range ('N:CH0~CH1')"""
        iflist = [2]
        channelrange = [0,100]
        spw = '2:0~100'
        expected_nrow = 16

        self.__exec_channelrange_test(iflist, channelrange, spw, expected_nrow)

    def test_spw_id_exact_frequency(self):
        """test_spw_id_exact_frequency: Test spw selection with channel range ('N:FREQ0~FREQ1')"""
        iflist = [2]
        channelrange = [200,400]
        spw = '2:116.5802~116.6290GHz'
        expected_nrow = 16

        self.__exec_channelrange_test(iflist, channelrange, spw, expected_nrow)

    def test_spw_id_exact_velocity(self):
        """test_spw_id_exact_velocity: Test spw selection with channel range ('N:VEL0~VEL1')"""
        iflist = [1]
        channelrange = [200,400]
        spw = '1:958.7~1085.0km/s'
        expected_nrow = 16

        self.__exec_channelrange_test(iflist, channelrange, spw, expected_nrow)

    def test_spw_id_exact_list(self):
        """test_spw_id_exact_list: Test spw selection with channel range ('N:CH0~CH1;CH2~CH3')"""
        # raise exception
        spw = '2:0~100;200~400'
        self.__exec_exception_test(spw)

    def test_spw_id_pattern_channel(self):
        """test_spw_id_pattern_channel: Test spw selection with channel range ('*:CH0~CH1')"""
        iflist = [0,1,2,3]
        channelrange = [0,100]
        spw = '*:0~100'
        expected_nrow = 64

        self.__exec_channelrange_test(iflist, channelrange, spw, expected_nrow)

    def test_spw_id_pattern_frequency(self):
        """test_spw_id_pattern_frequency: Test spw selection with channel range ('*:FREQ0~FREQ1')"""
        iflist = [0]
        channelrange = [0,1919]
        spw = '*:114~115GHz'
        expected_nrow = 16

        self.__exec_channelrange_test(iflist, channelrange, spw, expected_nrow)

    def test_spw_id_pattern_velocity(self):
        """test_spw_id_pattern_frequency: Test spw selection with channel range ('*:VEL0~VEL1')"""
        iflist = [1]
        channelrange = [1904, 1935]
        spw = '*:-10~10km/s'
        expected_nrow = 16

        self.__exec_channelrange_test(iflist, channelrange, spw, expected_nrow)

    def test_spw_id_pattern_list(self):
        """test_spw_id_pattern_list: Test spw selection with channel range ('*:CH0~CH1;CH2~CH3')"""
        # raise exception
        spw = '*:0~100;200~400'
        self.__exec_exception_test(spw)

    def test_spw_value_frequency_channel(self):
        """test_spw_value_frequency_channel: Test spw selection with channel range ('FREQ0~FREQ1:CH0~CH1')"""
        iflist = [0,1,2]
        channelrange = [0,100]
        spw = '113.5~117.5GHz:0~100'
        expected_nrow = 48

        self.__exec_channelrange_test(iflist, channelrange, spw, expected_nrow)

    def test_spw_value_frequency_frequency(self):
        """test_spw_value_frequency_frequency: Test spw selection with channel range ('FREQ0~FREQ1:FREQ2~FREQ3')"""
        iflist = [0]
        channelrange = [0,1919]
        spw = '113.5~117.5GHz:114~115GHz'
        expected_nrow = 16

        self.__exec_channelrange_test(iflist, channelrange, spw, expected_nrow)

    def test_spw_value_frequency_velocity(self):
        """test_spw_value_frequency_velocity: Test spw selection with channel range ('FREQ0~FREQ1:VEL0~VEL1')"""
        iflist = [1]
        channelrange = [1904, 1935]
        spw = '113.5~117.5GHz:-10~10km/s'
        expected_nrow = 16

        self.__exec_channelrange_test(iflist, channelrange, spw, expected_nrow)

    def test_spw_value_frequency_list(self):
        """test_spw_value_frequency_list: Test spw selection with channel range ('FREQ0~FREQ1:CH0~CH1;CH2~CH3')"""
        # raise exception
        spw = '114.5~115.5GHz:0~100;200~400'
        self.__exec_exception_test(spw)
        
    def test_spw_value_velocity_channel(self):
        """test_spw_value_velocity_channel: Test spw selection with channel range ('VEL0~VEL1:CH0~CH1')"""
        iflist = [0,1,2]
        channelrange = [0,100]
        spw = '-3000~3000km/s:0~100'
        expected_nrow = 48

        self.__exec_channelrange_test(iflist, channelrange, spw, expected_nrow)

    def test_spw_value_velocity_frequency(self):
        """test_spw_value_velocity_frequency: Test spw selection with channel range ('VEL0~VEL1:FREQ0~FREQ1')"""
        iflist = [0]
        channelrange = [0,1919]
        spw = '1000~3000km/s:114~115GHz'
        expected_nrow = 16

        self.__exec_channelrange_test(iflist, channelrange, spw, expected_nrow)

    def test_spw_value_velocity_velocity(self):
        """test_spw_value_velocity_velocity: Test spw selection with channel range ('VEL0~VEL1:VEL2~VEL3')"""
        iflist = [1]
        channelrange = [1904, 1935]
        spw = '-2000~2000km/s:-10~10km/s'
        expected_nrow = 16

        self.__exec_channelrange_test(iflist, channelrange, spw, expected_nrow)

    def test_spw_value_velocity_list(self):
        """test_spw_value_velocity_list: Test spw selection with channel range ('VEL0~VEL1:CH0~CH1;CH2~CH3')"""
        # raise exception
        spw = '-100~100km/s:0~100;200~400'
        self.__exec_exception_test(spw)

    def test_spw_id_list_channel(self):
        """test_spw_id_list_channel: Test spw selection with channnel range ('ID0:CH0~CH1,ID1:CH2~CH3')"""
        iflist = [1,2]
        channelrange = [200,400]
        spw = '1:200~400,2:200~400'
        expected_nrow = 32

        self.__exec_channelrange_test(iflist, channelrange, spw, expected_nrow)

    ### timerange selection syntax test ###
    def test_timerange_value_default(self):
        """test_timerange_value_default: Test default value for timerange"""
        timerange = ''
        expected_nrow = 64
        timelist = [55310.94709481481, 55310.967928148144, 55310.98876148147, 55311.00959481481]

        self.__exec_simple_test('timerange', timerange, timelist, 'TIME', expected_nrow)

    def test_timerange_value_exact(self):
        """test_timerange_value_exact: Test timerange selection by syntax 'T0'"""
        timerange = '2010/04/24/23:43:48.5'
        expected_nrow = 16
        timelist = [55310.988761481472]

        self.__exec_simple_test('timerange', timerange, timelist, 'TIME', expected_nrow)
 
    def test_timerange_value_range(self):
        """test_timerange_value_range: Test timerange selection by syntax 'T0~T1'"""
        timerange = '2010/04/24/23:13:00~2010/04/24/23:43:49'
        expected_nrow = 32
        timelist = [55310.967928148144, 55310.988761481472]

        self.__exec_simple_test('timerange', timerange, timelist, 'TIME', expected_nrow)
        
    def test_timerange_value_lt(self):
        """test_timerange_value_lt: Test timerange selection by syntax '<T0'"""
        timerange = '<2010/04/24/23:13:00'
        expected_nrow = 16
        timelist = [55310.947094814808]
        
        self.__exec_simple_test('timerange', timerange, timelist, 'TIME', expected_nrow)

    def test_timerange_value_gt(self):
        """test_timerange_value_gt: Test timerange selection by syntax '>T0'"""
        timerange = '>2010/04/24/23:14:00'
        expected_nrow = 32
        timelist = [55310.988761481472, 55311.009594814808]

        self.__exec_simple_test('timerange', timerange, timelist, 'TIME', expected_nrow)

    def test_timerange_value_interval(self):
        """test_timerange_value_interval: Test timerange selection by syntax 'T0+dT'"""
        timerange = '2010/04/24/22:43:30+0:0:30'
        expected_nrow = 16
        timelist = [55310.947094814808]

        self.__exec_simple_test('timerange', timerange, timelist, 'TIME', expected_nrow)

    ### scan selection syntax test ###
    def test_scan_id_default(self):
        """test_scan_id_default: Test default value for scan"""
        scanlist = [0,1,2,3]
        scan = ''
        expected_nrow = 64

        self.__exec_simple_test('scan', scan, scanlist, 'SCANNO', expected_nrow)

    def test_scan_id_exact(self):
        """test_scan_id_exact: Test scan selection by id ('N')"""
        scanlist = [1]
        scan = '%s'%(scanlist[0])
        expected_nrow = 16
        
        self.__exec_simple_test('scan', scan, scanlist, 'SCANNO', expected_nrow)
         
    def test_scan_id_lt(self):
        """test_scan_id_lt: Test scan selection by id ('<N')"""
        scanlist = [0,1]
        scan = '<%s'%(max(scanlist)+1)
        expected_nrow = 32

        self.__exec_simple_test('scan', scan, scanlist, 'SCANNO', expected_nrow)

    def test_scan_id_gt(self):
        """test_scan_id_gt: Test scan selection by id ('>N')"""
        scanlist = [2,3]
        scan = '>%s'%(min(scanlist)-1)
        expected_nrow = 32

        self.__exec_simple_test('scan', scan, scanlist, 'SCANNO', expected_nrow)

    def test_scan_id_range(self):
        """test_scan_id_range: Test scan selection by id ('N~M')"""
        scanlist = [0,1,2]
        scan = '%s~%s'%(min(scanlist),max(scanlist))
        expected_nrow = 48

        self.__exec_simple_test('scan', scan, scanlist, 'SCANNO', expected_nrow)

    def test_scan_id_list(self):
        """test_scan_id_list: Test scan selection by id ('N,M')"""
        scanlist = [1,2,3]
        scan = ','.join(map(str,scanlist))
        expected_nrow = 48

        self.__exec_simple_test('scan', scan, scanlist, 'SCANNO', expected_nrow)

    def test_scan_id_exprlist(self):
        """test_scan_id_exprlist: Test scan selection by id ('EXPR0,EXPR1')"""
        scanlist = [0,2,3]
        scan='0,2~3'
        expected_nrow = 48

        self.__exec_simple_test('scan', scan, scanlist, 'SCANNO', expected_nrow)

    ### pol selection syntax test ###
    def test_pol_id_default(self):
        """test_pol_id_default: Test default value for pol"""
        pollist = [0,1,2,3]
        pol = ''
        expected_nrow = 64

        self.__exec_simple_test('pol', pol, pollist, 'POLNO', expected_nrow)
        
    def test_pol_id_exact(self):
        """test_pol_id_exact: Test pol selection by id ('N')"""
        pollist = [1]
        pol = '%s'%(pollist[0])
        expected_nrow = 16
        
        self.__exec_simple_test('pol', pol, pollist, 'POLNO', expected_nrow)
        
    def test_pol_id_lt(self):
        """test_pol_id_lt: Test pol selection by id ('<N')"""
        pollist = [0,1]
        pol = '<%s'%(max(pollist)+1)
        expected_nrow = 32

        self.__exec_simple_test('pol', pol, pollist, 'POLNO', expected_nrow)

    def test_pol_id_gt(self):
        """test_pol_id_gt: Test pol selection by id ('>N')"""
        pollist = [2,3]
        pol = '>%s'%(min(pollist)-1)
        expected_nrow = 32

        self.__exec_simple_test('pol', pol, pollist, 'POLNO', expected_nrow)

    def test_pol_id_range(self):
        """test_pol_id_range: Test pol selection by id ('N~M')"""
        pollist = [0,1,2]
        pol = '%s~%s'%(min(pollist),max(pollist))
        expected_nrow = 48

        self.__exec_simple_test('pol', pol, pollist, 'POLNO', expected_nrow)

    def test_pol_id_list(self):
        """test_pol_id_list: Test pol selection by id ('N,M')"""
        pollist = [1,2,3]
        pol = ','.join(map(str,pollist))
        expected_nrow = 48

        self.__exec_simple_test('pol', pol, pollist, 'POLNO', expected_nrow)

    def test_pol_id_exprlist(self):
        """test_pol_id_exprlist: Test pol selection by id ('EXPR0,EXPR1')"""
        pollist = [0,2,3]
        pol='0,2~3'
        expected_nrow = 48

        self.__exec_simple_test('pol', pol, pollist, 'POLNO', expected_nrow)

    ### beam selection syntax test ###
    def test_beam_id_default(self):
        """test_beam_id_default: Test default value for beam"""
        beamlist = [0,1,2,3]
        beam = ''
        expected_nrow = 64
        
        self.__exec_simple_test('beam', beam, beamlist, 'BEAMNO', expected_nrow)
        
    def test_beam_id_exact(self):
        """test_beam_id_exact: Test beam selection by id ('N')"""
        beamlist = [1]
        beam = '%s'%(beamlist[0])
        expected_nrow = 16
        
        self.__exec_simple_test('beam', beam, beamlist, 'BEAMNO', expected_nrow)
        
    def test_beam_id_lt(self):
        """test_beam_id_lt: Test beam selection by id ('<N')"""
        beamlist = [0,1]
        beam = '<%s'%(max(beamlist)+1)
        expected_nrow = 32

        self.__exec_simple_test('beam', beam, beamlist, 'BEAMNO', expected_nrow)

    def test_beam_id_gt(self):
        """test_beam_id_gt: Test beam selection by id ('>N')"""
        beamlist = [2,3]
        beam = '>%s'%(min(beamlist)-1)
        expected_nrow = 32

        self.__exec_simple_test('beam', beam, beamlist, 'BEAMNO', expected_nrow)

    def test_beam_id_range(self):
        """test_beam_id_range: Test beam selection by id ('N~M')"""
        beamlist = [0,1,2]
        beam = '%s~%s'%(min(beamlist),max(beamlist))
        expected_nrow = 48

        self.__exec_simple_test('beam', beam, beamlist, 'BEAMNO', expected_nrow)

    def test_beam_id_list(self):
        """test_beam_id_list: Test beam selection by id ('N,M')"""
        beamlist = [1,2,3]
        beam = ','.join(map(str,beamlist))
        expected_nrow = 48

        self.__exec_simple_test('beam', beam, beamlist, 'BEAMNO', expected_nrow)

    def test_beam_id_exprlist(self):
        """test_beam_exprlist: Test beam selection by id ('EXPR0,EXPR1')"""
        beamlist = [0,2,3]
        beam='0,2~3'
        expected_nrow = 48

        self.__exec_simple_test('beam', beam, beamlist, 'BEAMNO', expected_nrow)

    ### additional tests ###
    def test_simultaneous0(self):
        """test_simultaneous0: Test simultaneous selection (spw and scan)"""
        iflist = [1]
        spw = '%s'%(iflist[0])
        scanlist = [0,2]
        scan = '0,2'
        expected_nrow = 8

        self.__exec_complex_test(['spw', 'scan'], [spw, scan],
                                 [iflist, scanlist], ['IFNO', 'SCANNO'],
                                 expected_nrow, regular_test=False)

    def test_simultaneous1(self):
        """test_simultaneous1: Test simultaneous selection (spw and field)"""
        iflist = [1,2]
        spw = '1~2'
        fieldlist = ['M100__0', 'M42__2']
        field = '0,2'
        expected_nrow = 24

        self.__exec_complex_test(['spw', 'field'], [spw, field],
                                 [iflist, fieldlist], ['IFNO', 'FIELDNAME'],
                                 expected_nrow, regular_test=False)

    def test_simultaneous2(self):
        """test_simultaneous2: Test simultaneous selection (spw and timerange)"""
        iflist = [1,2]
        spw = '1~2'
        timelist = [55310.967928148144, 55310.988761481472]
        timerange = '2010/04/24/23:13:00~2010/04/24/23:43:49'
        expected_nrow = 16

        self.__exec_complex_test(['spw', 'timerange'], [spw, timerange],
                                 [iflist, timelist], ['IFNO', 'TIME'],
                                 expected_nrow, regular_test=False)


    def test_simultaneous3(self):
        """test_simultaneous3: Test simultaneous selection (field and timerange)"""
        fieldlist = ['M100__0']
        field = '<1'
        timelist = [55310.947094814808]
        timerange = '<2010/04/24/23:00:00'
        expected_nrow = 16

        self.__exec_complex_test(['field', 'timerange'], [field, timerange],
                                 [fieldlist, timelist], ['FIELDNAME', 'TIME'],
                                 expected_nrow, regular_test=False)
        

    def test_simultaneous4(self):
        """test_simultaneous4: Test simultaneous selection (spw, field and timerange)"""
        iflist = [1,3]
        spw = '1,>2'
        fieldlist = ['M100__0']
        field = '<1'
        timelist = [55310.947094814808]
        timerange = '<2010/04/24/23:00:00'
        expected_nrow = 8

        self.__exec_complex_test(['spw', 'field', 'timerange'],
                                 [spw, field, timerange],
                                 [iflist, fieldlist, timelist],
                                 ['IFNO', 'FIELDNAME', 'TIME'],
                                 expected_nrow, regular_test=False)

    def test_spw_id_exact_channel2(self):
        """test_spw_id_exact_channel2: Test channel range selection 'N~M'"""
        iflist = [2]
        channelrange = [200,400]
        spw = '2:200~400'
        expected_nrow = 16

        self.__exec_channelrange_test(iflist, channelrange, spw, expected_nrow, regular_test=False)


class sdsave_scanrate(unittest.TestCase,sdsave_unittest_base):
    """
    Verify that MSWriter handles a conversion from DIRECTION and SCANRATE
    columns properly
    """
    infile = 'OrionS_rawACSmod_cal2123.asap'
    prefix = 'sdsave_scanrate'

    def setUp(self):
        self.res=None
        if (not os.path.exists(self.infile)):
            shutil.copytree(self.datapath+self.infile, self.infile)

        default(sdsave)

    def tearDown(self):
        if (os.path.exists(self.infile)):
            shutil.rmtree(self.infile)
        os.system( 'rm -rf '+self.prefix+'*' )

    def _run_and_verify(self, infile):
        outfile = self.prefix + '.asap'
        self.res = sdsave(infile=infile, outfile=outfile, outform='MS2', overwrite=True)
        self.assertIsNone(self.res, msg='invalid return value')

        tb.open(infile)
        tsel = tb.query('POLNO==0')
        time_in = tsel.getcol('TIME')
        _dir_in = tsel.getcol('DIRECTION')
        scanrate_in = tsel.getcol('SCANRATE')
        tsel.close()
        tb.close()
        num_expected = 0 if all(scanrate_in.flatten() == 0.0) else 1
        newshape = (_dir_in.shape[0],1,_dir_in.shape[1])
        if num_expected == 0:
            dir_in = _dir_in.reshape(newshape)
        else:
            dir_in = numpy.concatenate((_dir_in.reshape(newshape), scanrate_in.reshape(newshape)), axis=1)
        tb.open(os.path.join(outfile, 'POINTING'))
        time_out = tb.getcol('TIME')
        num_poly = tb.getcol('NUM_POLY')
        dir_out = tb.getcol('DIRECTION')
        casalog.post('dir_in.shape=%s, dir_out.shape=%s'%(list(dir_in.shape),list(dir_out.shape)))
        tb.close()
        sort_index = numpy.argsort(time_out)
        time_out_sorted = time_out.take(sort_index) / 86400.0
        num_poly_sorted = num_poly.take(sort_index)
        dir_out_sorted = dir_out.take(sort_index, axis=2)

        self.assertEqual(dir_in.shape, dir_out.shape,
                         msg='DIRECTION shape is not correct.')
        self.assertTrue(all(time_in == time_out_sorted),
                        msg='TIME is not correct.')
        self.assertTrue(all(num_poly_sorted == num_expected),
                        msg='NUM_POLY is not correct.')
        self.assertTrue(all(dir_in.flatten() == dir_out_sorted.flatten()),
                        msg='DIRECTION value is not correct.')
        
    def test_zero_scanrate(self):
        """test_zero_scanrate: Verify DIRECTION column shape is (2,1) if SCANRATE is all zero"""
        self._run_and_verify(self.infile)

    def test_nonzero_scanrate(self):
        """test_nonzero_scanrate: Verify DIRECTION column shape is (2,2) if SCANRATE is all nonzero"""
        tb.open(self.infile, nomodify=False)
        scanrate = tb.getcol('SCANRATE')
        scanrate[:] = 1.0
        tb.putcol('SCANRATE', scanrate)
        tb.close()

        self._run_and_verify(self.infile)

    def test_any_scanrate(self):
        """test_any_scanrate: Verify DIRECTION column shape is (2,2) if SCANRATE is partly nonzero"""
        tb.open(self.infile, nomodify=False)
        tb.putcell('SCANRATE', 0, [1.0, 0.0])
        tb.close()

        self._run_and_verify(self.infile)

class sdsave_weighting(sdsave_unittest_base, unittest.TestCase):
    """
    Verify that fillweight option works fine.
    """
    infile = 'weighttest.asap'
    outfile = 'weighttest.ms'
    tol = 1.0e-5

    def setUp(self):
        self.res=None
        if (not os.path.exists(self.infile)):
            shutil.copytree(self.datapath+self.infile, self.infile)

        default(sdsave)

    def tearDown(self):
        if (os.path.exists(self.infile)):
            shutil.rmtree(self.infile)
        if (os.path.exists(self.outfile)):
            shutil.rmtree(self.outfile)

    def test_weigting(self):
        """
        Test fillweight=True
        """
        sdsave(infile=self.infile,outfile=self.outfile,outform='MS2',fillweight=True)
        self.verify()

    def test_noweighting(self):
        """
        Test fillweight=False
        """
        sdsave(infile=self.infile,outfile=self.outfile,outform='MS2',fillweight=False)
        with tbmanager(self.outfile) as tb:
            weight = tb.getvarcol('WEIGHT')
            sigma  = tb.getvarcol('SIGMA')
            for key in weight.keys():
                self.assertTrue(all(weight[key] == 1.0),
                                msg = 'Failed for weight at %s'%(key))
                self.assertTrue(all(sigma[key] == 1.0),
                                msg = 'Failed for sigma at %s'%(key))
    
    def verify(self):
        datadesc = 'DATA_DESCRIPTION'
        syscal = 'SYSCAL'
        spwin = 'SPECTRAL_WINDOW'
        # DATA_DESC_ID mapping from DATA_DESCRIPTION table
        with tbmanager(os.path.join(self.outfile, datadesc)) as tb:
            spwmap = {}
            for irow in xrange(tb.nrows()):
                spwmap[irow] = tb.getcell('SPECTRAL_WINDOW_ID', irow)
<<<<<<< HEAD
        
        # Tsys from SYSCAL table
        with tbmanager(os.path.join(self.outfile, syscal)) as tb:
            tsys = {}
            for irow in xrange(tb.nrows()):
                tsys[tb.getcell('SPECTRAL_WINDOW_ID', irow)] = tb.getcell('TSYS_SPECTRUM', irow)
            #print tsys
                
        # bandwidth from SPECTRAL_WINDOW table
        with tbmanager(os.path.join(self.outfile, spwin)) as tb:
            channelwidth = {}
            for irow in xrange(tb.nrows()):
                channelwidth[irow] = tb.getcell('EFFECTIVE_BW', irow)
            #print channelwidth
                
        # test MAIN
        with tbmanager(self.outfile) as tb:
            for irow in xrange(tb.nrows()):
                ddid = tb.getcell('DATA_DESC_ID', irow)
                spwid = spwmap[ddid]
                (npol,nchan) = tb.getcell('FLAG', irow).shape

                dt = tb.getcell('EXPOSURE', irow)
                df = channelwidth[spwid].mean()

                weight_ref = numpy.ones(npol, dtype=float) * (df * dt)
                sigma_ref = 1.0 / numpy.sqrt(weight_ref)
                # apply Tsys correction
                if tsys.has_key(spwid):
                    meantsys = tsys[spwid].mean(axis=1)
                    weight_ref /= (meantsys * meantsys)

                weight = tb.getcell('WEIGHT', irow)
                sigma = tb.getcell('SIGMA', irow)

                diff_weight = numpy.abs((weight - weight_ref) / weight_ref)
                diff_sigma = numpy.abs((sigma - sigma_ref) / sigma_ref)

                #print 'weight(%s) = %s (ref %s), diff_weight(%s) = %s'%(irow,weight,weight_ref,irow,diff_weight)
                #print 'sigma(%s) = %s (ref %s), diff_sigma(%s) = %s'%(irow,sigma,sigma_ref,irow,diff_sigma)
                
                self.assertTrue(all(diff_weight < self.tol))
                self.assertTrue(all(diff_sigma < self.tol))        
                
class sdsave_weighting2(sdsave_unittest_base, unittest.TestCase):
    """
    Verify that fillweight option works fine for data with npol=1
    """
    infile = 'weighttest2.asap'
    outfile = 'weighttest.ms'
    tol = 1.0e-5

    def setUp(self):
        self.res=None
        if (not os.path.exists(self.infile)):
            shutil.copytree(self.datapath+self.infile, self.infile)

        default(sdsave)

    def tearDown(self):
        if (os.path.exists(self.infile)):
            shutil.rmtree(self.infile)
        if (os.path.exists(self.outfile)):
            shutil.rmtree(self.outfile)

    def test_weigting2(self):
        """
        Test fillweight=True
        """
        sdsave(infile=self.infile,outfile=self.outfile,outform='MS2',fillweight=True)
        self.verify()

    def test_noweighting2(self):
        """
        Test fillweight=False
        """
        sdsave(infile=self.infile,outfile=self.outfile,outform='MS2',fillweight=False)
        with tbmanager(self.outfile) as tb:
            weight = tb.getvarcol('WEIGHT')
            sigma  = tb.getvarcol('SIGMA')
            for key in weight.keys():
                self.assertTrue(all(weight[key] == 1.0),
                                msg = 'Failed for weight at %s'%(key))
                self.assertTrue(all(sigma[key] == 1.0),
                                msg = 'Failed for sigma at %s'%(key))

    def verify(self):
        datadesc = 'DATA_DESCRIPTION'
        syscal = 'SYSCAL'
        spwin = 'SPECTRAL_WINDOW'
        # DATA_DESC_ID mapping from DATA_DESCRIPTION table
        with tbmanager(os.path.join(self.outfile, datadesc)) as tb:
            spwmap = {}
            for irow in xrange(tb.nrows()):
                spwmap[irow] = tb.getcell('SPECTRAL_WINDOW_ID', irow)
=======
>>>>>>> 36b1dd33
        
        # Tsys from SYSCAL table
        with tbmanager(os.path.join(self.outfile, syscal)) as tb:
            tsys = {}
            for irow in xrange(tb.nrows()):
<<<<<<< HEAD
                tsys[irow] = tb.getcell('TSYS_SPECTRUM', irow)
=======
                tsys[tb.getcell('SPECTRAL_WINDOW_ID', irow)] = tb.getcell('TSYS_SPECTRUM', irow)
>>>>>>> 36b1dd33
            #print tsys
                
        # bandwidth from SPECTRAL_WINDOW table
        with tbmanager(os.path.join(self.outfile, spwin)) as tb:
            channelwidth = {}
            for irow in xrange(tb.nrows()):
                channelwidth[irow] = tb.getcell('EFFECTIVE_BW', irow)
            #print channelwidth
                
        # test MAIN
        with tbmanager(self.outfile) as tb:
            for irow in xrange(tb.nrows()):
                ddid = tb.getcell('DATA_DESC_ID', irow)
                spwid = spwmap[ddid]
                (npol,nchan) = tb.getcell('FLAG', irow).shape

                dt = tb.getcell('EXPOSURE', irow)
                df = channelwidth[spwid].mean()

                weight_ref = numpy.ones(npol, dtype=float) * (df * dt)
                sigma_ref = 1.0 / numpy.sqrt(weight_ref)
                # apply Tsys correction
<<<<<<< HEAD
                if tsys.has_key(irow):
                    meantsys = tsys[irow].mean(axis=1)
=======
                if tsys.has_key(spwid):
                    meantsys = tsys[spwid].mean(axis=1)
>>>>>>> 36b1dd33
                    weight_ref /= (meantsys * meantsys)

                weight = tb.getcell('WEIGHT', irow)
                sigma = tb.getcell('SIGMA', irow)

                diff_weight = numpy.abs((weight - weight_ref) / weight_ref)
                diff_sigma = numpy.abs((sigma - sigma_ref) / sigma_ref)

<<<<<<< HEAD
                #print '=== irow='+str(irow)+' ==============================================='
                #print 'weight(%s) = %s (ref %s), diff_weight(%s) = %s'%(irow,weight,weight_ref,irow,diff_weight)
                #print 'sigma(%s) = %s (ref %s), diff_sigma(%s) = %s'%(irow,sigma,sigma_ref,irow,diff_sigma)

                self.assertTrue(all(diff_weight < self.tol))
                self.assertTrue(all(diff_sigma < self.tol))        


class sdsave_flag(sdsave_unittest_base, unittest.TestCase):
    """
    Verify correct handling of flag information in sdsave for scantable output.
    no changes must be made on any flag information.
    """
    infile = 'flagtest.asap'
    outfile = 'flagtest_out.asap'
    flagged_row_list = [0,1]
    flagged_chan_row_list = [1,2]
    flagged_chan_list = [[5,9],[15,19],[94,98]]
=======
                #print 'weight(%s) = %s (ref %s), diff_weight(%s) = %s'%(irow,weight,weight_ref,irow,diff_weight)
                #print 'sigma(%s) = %s (ref %s), diff_sigma(%s) = %s'%(irow,sigma,sigma_ref,irow,diff_sigma)
                
                self.assertTrue(all(diff_weight < self.tol))
                self.assertTrue(all(diff_sigma < self.tol))        
                
class sdsave_weighting2(sdsave_unittest_base, unittest.TestCase):
    """
    Verify that fillweight option works fine for data with npol=1
    """
    infile = 'weighttest2.asap'
    outfile = 'weighttest.ms'
    tol = 1.0e-5
>>>>>>> 36b1dd33

    def setUp(self):
        self.res=None
        if (not os.path.exists(self.infile)):
            shutil.copytree(self.datapath+self.infile, self.infile)

        default(sdsave)

    def tearDown(self):
        if (os.path.exists(self.infile)):
            shutil.rmtree(self.infile)
        if (os.path.exists(self.outfile)):
            shutil.rmtree(self.outfile)

<<<<<<< HEAD
    def test_flag(self):
        sdsave(infile=self.infile,outfile=self.outfile,outform='ASAP')
        self.verifyflag(self.outfile)

    def verifyflag(self, outfile):
        tb.open(outfile)
        assert (tb.nrows() == 4)
        for i in xrange(tb.nrows()):
            rowflag = tb.getcell('FLAGROW', i)
            rowflag_ref = 1 if self.get_index(i, self.flagged_row_list) >= 0 else 0
            self.assertEqual(rowflag, rowflag_ref)

            mask = tb.getcell('FLAGTRA', i)
            mask_ref = numpy.zeros(100, numpy.int32)
            if self.get_index(i, self.flagged_chan_row_list) >= 0:
                for j in xrange(len(self.flagged_chan_list)):
                    idx_start = self.flagged_chan_list[j][0]
                    idx_end   = self.flagged_chan_list[j][1]+1
                    for k in xrange(idx_start, idx_end):
                        mask_ref[k] = 128
            self.assertTrue(all(mask == mask_ref))
        tb.close()

    def get_index(self, value, list):
        try:
            return list.index(value)
        except:
            return -1


=======
    def test_weigting2(self):
        """
        Test fillweight=True
        """
        sdsave(infile=self.infile,outfile=self.outfile,outform='MS2',fillweight=True)
        self.verify()

    def test_noweighting2(self):
        """
        Test fillweight=False
        """
        sdsave(infile=self.infile,outfile=self.outfile,outform='MS2',fillweight=False)
        with tbmanager(self.outfile) as tb:
            weight = tb.getvarcol('WEIGHT')
            sigma  = tb.getvarcol('SIGMA')
            for key in weight.keys():
                self.assertTrue(all(weight[key] == 1.0),
                                msg = 'Failed for weight at %s'%(key))
                self.assertTrue(all(sigma[key] == 1.0),
                                msg = 'Failed for sigma at %s'%(key))

    def verify(self):
        datadesc = 'DATA_DESCRIPTION'
        syscal = 'SYSCAL'
        spwin = 'SPECTRAL_WINDOW'
        # DATA_DESC_ID mapping from DATA_DESCRIPTION table
        with tbmanager(os.path.join(self.outfile, datadesc)) as tb:
            spwmap = {}
            for irow in xrange(tb.nrows()):
                spwmap[irow] = tb.getcell('SPECTRAL_WINDOW_ID', irow)
        
        # Tsys from SYSCAL table
        with tbmanager(os.path.join(self.outfile, syscal)) as tb:
            tsys = {}
            for irow in xrange(tb.nrows()):
                tsys[irow] = tb.getcell('TSYS_SPECTRUM', irow)
            #print tsys
                
        # bandwidth from SPECTRAL_WINDOW table
        with tbmanager(os.path.join(self.outfile, spwin)) as tb:
            channelwidth = {}
            for irow in xrange(tb.nrows()):
                channelwidth[irow] = tb.getcell('EFFECTIVE_BW', irow)
            #print channelwidth
                
        # test MAIN
        with tbmanager(self.outfile) as tb:
            for irow in xrange(tb.nrows()):
                ddid = tb.getcell('DATA_DESC_ID', irow)
                spwid = spwmap[ddid]
                (npol,nchan) = tb.getcell('FLAG', irow).shape

                dt = tb.getcell('EXPOSURE', irow)
                df = channelwidth[spwid].mean()

                weight_ref = numpy.ones(npol, dtype=float) * (df * dt)
                sigma_ref = 1.0 / numpy.sqrt(weight_ref)
                # apply Tsys correction
                if tsys.has_key(irow):
                    meantsys = tsys[irow].mean(axis=1)
                    weight_ref /= (meantsys * meantsys)

                weight = tb.getcell('WEIGHT', irow)
                sigma = tb.getcell('SIGMA', irow)

                diff_weight = numpy.abs((weight - weight_ref) / weight_ref)
                diff_sigma = numpy.abs((sigma - sigma_ref) / sigma_ref)

                #print '=== irow='+str(irow)+' ==============================================='
                #print 'weight(%s) = %s (ref %s), diff_weight(%s) = %s'%(irow,weight,weight_ref,irow,diff_weight)
                #print 'sigma(%s) = %s (ref %s), diff_sigma(%s) = %s'%(irow,sigma,sigma_ref,irow,diff_sigma)

                self.assertTrue(all(diff_weight < self.tol))
                self.assertTrue(all(diff_sigma < self.tol))        
                
>>>>>>> 36b1dd33
def suite():
    return [sdsave_test0,sdsave_test1,sdsave_test2,
            sdsave_test3,sdsave_test4,sdsave_test5,
            sdsave_test6,sdsave_test7,sdsave_storageTest,
<<<<<<< HEAD
            sdsave_freq_labeling, sdsave_flaggingMS,
            sdsave_scan_number, sdsave_test_splitant,
            sdsave_selection_syntax, sdsave_scanrate,
            sdsave_weighting, sdsave_weighting2, sdsave_flag
=======
            sdsave_freq_labeling,sdsave_flagging,
            sdsave_scan_number,sdsave_test_splitant,
            sdsave_selection_syntax, sdsave_scanrate,
            sdsave_weighting, sdsave_weighting2
>>>>>>> 36b1dd33
            ]<|MERGE_RESOLUTION|>--- conflicted
+++ resolved
@@ -1244,7 +1244,7 @@
 ###
 # Test for handling flags in MSWriter
 ###
-class sdsave_flaggingMS(unittest.TestCase,sdsave_unittest_base):
+class sdsave_flagging(unittest.TestCase,sdsave_unittest_base):
     """
     Read Scantable data, modify flags in various ways, and write as MS.
     """
@@ -2365,7 +2365,6 @@
             spwmap = {}
             for irow in xrange(tb.nrows()):
                 spwmap[irow] = tb.getcell('SPECTRAL_WINDOW_ID', irow)
-<<<<<<< HEAD
         
         # Tsys from SYSCAL table
         with tbmanager(os.path.join(self.outfile, syscal)) as tb:
@@ -2461,165 +2460,6 @@
             spwmap = {}
             for irow in xrange(tb.nrows()):
                 spwmap[irow] = tb.getcell('SPECTRAL_WINDOW_ID', irow)
-=======
->>>>>>> 36b1dd33
-        
-        # Tsys from SYSCAL table
-        with tbmanager(os.path.join(self.outfile, syscal)) as tb:
-            tsys = {}
-            for irow in xrange(tb.nrows()):
-<<<<<<< HEAD
-                tsys[irow] = tb.getcell('TSYS_SPECTRUM', irow)
-=======
-                tsys[tb.getcell('SPECTRAL_WINDOW_ID', irow)] = tb.getcell('TSYS_SPECTRUM', irow)
->>>>>>> 36b1dd33
-            #print tsys
-                
-        # bandwidth from SPECTRAL_WINDOW table
-        with tbmanager(os.path.join(self.outfile, spwin)) as tb:
-            channelwidth = {}
-            for irow in xrange(tb.nrows()):
-                channelwidth[irow] = tb.getcell('EFFECTIVE_BW', irow)
-            #print channelwidth
-                
-        # test MAIN
-        with tbmanager(self.outfile) as tb:
-            for irow in xrange(tb.nrows()):
-                ddid = tb.getcell('DATA_DESC_ID', irow)
-                spwid = spwmap[ddid]
-                (npol,nchan) = tb.getcell('FLAG', irow).shape
-
-                dt = tb.getcell('EXPOSURE', irow)
-                df = channelwidth[spwid].mean()
-
-                weight_ref = numpy.ones(npol, dtype=float) * (df * dt)
-                sigma_ref = 1.0 / numpy.sqrt(weight_ref)
-                # apply Tsys correction
-<<<<<<< HEAD
-                if tsys.has_key(irow):
-                    meantsys = tsys[irow].mean(axis=1)
-=======
-                if tsys.has_key(spwid):
-                    meantsys = tsys[spwid].mean(axis=1)
->>>>>>> 36b1dd33
-                    weight_ref /= (meantsys * meantsys)
-
-                weight = tb.getcell('WEIGHT', irow)
-                sigma = tb.getcell('SIGMA', irow)
-
-                diff_weight = numpy.abs((weight - weight_ref) / weight_ref)
-                diff_sigma = numpy.abs((sigma - sigma_ref) / sigma_ref)
-
-<<<<<<< HEAD
-                #print '=== irow='+str(irow)+' ==============================================='
-                #print 'weight(%s) = %s (ref %s), diff_weight(%s) = %s'%(irow,weight,weight_ref,irow,diff_weight)
-                #print 'sigma(%s) = %s (ref %s), diff_sigma(%s) = %s'%(irow,sigma,sigma_ref,irow,diff_sigma)
-
-                self.assertTrue(all(diff_weight < self.tol))
-                self.assertTrue(all(diff_sigma < self.tol))        
-
-
-class sdsave_flag(sdsave_unittest_base, unittest.TestCase):
-    """
-    Verify correct handling of flag information in sdsave for scantable output.
-    no changes must be made on any flag information.
-    """
-    infile = 'flagtest.asap'
-    outfile = 'flagtest_out.asap'
-    flagged_row_list = [0,1]
-    flagged_chan_row_list = [1,2]
-    flagged_chan_list = [[5,9],[15,19],[94,98]]
-=======
-                #print 'weight(%s) = %s (ref %s), diff_weight(%s) = %s'%(irow,weight,weight_ref,irow,diff_weight)
-                #print 'sigma(%s) = %s (ref %s), diff_sigma(%s) = %s'%(irow,sigma,sigma_ref,irow,diff_sigma)
-                
-                self.assertTrue(all(diff_weight < self.tol))
-                self.assertTrue(all(diff_sigma < self.tol))        
-                
-class sdsave_weighting2(sdsave_unittest_base, unittest.TestCase):
-    """
-    Verify that fillweight option works fine for data with npol=1
-    """
-    infile = 'weighttest2.asap'
-    outfile = 'weighttest.ms'
-    tol = 1.0e-5
->>>>>>> 36b1dd33
-
-    def setUp(self):
-        self.res=None
-        if (not os.path.exists(self.infile)):
-            shutil.copytree(self.datapath+self.infile, self.infile)
-
-        default(sdsave)
-
-    def tearDown(self):
-        if (os.path.exists(self.infile)):
-            shutil.rmtree(self.infile)
-        if (os.path.exists(self.outfile)):
-            shutil.rmtree(self.outfile)
-
-<<<<<<< HEAD
-    def test_flag(self):
-        sdsave(infile=self.infile,outfile=self.outfile,outform='ASAP')
-        self.verifyflag(self.outfile)
-
-    def verifyflag(self, outfile):
-        tb.open(outfile)
-        assert (tb.nrows() == 4)
-        for i in xrange(tb.nrows()):
-            rowflag = tb.getcell('FLAGROW', i)
-            rowflag_ref = 1 if self.get_index(i, self.flagged_row_list) >= 0 else 0
-            self.assertEqual(rowflag, rowflag_ref)
-
-            mask = tb.getcell('FLAGTRA', i)
-            mask_ref = numpy.zeros(100, numpy.int32)
-            if self.get_index(i, self.flagged_chan_row_list) >= 0:
-                for j in xrange(len(self.flagged_chan_list)):
-                    idx_start = self.flagged_chan_list[j][0]
-                    idx_end   = self.flagged_chan_list[j][1]+1
-                    for k in xrange(idx_start, idx_end):
-                        mask_ref[k] = 128
-            self.assertTrue(all(mask == mask_ref))
-        tb.close()
-
-    def get_index(self, value, list):
-        try:
-            return list.index(value)
-        except:
-            return -1
-
-
-=======
-    def test_weigting2(self):
-        """
-        Test fillweight=True
-        """
-        sdsave(infile=self.infile,outfile=self.outfile,outform='MS2',fillweight=True)
-        self.verify()
-
-    def test_noweighting2(self):
-        """
-        Test fillweight=False
-        """
-        sdsave(infile=self.infile,outfile=self.outfile,outform='MS2',fillweight=False)
-        with tbmanager(self.outfile) as tb:
-            weight = tb.getvarcol('WEIGHT')
-            sigma  = tb.getvarcol('SIGMA')
-            for key in weight.keys():
-                self.assertTrue(all(weight[key] == 1.0),
-                                msg = 'Failed for weight at %s'%(key))
-                self.assertTrue(all(sigma[key] == 1.0),
-                                msg = 'Failed for sigma at %s'%(key))
-
-    def verify(self):
-        datadesc = 'DATA_DESCRIPTION'
-        syscal = 'SYSCAL'
-        spwin = 'SPECTRAL_WINDOW'
-        # DATA_DESC_ID mapping from DATA_DESCRIPTION table
-        with tbmanager(os.path.join(self.outfile, datadesc)) as tb:
-            spwmap = {}
-            for irow in xrange(tb.nrows()):
-                spwmap[irow] = tb.getcell('SPECTRAL_WINDOW_ID', irow)
         
         # Tsys from SYSCAL table
         with tbmanager(os.path.join(self.outfile, syscal)) as tb:
@@ -2665,20 +2505,12 @@
                 self.assertTrue(all(diff_weight < self.tol))
                 self.assertTrue(all(diff_sigma < self.tol))        
                 
->>>>>>> 36b1dd33
 def suite():
     return [sdsave_test0,sdsave_test1,sdsave_test2,
             sdsave_test3,sdsave_test4,sdsave_test5,
             sdsave_test6,sdsave_test7,sdsave_storageTest,
-<<<<<<< HEAD
-            sdsave_freq_labeling, sdsave_flaggingMS,
-            sdsave_scan_number, sdsave_test_splitant,
-            sdsave_selection_syntax, sdsave_scanrate,
-            sdsave_weighting, sdsave_weighting2, sdsave_flag
-=======
             sdsave_freq_labeling,sdsave_flagging,
             sdsave_scan_number,sdsave_test_splitant,
             sdsave_selection_syntax, sdsave_scanrate,
             sdsave_weighting, sdsave_weighting2
->>>>>>> 36b1dd33
             ]