--- conflicted
+++ resolved
@@ -1042,7 +1042,6 @@
     @property
     def task(self):
         return sdimaging
-<<<<<<< HEAD
     
     @property
     def spw_channel_selection(self):
@@ -1487,452 +1486,6 @@
         self._checkstats_new(self.outfile,refstats,atol=1.e-5)
         self._checkstats_box(self.outfile,refstats,box=region,atol=1.e-5)
     
-=======
-    
-    @property
-    def spw_channel_selection(self):
-        return True
-
-    def setUp(self):
-        for name in self.rawfiles:
-            if os.path.exists(name):
-                shutil.rmtree(name)
-            shutil.copytree(self.datapath+name, name)
-        if os.path.exists(self.outfile):
-            shutil.rmtree(self.outfile)
-
-        default(sdimaging)
-        os.system( 'rm -rf '+self.prefix+'*' )
-
-    def tearDown(self):
-        for name in self.rawfiles:
-            if (os.path.exists(name)):
-                shutil.rmtree(name)
-        os.system( 'rm -rf '+self.prefix+'*' )
-
-    ####################
-    # Additional tests
-    ####################
-    #N/A Stokes & antenna selection
-
-    ####################
-    # scan
-    ####################
-    def test_scan_id_default(self):
-        """test scan selection (scan='')"""
-        scan = ''
-        region =  self.region_all
-        infile = self.miscsel_ms
-        self.res=self.run_task(infiles=infile,scan=scan,mode=self.mode_def,gridfunction=self.kernel,outfile=self.outfile)
-        # Tests
-        refstats = self._merge_dict(self.stat_common, self._construct_refstat_uniform(self.unif_flux, region['blc'], region['trc']) )
-        self._checkshape(self.outfile,self.imsize_auto[0],self.imsize_auto[1],1,1)
-        self._checkdirax(self.outfile,self.phasecenter_auto,self.cell_auto,self.imsize_auto)
-        self._checkstats_new(self.outfile,refstats,atol=1.e-5)
-
-    def test_scan_id_exact(self):
-        """test scan selection (scan='16')"""
-        scan = '16'
-        region =  self.region_topright
-        infile = self.miscsel_ms
-        self.res=self.run_task(infiles=infile,scan=scan,mode=self.mode_def,gridfunction=self.kernel,outfile=self.outfile)
-        # Tests
-        refstats = self._merge_dict(self.stat_common, self._construct_refstat_uniform(self.unif_flux, region['blc'], region['trc']) )
-        self._checkshape(self.outfile,self.imsize_auto[0],self.imsize_auto[1],1,1)
-        self._checkdirax(self.outfile,self.phasecenter_auto,self.cell_auto,self.imsize_auto)
-        self._checkstats_new(self.outfile,refstats,atol=1.e-5)
-        self._checkstats_box(self.outfile,refstats,box=region,atol=1.e-5)
-
-    def test_scan_id_lt(self):
-        """test scan selection (scan='<16')"""
-        scan = '<16'
-        region =  self.region_left
-        infile = self.miscsel_ms
-        self.res=self.run_task(infiles=infile,scan=scan,mode=self.mode_def,gridfunction=self.kernel,outfile=self.outfile)
-        # Tests
-        refstats = self._merge_dict(self.stat_common, self._construct_refstat_uniform(self.unif_flux, region['blc'], region['trc']) )
-        self._checkshape(self.outfile,self.imsize_auto[0],self.imsize_auto[1],1,1)
-        self._checkdirax(self.outfile,self.phasecenter_auto,self.cell_auto,self.imsize_auto)
-        self._checkstats_new(self.outfile,refstats,atol=1.e-5)
-        self._checkstats_box(self.outfile,refstats,box=region,atol=1.e-5)
-
-    def test_scan_id_gt(self):
-        """test scan selection (scan='>16')"""
-        scan = '>16'
-        region =  self.region_bottomright
-        infile = self.miscsel_ms
-        self.res=self.run_task(infiles=infile,scan=scan,mode=self.mode_def,gridfunction=self.kernel,outfile=self.outfile)
-        # Tests
-        refstats = self._merge_dict(self.stat_common, self._construct_refstat_uniform(self.unif_flux, region['blc'], region['trc']) )
-        self._checkshape(self.outfile,self.imsize_auto[0],self.imsize_auto[1],1,1)
-        self._checkdirax(self.outfile,self.phasecenter_auto,self.cell_auto,self.imsize_auto)
-        self._checkstats_new(self.outfile,refstats,atol=1.e-5)
-        self._checkstats_box(self.outfile,refstats,box=region,atol=1.e-5)
-
-    def test_scan_id_range(self):
-        """test scan selection (scan='16~17')"""
-        scan = '16~17'
-        region =  self.region_right
-        infile = self.miscsel_ms
-        self.res=self.run_task(infiles=infile,scan=scan,mode=self.mode_def,gridfunction=self.kernel,outfile=self.outfile)
-        # Tests
-        refstats = self._merge_dict(self.stat_common, self._construct_refstat_uniform(self.unif_flux, region['blc'], region['trc']) )
-        self._checkshape(self.outfile,self.imsize_auto[0],self.imsize_auto[1],1,1)
-        self._checkdirax(self.outfile,self.phasecenter_auto,self.cell_auto,self.imsize_auto)
-        self._checkstats_new(self.outfile,refstats,atol=1.e-5)
-        self._checkstats_box(self.outfile,refstats,box=region,atol=1.e-5)
-
-    def test_scan_id_list(self):
-        """test scan selection (scan='16,17')"""
-        scan = '16,17'
-        region =  self.region_right
-        infile = self.miscsel_ms
-        self.res=self.run_task(infiles=infile,scan=scan,mode=self.mode_def,gridfunction=self.kernel,outfile=self.outfile)
-        # Tests
-        refstats = self._merge_dict(self.stat_common, self._construct_refstat_uniform(self.unif_flux, region['blc'], region['trc']) )
-        self._checkshape(self.outfile,self.imsize_auto[0],self.imsize_auto[1],1,1)
-        self._checkdirax(self.outfile,self.phasecenter_auto,self.cell_auto,self.imsize_auto)
-        self._checkstats_new(self.outfile,refstats,atol=1.e-5)
-        self._checkstats_box(self.outfile,refstats,box=region,atol=1.e-5)
-
-    def test_scan_id_exprlist(self):
-        """test scan selection (scan='16,>16')"""
-        scan = '16,>16'
-        region =  self.region_right
-        infile = self.miscsel_ms
-        self.res=self.run_task(infiles=infile,scan=scan,mode=self.mode_def,gridfunction=self.kernel,outfile=self.outfile)
-        # Tests
-        refstats = self._merge_dict(self.stat_common, self._construct_refstat_uniform(self.unif_flux, region['blc'], region['trc']) )
-        self._checkshape(self.outfile,self.imsize_auto[0],self.imsize_auto[1],1,1)
-        self._checkdirax(self.outfile,self.phasecenter_auto,self.cell_auto,self.imsize_auto)
-        self._checkstats_new(self.outfile,refstats,atol=1.e-5)
-        self._checkstats_box(self.outfile,refstats,box=region,atol=1.e-5)
-
-    ####################
-    # field
-    ####################
-    def test_field_value_default(self):
-        """test field selection (field='')"""
-        field = ''
-        region =  self.region_all
-        infile = self.miscsel_ms
-        self.res=self.run_task(infiles=infile,field=field,mode=self.mode_def,gridfunction=self.kernel,outfile=self.outfile)
-        # Tests
-        refstats = self._merge_dict(self.stat_common, self._construct_refstat_uniform(self.unif_flux, region['blc'], region['trc']) )
-        self._checkshape(self.outfile,self.imsize_auto[0],self.imsize_auto[1],1,1)
-        self._checkdirax(self.outfile,self.phasecenter_auto,self.cell_auto,self.imsize_auto)
-        self._checkstats_new(self.outfile,refstats,atol=1.e-5)
-
-    def test_field_id_exact(self):
-        """test field selection (field='6')"""
-        field = '6'
-        region =  self.region_bottomleft
-        infile = self.miscsel_ms
-        self.res=self.run_task(infiles=infile,field=field,mode=self.mode_def,gridfunction=self.kernel,outfile=self.outfile)
-        # Tests
-        refstats = self._merge_dict(self.stat_common, self._construct_refstat_uniform(self.unif_flux, region['blc'], region['trc']) )
-        self._checkshape(self.outfile,self.imsize_auto[0],self.imsize_auto[1],1,1)
-        self._checkdirax(self.outfile,self.phasecenter_auto,self.cell_auto,self.imsize_auto)
-        self._checkstats_new(self.outfile,refstats,atol=1.e-5)
-        self._checkstats_box(self.outfile,refstats,box=region,atol=1.e-5)
-
-    def test_field_id_lt(self):
-        """test field selection (field='<7')"""
-        field = '<7'
-        region =  self.region_bottom
-        infile = self.miscsel_ms
-        self.res=self.run_task(infiles=infile,field=field,mode=self.mode_def,gridfunction=self.kernel,outfile=self.outfile)
-        # Tests
-        refstats = self._merge_dict(self.stat_common, self._construct_refstat_uniform(self.unif_flux, region['blc'], region['trc']) )
-        self._checkshape(self.outfile,self.imsize_auto[0],self.imsize_auto[1],1,1)
-        self._checkdirax(self.outfile,self.phasecenter_auto,self.cell_auto,self.imsize_auto)
-        self._checkstats_new(self.outfile,refstats,atol=1.e-5)
-        self._checkstats_box(self.outfile,refstats,box=region,atol=1.e-5)
-
-    def test_field_id_gt(self):
-        """test field selection (field='>6')"""
-        field = '>6'
-        region =  self.region_top
-        infile = self.miscsel_ms
-        self.res=self.run_task(infiles=infile,field=field,mode=self.mode_def,gridfunction=self.kernel,outfile=self.outfile)
-        # Tests
-        refstats = self._merge_dict(self.stat_common, self._construct_refstat_uniform(self.unif_flux, region['blc'], region['trc']) )
-        self._checkshape(self.outfile,self.imsize_auto[0],self.imsize_auto[1],1,1)
-        self._checkdirax(self.outfile,self.phasecenter_auto,self.cell_auto,self.imsize_auto)
-        self._checkstats_new(self.outfile,refstats,atol=1.e-5)
-        self._checkstats_box(self.outfile,refstats,box=region,atol=1.e-5)
-
-    def test_field_id_range(self):
-        """test field selection (field='7~8')"""
-        field = '7~8'
-        region =  self.region_top
-        infile = self.miscsel_ms
-        self.res=self.run_task(infiles=infile,field=field,mode=self.mode_def,gridfunction=self.kernel,outfile=self.outfile)
-        # Tests
-        refstats = self._merge_dict(self.stat_common, self._construct_refstat_uniform(self.unif_flux, region['blc'], region['trc']) )
-        self._checkshape(self.outfile,self.imsize_auto[0],self.imsize_auto[1],1,1)
-        self._checkdirax(self.outfile,self.phasecenter_auto,self.cell_auto,self.imsize_auto)
-        self._checkstats_new(self.outfile,refstats,atol=1.e-5)
-        self._checkstats_box(self.outfile,refstats,box=region,atol=1.e-5)
-
-    def test_field_id_list(self):
-        """test field selection (field='5,7')"""
-        field = '5,7'
-        region =  self.region_right
-        infile = self.miscsel_ms
-        self.res=self.run_task(infiles=infile,field=field,mode=self.mode_def,gridfunction=self.kernel,outfile=self.outfile)
-        # Tests
-        refstats = self._merge_dict(self.stat_common, self._construct_refstat_uniform(self.unif_flux, region['blc'], region['trc']) )
-        self._checkshape(self.outfile,self.imsize_auto[0],self.imsize_auto[1],1,1)
-        self._checkdirax(self.outfile,self.phasecenter_auto,self.cell_auto,self.imsize_auto)
-        self._checkstats_new(self.outfile,refstats,atol=1.e-5)
-        self._checkstats_box(self.outfile,refstats,box=region,atol=1.e-5)
-
-    def test_field_id_exprlist(self):
-        """test field selection (field='7,>7')"""
-        field = '7,>7'
-        region =  self.region_top
-        infile = self.miscsel_ms
-        self.res=self.run_task(infiles=infile,field=field,mode=self.mode_def,gridfunction=self.kernel,outfile=self.outfile)
-        # Tests
-        refstats = self._merge_dict(self.stat_common, self._construct_refstat_uniform(self.unif_flux, region['blc'], region['trc']) )
-        self._checkshape(self.outfile,self.imsize_auto[0],self.imsize_auto[1],1,1)
-        self._checkdirax(self.outfile,self.phasecenter_auto,self.cell_auto,self.imsize_auto)
-        self._checkstats_new(self.outfile,refstats,atol=1.e-5)
-        self._checkstats_box(self.outfile,refstats,box=region,atol=1.e-5)
-
-    def test_field_value_exact(self):
-        """test field selection (field='bottom')"""
-        field = 'bottom'
-        region =  self.region_bottom
-        infile = self.miscsel_ms
-        self.res=self.run_task(infiles=infile,field=field,mode=self.mode_def,gridfunction=self.kernel,outfile=self.outfile)
-        # Tests
-        refstats = self._merge_dict(self.stat_common, self._construct_refstat_uniform(self.unif_flux, region['blc'], region['trc']) )
-        self._checkshape(self.outfile,self.imsize_auto[0],self.imsize_auto[1],1,1)
-        self._checkdirax(self.outfile,self.phasecenter_auto,self.cell_auto,self.imsize_auto)
-        self._checkstats_new(self.outfile,refstats,atol=1.e-5)
-        self._checkstats_box(self.outfile,refstats,box=region,atol=1.e-5)
-
-    def test_field_value_pattern(self):
-        """test field selection (field='top*')"""
-        field = 'top*'
-        region =  self.region_top
-        infile = self.miscsel_ms
-        self.res=self.run_task(infiles=infile,field=field,mode=self.mode_def,gridfunction=self.kernel,outfile=self.outfile)
-        # Tests
-        refstats = self._merge_dict(self.stat_common, self._construct_refstat_uniform(self.unif_flux, region['blc'], region['trc']) )
-        self._checkshape(self.outfile,self.imsize_auto[0],self.imsize_auto[1],1,1)
-        self._checkdirax(self.outfile,self.phasecenter_auto,self.cell_auto,self.imsize_auto)
-        self._checkstats_new(self.outfile,refstats,atol=1.e-5)
-        self._checkstats_box(self.outfile,refstats,box=region,atol=1.e-5)
-
-    def test_field_value_list(self):
-        """test field selection (field='topright,topleft')"""
-        field = 'topright,topleft'
-        region =  self.region_top
-        infile = self.miscsel_ms
-        self.res=self.run_task(infiles=infile,field=field,mode=self.mode_def,gridfunction=self.kernel,outfile=self.outfile)
-        # Tests
-        refstats = self._merge_dict(self.stat_common, self._construct_refstat_uniform(self.unif_flux, region['blc'], region['trc']) )
-        self._checkshape(self.outfile,self.imsize_auto[0],self.imsize_auto[1],1,1)
-        self._checkdirax(self.outfile,self.phasecenter_auto,self.cell_auto,self.imsize_auto)
-        self._checkstats_new(self.outfile,refstats,atol=1.e-5)
-        self._checkstats_box(self.outfile,refstats,box=region,atol=1.e-5)
-
-    def test_field_mix_exprlist(self):
-        """test field selection (field='topr*,>7')"""
-        field = 'topr*,>7'
-        region =  self.region_top
-        infile = self.miscsel_ms
-        self.res=self.run_task(infiles=infile,field=field,mode=self.mode_def,gridfunction=self.kernel,outfile=self.outfile)
-        # Tests
-        refstats = self._merge_dict(self.stat_common, self._construct_refstat_uniform(self.unif_flux, region['blc'], region['trc']) )
-        self._checkshape(self.outfile,self.imsize_auto[0],self.imsize_auto[1],1,1)
-        self._checkdirax(self.outfile,self.phasecenter_auto,self.cell_auto,self.imsize_auto)
-        self._checkstats_new(self.outfile,refstats,atol=1.e-5)
-        self._checkstats_box(self.outfile,refstats,box=region,atol=1.e-5)
-
-    ####################
-    # spw 
-    ####################
-    def test_spw_id_default(self):
-        """test spw selection (spw='')"""
-        spw = ''
-        infile = self.unifreq_ms
-        flux_list = self.__get_flux_value(infile)
-        selspw = range(len(flux_list))
-        region =  self.spw_region_all
-        self.res=self.run_task(infiles=infile,spw=spw,mode=self.mode_def,gridfunction=self.kernel,outfile=self.outfile)
-        # Tests
-        flux = sum([flux_list[idx] for idx in selspw])/float(len(selspw))
-        refstats = self._merge_dict(self.spw_stat_common, self._construct_refstat_uniform(flux, region['blc'], region['trc']) )
-        self._checkshape(self.outfile,self.spw_imsize_auto[0],self.spw_imsize_auto[1],1,self.spw_nchan)
-        self._checkdirax(self.outfile,self.phasecenter_auto,self.cell_auto,self.spw_imsize_auto)
-        self._checkstats_new(self.outfile,refstats,atol=1.e-5)
-
-    def test_spw_id_exact(self):
-        """test spw selection (spw='1')"""
-        spw = '1'
-        selspw = [1]
-        region =  self.spw_region_all
-        infile = self.unifreq_ms
-        flux_list = self.__get_flux_value(infile)
-        self.res=self.run_task(infiles=infile,spw=spw,mode=self.mode_def,gridfunction=self.kernel,outfile=self.outfile)
-        # Tests
-        flux = sum([flux_list[idx] for idx in selspw])/float(len(selspw))
-        refstats = self._merge_dict(self.spw_stat_common, self._construct_refstat_uniform(flux, region['blc'], region['trc']) )
-        self._checkshape(self.outfile,self.spw_imsize_auto[0],self.spw_imsize_auto[1],1,self.spw_nchan)
-        self._checkdirax(self.outfile,self.phasecenter_auto,self.cell_auto,self.spw_imsize_auto)
-        self._checkstats_new(self.outfile,refstats,atol=1.e-5)
-
-    def test_spw_id_lt(self):
-        """test spw selection (spw='<2')"""
-        spw = '<2'
-        selspw = [0,1]
-        region =  self.spw_region_all
-        infile = self.unifreq_ms
-        flux_list = self.__get_flux_value(infile)
-        self.res=self.run_task(infiles=infile,spw=spw,mode=self.mode_def,gridfunction=self.kernel,outfile=self.outfile)
-        # Tests
-        flux = sum([flux_list[idx] for idx in selspw])/float(len(selspw))
-        refstats = self._merge_dict(self.spw_stat_common, self._construct_refstat_uniform(flux, region['blc'], region['trc']) )
-        self._checkshape(self.outfile,self.spw_imsize_auto[0],self.spw_imsize_auto[1],1,self.spw_nchan)
-        self._checkdirax(self.outfile,self.phasecenter_auto,self.cell_auto,self.spw_imsize_auto)
-        self._checkstats_new(self.outfile,refstats,atol=1.e-5)
-
-    def test_spw_id_gt(self):
-        """test spw selection (spw='>0')"""
-        spw = '>0'
-        selspw = [1,2]
-        region =  self.spw_region_all
-        infile = self.unifreq_ms
-        flux_list = self.__get_flux_value(infile)
-        self.res=self.run_task(infiles=infile,spw=spw,mode=self.mode_def,gridfunction=self.kernel,outfile=self.outfile)
-        # Tests
-        flux = sum([flux_list[idx] for idx in selspw])/float(len(selspw))
-        refstats = self._merge_dict(self.spw_stat_common, self._construct_refstat_uniform(flux, region['blc'], region['trc']) )
-        self._checkshape(self.outfile,self.spw_imsize_auto[0],self.spw_imsize_auto[1],1,self.spw_nchan)
-        self._checkdirax(self.outfile,self.phasecenter_auto,self.cell_auto,self.spw_imsize_auto)
-        self._checkstats_new(self.outfile,refstats,atol=1.e-5)
-
-    def test_spw_id_range(self):
-        """test spw selection (spw='1~2')"""
-        spw = '1~2'
-        selspw = [1,2]
-        region =  self.spw_region_all
-        infile = self.unifreq_ms
-        flux_list = self.__get_flux_value(infile)
-        self.res=self.run_task(infiles=infile,spw=spw,mode=self.mode_def,gridfunction=self.kernel,outfile=self.outfile)
-        # Tests
-        flux = sum([flux_list[idx] for idx in selspw])/float(len(selspw))
-        refstats = self._merge_dict(self.spw_stat_common, self._construct_refstat_uniform(flux, region['blc'], region['trc']) )
-        self._checkshape(self.outfile,self.spw_imsize_auto[0],self.spw_imsize_auto[1],1,self.spw_nchan)
-        self._checkdirax(self.outfile,self.phasecenter_auto,self.cell_auto,self.spw_imsize_auto)
-        self._checkstats_new(self.outfile,refstats,atol=1.e-5)
-
-    def test_spw_id_list(self):
-        """test spw selection (spw='0,2')"""
-        spw = '0,2'
-        selspw = [0,2]
-        region =  self.spw_region_all
-        infile = self.unifreq_ms
-        flux_list = self.__get_flux_value(infile)
-        self.res=self.run_task(infiles=infile,spw=spw,mode=self.mode_def,gridfunction=self.kernel,outfile=self.outfile)
-        # Tests
-        flux = sum([flux_list[idx] for idx in selspw])/float(len(selspw))
-        refstats = self._merge_dict(self.spw_stat_common, self._construct_refstat_uniform(flux, region['blc'], region['trc']) )
-        self._checkshape(self.outfile,self.spw_imsize_auto[0],self.spw_imsize_auto[1],1,self.spw_nchan)
-        self._checkdirax(self.outfile,self.phasecenter_auto,self.cell_auto,self.spw_imsize_auto)
-        self._checkstats_new(self.outfile,refstats,atol=1.e-5)
-
-    def test_spw_id_exprlist(self):
-        """test spw selection (spw='0,>1')"""
-        spw = '0,>1'
-        selspw = [0,2]
-        region =  self.spw_region_all
-        infile = self.unifreq_ms
-        flux_list = self.__get_flux_value(infile)
-        self.res=self.run_task(infiles=infile,spw=spw,mode=self.mode_def,gridfunction=self.kernel,outfile=self.outfile)
-        # Tests
-        flux = sum([flux_list[idx] for idx in selspw])/float(len(selspw))
-        refstats = self._merge_dict(self.spw_stat_common, self._construct_refstat_uniform(flux, region['blc'], region['trc']) )
-        self._checkshape(self.outfile,self.spw_imsize_auto[0],self.spw_imsize_auto[1],1,self.spw_nchan)
-        self._checkdirax(self.outfile,self.phasecenter_auto,self.cell_auto,self.spw_imsize_auto)
-        self._checkstats_new(self.outfile,refstats,atol=1.e-5)
-
-    def test_spw_id_pattern(self):
-        """test spw selection (spw='*')"""
-        spw = '*'
-        region =  self.spw_region_all
-        infile = self.unifreq_ms
-        flux_list = self.__get_flux_value(infile)
-        selspw = range(len(flux_list))
-        self.res=self.run_task(infiles=infile,spw=spw,mode=self.mode_def,gridfunction=self.kernel,outfile=self.outfile)
-        # Tests
-        flux = sum([flux_list[idx] for idx in selspw])/float(len(selspw))
-        refstats = self._merge_dict(self.spw_stat_common, self._construct_refstat_uniform(flux, region['blc'], region['trc']) )
-        self._checkshape(self.outfile,self.spw_imsize_auto[0],self.spw_imsize_auto[1],1,self.spw_nchan)
-        self._checkdirax(self.outfile,self.phasecenter_auto,self.cell_auto,self.spw_imsize_auto)
-        self._checkstats_new(self.outfile,refstats,atol=1.e-5)
-
-    @unittest.expectedFailure
-    def test_spw_value_frequency(self):
-        """test spw selection (spw='299.4~299.6GHz')"""
-        spw = '299.4~299.6GHz'
-        selspw = [0]
-        infile = self.spwsel_ms
-        flux_list = self.__get_flux_value(infile)
-        region =  self.spw_region_all
-        self.res=self.run_task(infiles=infile,spw=spw,mode=self.mode_def,gridfunction=self.kernel,outfile=self.outfile)
-        # Tests
-        flux = sum([flux_list[idx] for idx in selspw])/float(len(selspw))
-        refstats = self._merge_dict(self.spw_stat_common, self._construct_refstat_uniform(flux, region['blc'], region['trc']) )
-        self._checkshape(self.outfile,self.spw_imsize_auto[0],self.spw_imsize_auto[1],1,self.spw_nchan)
-        self._checkdirax(self.outfile,self.phasecenter_auto,self.cell_auto,self.spw_imsize_auto)
-        self._checkstats_new(self.outfile,refstats,atol=1.e-5)
-
-    @unittest.expectedFailure
-    def test_spw_value_velocity(self):
-        """test spw selection (spw='-550~-450km/s') NOT SUPPORTED YET"""
-        self._default_test()
-
-    @unittest.expectedFailure
-    def test_spw_mix_exprlist(self):
-        """test spw selection (spw='299.99~300.01GHz,0')"""
-        spw = '299.99~300.01GHz,0'
-        selspw = [0,1]
-        region =  self.spw_region_all
-        infile = self.unifreq_ms
-        flux_list = self.spw_flux_unifreq
-        self.res=self.run_task(infiles=infile,spw=spw,mode=self.mode_def,gridfunction=self.kernel,outfile=self.outfile)
-        # Tests
-        flux = sum([flux_list[idx] for idx in selspw])/float(len(selspw))
-        refstats = self._merge_dict(self.spw_stat_common, self._construct_refstat_uniform(flux, region['blc'], region['trc']) )
-        self._checkshape(self.outfile,self.spw_imsize_auto[0],self.spw_imsize_auto[1],1,self.spw_nchan)
-        self._checkdirax(self.outfile,self.phasecenter_auto,self.cell_auto,self.spw_imsize_auto)
-        self._checkstats_new(self.outfile,refstats,atol=1.e-5)
-
-    #########################
-    # spw with channel range
-    #########################
-    def test_spw_id_default_channel(self):
-        """test spw selection w/ channel selection (spw=':2~7')"""
-        spw = ':2~7'   #chan=2-7 in all spws should be selected
-        region =  self.spw_region_chan1
-        infile = self.unifreq_ms
-        flux_list = self.__get_flux_value(infile)
-        selspw = range(len(flux_list))
-        self.res=self.run_task(infiles=infile,spw=spw,mode=self.mode_def,gridfunction=self.kernel,outfile=self.outfile)
-        # Tests
-        flux = sum([flux_list[idx] for idx in selspw])/float(len(selspw))
-        refstats = self._merge_dict(self.spw_stat_common, self._construct_refstat_uniform(flux, region['blc'], region['trc']) )
-        self._checkshape(self.outfile,self.spw_imsize_auto[0],self.spw_imsize_auto[1],1,self.spw_nchan)
-        self._checkdirax(self.outfile,self.phasecenter_auto,self.cell_auto,self.spw_imsize_auto)
-        self._checkstats_new(self.outfile,refstats,atol=1.e-5)
-        self._checkstats_box(self.outfile,refstats,box=region,atol=1.e-5)
-    
->>>>>>> 36b1dd33
     def test_spw_id_default_frequency(self):
         """test spw selection w/ channel selection (spw=':300.4749~300.5251GHz')"""
 #         spw = ':300.4749~300.5251GHz'   #chan=2-7 in spw=1 should be selected
@@ -2088,10 +1641,7 @@
         self._checkstats_new(self.outfile,refstats,atol=1.e-5)
         self._checkstats_box(self.outfile,refstats,box=region,atol=1.e-5)
         
-<<<<<<< HEAD
-=======
     @unittest.expectedFailure
->>>>>>> 36b1dd33
     def test_spw_value_frequency_channel(self):
         """test spw selection w/ channel selection (spw='300.4~300.5GHz:2~7')"""
         spw = '300.4~300.5GHz:2~7'
@@ -2108,10 +1658,7 @@
         self._checkstats_new(self.outfile,refstats,atol=1.e-3,rtol=1.e-3)
         self._checkstats_box(self.outfile,refstats,box=region,atol=1.e-3,rtol=1.e-3)
         
-<<<<<<< HEAD
-=======
     @unittest.expectedFailure
->>>>>>> 36b1dd33
     def test_spw_value_frequency_frequency(self):
         """test spw selection w/ channel selection (spw='300.4~300.5GHz:300.4749~300.5251GHz')"""
         spw = '300.4~300.5GHz:300.4749~300.5251GHz'   #chan=2-7 of spw=1 should be selected'
@@ -2300,158 +1847,8 @@
             return self.spw_flux_unifreq
         else: raise Exception, "Internal error: invalid input file to get flux value."
 
-<<<<<<< HEAD
-###
-# Test to verify if flag information is handled properly
-###
-class sdimaging_test_flag(sdimaging_unittest_base,unittest.TestCase):
-    """
-    Test to verify if flag information is handled properly
-       
-       - If a channel is flagged, the data of the channel must not be
-         added to the output CASA image.
-       - If all channels of a spectrum is flagged (i.e., row-flagged
-         in original Scantable), the whole data of the spectrum must
-         not be added to the output CASA image.
-       - Flagged channels must not be modified by sdimaging.
-
-       The input data: sdimaging_flagtest.ms
-       - this data contains 768 spectra covering 32x24 grid-like points 
-         with interval of 10^-5 radian (the position of the bottom-right
-         corner is (00:00:00.0, 00.00.00.0) in (RA, Dec)). Amongst the
-         spectra, the 32x8 spectra corresponding to the middle 1/3 of
-         the survey area, all channels are flagged, and for the half of 
-         the rest spectra at the smaller side in RA (16x8x2 spectra) are
-         flagged at channels 2 to 6 (5 out of 10 channels are flagged).
-         The rest (16x8x2 spectra) have no flagged channels (see below).
-
-         The row index, data value (constant along spectral channel), and
-         flag status of the data spectra distribute as follows. North is
-         up, and east is to the left:
-
-         Row index
-         ---------
-         
-          767, 766, 765, ..., 752, 751, ..., 738, 737, 736,
-           ...............................................
-          543, 542, 541, ..., 528, 527, ..., 514, 513, 512,
-          511, 510, 509, ..., 496, 495, ..., 482, 481, 480,
-           ...............................................
-          287, 286, 285, ..., 272, 271, ..., 258, 257, 256,
-          255, 254, 253, ..., 240, 239, ..., 226, 225, 224,
-           ...............................................
-           31,  30,  29, ...,  16,  15, ...,   2,   1,   0
-         
-         Data Value
-         ----------
-         (A:6.00171, B, 5.00143, C:3.00088)
-
-              -----                     ------
-                   A, A, A, ..., A, A, A
-                   .....................   8 points
-                   A, A, A, ..., A, A, A
-              -----                     ------
-                   B, B, B, ..., B, B, B
-                   .....................   8 points
-                   B, B, B, ..., B, B, B
-              -----                     ------
-                   C, C, C, ..., C, C, C
-                   .....................   8 points
-                   C, C, C, ..., C, C, C
-              -----                     ------
-
-         Flag Status
-         -----------
-         (A:no flag, B:partly flagged (2-6), C:fully flagged)
-
-     -----|                |               |-----
-           A, A, A, ..., A, B, ..., B, B, B
-           ................................      8 points
-           A, A, A, ..., A, B, ..., B, B, B
-     -----                                 ------
-           C, C, C, ..., C, C, ..., C, C, C
-           ................................      8 points
-           C, C, C, ..., C, C, ..., C, C, C
-     -----                                 ------
-           A, A, A, ..., A, B, ..., B, B, B
-           ................................      8 points
-           A, A, A, ..., A, B, ..., B, B, B
-     -----|                |               |-----
-          |   16 points    |   16 points   |
-          
-
-    """
-    rawfile='sdimaging_flagtest.ms'
-    prefix=sdimaging_unittest_base.taskname+'TestFlag'
-    outfile=prefix+sdimaging_unittest_base.postfix
-
-    gridfunction = "BOX"
-    imsize = [32, 24]
-    cellarcsec = 2.062648 #= 0.00001*180.0/3.1415926535897932384*3600.0
-    cell = [str(cellarcsec)+'arcsec', str(cellarcsec)+'arcsec']
-    pcra = cellarcsec*15.0/15.0
-    pcdec = cellarcsec*11.8
-    phasecenter = "J2000 00:00:0"+str(pcra)+" 00.00."+str(pcdec)
-
-    def setUp(self):
-        if os.path.exists(self.rawfile):
-            shutil.rmtree(self.rawfile)
-        shutil.copytree(self.datapath+self.rawfile, self.rawfile)
-        if os.path.exists(self.outfile):
-            shutil.rmtree(self.outfile)
-
-        default(sdimaging)
-=======
->>>>>>> 36b1dd33
-
-    def tearDown(self):
-        if (os.path.exists(self.rawfile)):
-            shutil.rmtree(self.rawfile)
-        os.system( 'rm -rf '+self.prefix+'*' )
-
-    def testFlag(self):
-        """testFlag01: """
-        res=sdimaging(infiles=self.rawfile,outfile=self.outfile,gridfunction=self.gridfunction,cell=self.cell,imsize=self.imsize,phasecenter=self.phasecenter,minweight=self.minweight0)
-        self.assertEqual(res,None,
-                         msg='Any error occurred during imaging')
-        self._checkshape(self.outfile,self.imsize[0],self.imsize[1],1,10)
-
-        val = self._get_refvalues(self.rawfile)
-        self._checkvalue(self.outfile, [0,16], [0,8],   [0,2],  val[0])
-        self._checkvalue(self.outfile, [0,16], [0,8],   [2,7],  0.0)
-        self._checkvalue(self.outfile, [0,16], [0,8],   [7,10], val[0])
-        self._checkvalue(self.outfile, [16,32],[0,8],   [0,10], val[0])
-        self._checkvalue(self.outfile, [0,32], [8,16],  [0,10], 0.0)
-        self._checkvalue(self.outfile, [0,16], [16,24], [0,2],  val[1])
-        self._checkvalue(self.outfile, [0,16], [16,24], [2,7],  0.0)
-        self._checkvalue(self.outfile, [0,16], [16,24], [7,10], val[1])
-        self._checkvalue(self.outfile, [16,32],[16,24], [0,10], val[1])
-
-    def _get_refvalues(self, file):
-        res = []
-        tb.open(file)
-        res.append(tb.getcell('DATA', 0)[0][0].real)
-        res.append(tb.getcell('DATA', tb.nrows()-1)[0][0].real)
-        tb.close()
-        return res
-
-    def _checkvalue(self, file, x_range, y_range, f_range, ref_value, tol=1e-5):
-        tb.open(file)
-        val = tb.getcell('map', 0)
-        tb.close()
-        
-        for i in xrange(x_range[0], x_range[1]):
-            for j in xrange(y_range[0], y_range[1]):
-                for k in xrange(f_range[0], f_range[1]):
-                    diff_value = abs(val[i][j][0][k]-ref_value)
-                    self.assertTrue(diff_value < tol)
-    
+
 def suite():
     return [sdimaging_test0,sdimaging_test1,
             sdimaging_test2,sdimaging_test3,
-<<<<<<< HEAD
-            sdimaging_test4,sdimaging_test_selection,
-            sdimaging_test_flag]
-=======
-            sdimaging_test4,sdimaging_test_selection]
->>>>>>> 36b1dd33
+            sdimaging_test4,sdimaging_test_selection]