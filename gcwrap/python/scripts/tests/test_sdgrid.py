--- conflicted
+++ resolved
@@ -400,33 +400,8 @@
 class sdgrid_flagging(sdgrid_unittest_base,unittest.TestCase):
     """
     Test for flag
-    test300. test channel flag
-    test301. test row flag
-    test302. test row flag (all rows of a pol flagged)
-    test303. test combination of channel and row flags 
-
-    Input data has 2 pol x 4channels x 2 rows.
-    [How to generate input data]
-    nchan = 4
-    orgscan = 'testimage1chan.1point.asap'
-    outscan = ('testgrid%dchan.1point.asap' % nchan)
-    sdcoadd(infiles = [orgscan, orgscan], outfile = outscan)
-    tb.open(outscan, nomodify=False)
-    subtb = tb.query('POLNO==0') # nrow=2
-    sp0 = numpy.array([[10.]*nchan, [1.]*nchan])
-    subtb.putcol('SPECTRA', sp0.transpose())
-    subtb.putcol('FLAGTRA', sp0.transpose()*0)
-    subtb.close()
-    subtb = tb.query('POLNO==1') # nrow=2
-    sp1 = numpy.array([[15.]*nchan, [7.]*nchan])
-    subtb.putcol('SPECTRA', sp1.transpose())
-    subtb.putcol('FLAGTRA', sp1.transpose()*0)
-    subtb.close()
-    tb.close()
-    """
-    rawfile='testgrid4chan.1point.asap'
-    outfile='sdgrid_flagging.asap'
-    nchan = 4
+    """
+    rawfile='testimage1chan.1point.asap'
     
     def setUp(self):
         if os.path.exists(self.rawfile):
@@ -443,128 +418,59 @@
 
     def test300(self):
         """Test 300: Test channel flagging"""
-        # channel flag pol0 data chan=0~1 @row0 and chan=1~2@row1 
+        # channel flag pol0 data
         tb.open(self.rawfile,nomodify=False)
-        subtb = tb.query("POLNO==0")
-        for irow in range(subtb.nrows()):
-            fl=subtb.getcell('FLAGTRA',irow)
-            fl[irow:irow+2]=1
-            subtb.putcell('FLAGTRA',irow,fl)
-        subtb.close()
-        tb.close()
+        fl=tb.getcell('FLAGTRA',0)
+        fl[:]=1
+        tb.putcell('FLAGTRA',0,fl)
+        tb.close()
+
         # exec task
-        # POL0 should be [1., flagged, 10., 5.5]
-        # POL1 should be [11.]*nchan
-        refdata = [self._create_masked_array([1., numpy.nan, 10., 5.5]),
-                   self._create_masked_array([11.]*self.nchan)]
-        self.run_test(refdata)
+        npix=17
+        res=sdgrid(infiles=self.rawfile,gridfunction='BOX',npix=npix,cell='20arcsec',outfile=self.outfile,plot=False)
+        self.assertEqual(res,None,
+                         msg='Any error occurred during gridding')
+
+        # test result
+        self._testresult(npix)
 
     def test301(self):
-        """Test 301: Test row flagging (one of two rows)"""
-        # row flag the first row of pol1 data
+        """Test 301: Test row flagging"""
+        # row flag pol0 data
         tb.open(self.rawfile,nomodify=False)
-        subtb = tb.query("POLNO==1")
-        fl=subtb.getcell('FLAGROW',0)
+        fl=tb.getcell('FLAGROW',0)
         fl=1
-        subtb.putcell('FLAGROW',0,fl)
-        subtb.close()
-        tb.close()
+        tb.putcell('FLAGROW',0,fl)
+        tb.close()
+
         # exec task
-        # POL0 should be [5.5]*nchan
-        # POL1 should be [7.]*nchan
-        refdata = [self._create_masked_array([5.5]*self.nchan),
-                   self._create_masked_array([7.]*self.nchan)]
-        self.run_test(refdata)
-
-    def test302(self):
-        """Test 302: Test row flagging all rows"""
-        # row flag all rows of pol0 data
-        tb.open(self.rawfile,nomodify=False)
-        subtb = tb.query("POLNO==0")
-        fl=subtb.getcol('FLAGROW')
-        fl[:]=1
-        subtb.putcol('FLAGROW',fl)
-        subtb.close()
-        tb.close()
-
-        # exec task
-        # POL0 should be flagged
-        # POL1 should be [11.]*nchan
-        refdata = [self._create_masked_array([numpy.nan]*self.nchan, True),
-                   self._create_masked_array([11.]*self.nchan)]
-        self.run_test(refdata)
-
-    def test303(self):
-        """Test 303: Test combination of row and channel flagging"""
-        # flag chans=1~2 in the second row of pol0 data and
-        # row flag the first row
-        tb.open(self.rawfile,nomodify=False)
-        subtb = tb.query("POLNO==0")
-        fl=subtb.getcell('FLAGTRA',0)
-        fl[1:3] = 1
-        fl=subtb.putcell('FLAGTRA',0,fl)
-        fl=subtb.getcell('FLAGROW',1)
-        fl=1
-        subtb.putcell('FLAGROW',1,fl)
-        subtb.close()
-        tb.close()
-
-        # exec task
-        # POL0 should be [10., flagged, flagged, 10.]
-        # POL1 should be [11.]*nchan
-        refdata = [self._create_masked_array([10., numpy.nan, numpy.nan, 10.]),
-                   self._create_masked_array([11.]*self.nchan)]
-        self.run_test(refdata)
-
-    ####################
-    # Helper functions
-    ####################
-    def _create_masked_array(self, data, mask=None):
-        if mask is None: mask=numpy.isnan(numpy.array(data))
-        return numpy.ma.masked_array(data, mask)
-
-    def run_test(self, refdata):
-        npix=1
-        res=sdgrid(infiles=self.rawfile,gridfunction='BOX',weight='UNIFORM',
-                   npix=npix,cell='20arcsec',outfile=self.outfile,plot=False)
-        self.assertEqual(res,None,
-                         msg='Any error occurred during gridding')
-        self._test_results(self.outfile, refdata)
-    
-    def _test_results(self, filename, refdata):
-        # assert output file is generated
-        self._checkfile(filename)
+        npix=17
+        res=sdgrid(infiles=self.rawfile,gridfunction='BOX',npix=npix,cell='20arcsec',outfile=self.outfile,plot=False)
+        self.assertEqual(res,None,
+                         msg='Any error occurred during gridding')
+
         # test result
-        tb.open(filename)
-        try:
-            nrow = tb.nrows()
-            spec = tb.getcol('SPECTRA').transpose()
-            cflag = tb.getcol('FLAGTRA').transpose()
-            rflag = tb.getcol('FLAGROW')
-        except: raise
-        finally: tb.close()
-        # check row number
-        self.assertEqual(nrow,len(refdata),
-                         msg='output row number differs: %d (expected: %d)' % (nrow, len(refdata)))
-        # spectra and flagtra
-        for irow in range(nrow):
-            ref = refdata[irow]
-            sp = spec[irow]
-            # FLAGROW should be set if all channels are flagged.
-            if ((cflag[irow]!=0).all()):
-                self.assertTrue(rflag[irow]!=0, "All channels are flagged but FLAGROW is not set")
-            flg = (rflag[irow]!=0) or (cflag[irow]!=0)
-            # check num chan
-            self.assertEqual(len(sp),len(ref),
-                             msg='nchan in row=%d differs: %d (expected: %d)' % (irow, len(sp), len(ref)))
-            # check flag and spectra
-            spma = self._create_masked_array(sp, flg)
-            if ref.mask.all():
-                self.assertTrue(spma.mask.all(), msg='spectram in row=%d should been all flagged' % irow)
-            else:
-                self.assertTrue((spma==ref).all(),
-                                msg='spectrum or flag in row=%d differs: %s (expected: %s)' % (irow, str(spma), str(ref)))
-
+        self._testresult(npix)
+
+    def _testresult(self,npix):
+        self.getdata()
+        
+        # center is only nonzero pixel
+        npol=2
+        width=1
+        nonzeropix_ref=self.generateNonzeroPix(npol,npix,width)
+        # pol0 is flagged so that data must be zero
+        #nonzeropix_ref2=(numpy.array([nonzeropix_ref[0][1]]),
+        #                 numpy.array([nonzeropix_ref[1][1]]))
+        nonzeropix_ref2=numpy.array([nonzeropix_ref[1]])
+        nonzeropix=self.data.nonzero()[1]
+        #print nonzeropix
+        self.nonzero(nonzeropix_ref2,nonzeropix)
+
+        # pol1 must be 1.0
+        pol1=self.data[0,nonzeropix[0]]
+        self.check(1.0,pol1)
+        
 
 ###
 # Test various weighting
@@ -986,12 +892,61 @@
         #print nonzeropix
         self.nonzero(nonzeropix_ref,nonzeropix)
     
-<<<<<<< HEAD
+class sdgrid_flagging2(sdgrid_unittest_base,unittest.TestCase):
+    """
+    This is test suite for handling flag information in sdgrid.
+    """
+    rawfile='testimage1chan.map.asap'
+    modified_file=rawfile+'.mod'
+    def setUp(self):
+        if os.path.exists(self.rawfile):
+            shutil.rmtree(self.rawfile)
+        shutil.copytree(self.datapath+self.rawfile, self.rawfile)
+
+        table = gentools(['tb'])[0]
+        table.open(self.rawfile, nomodify=False)
+        spectra = table.getcol('SPECTRA')
+        flagtra = table.getcol('FLAGTRA')
+        spectra_new = numpy.concatenate([spectra, spectra])
+        flagtra_new = numpy.concatenate([flagtra, flagtra])
+        table.putcol('SPECTRA', spectra_new)
+        table.putcol('FLAGTRA', flagtra_new)
+        table.close()
+        
+        default(sdgrid)
+
+    def tearDown(self):
+        if (os.path.exists(self.rawfile)):
+            shutil.rmtree(self.rawfile)
+        if (os.path.exists(self.outfile)):
+            shutil.rmtree(self.outfile)
+
+    def test_channelflag(self):
+        """test_channelflag: test specific channels are flagged"""
+        # flag all channels
+        scan = sd.scantable(self.rawfile, average=False)
+        mask = scan.create_mask([0,0])
+        scan.flag(mask)
+        scan.save(self.modified_file, overwrite=True)
+
+        # run sdgrid
+        npix=17
+        res=sdgrid(infiles=self.modified_file,gridfunction='BOX',npix=npix,cell='20arcsec',outfile=self.outfile,plot=False)
+        self.assertEqual(res,None,
+                         msg='Any error occurred during gridding')
+        
+        # check result
+        table = gentools(['tb'])[0]
+        table.open(self.outfile)
+        flagtra = table.getcol('FLAGTRA')
+        table.close()
+        self.assertTrue(all(flagtra[0] != 0),
+                        msg='Channel 0 should be flagged for all spectra')
+        self.assertTrue(all(flagtra[1] == 0),
+                        msg='Channel 1 should not be flagged')
+        
 class sdgrid_selection(selection_syntax.SelectionSyntaxTest,
                         sdgrid_unittest_base,unittest.TestCase):
-=======
-class sdgrid_flagging2(sdgrid_unittest_base,unittest.TestCase):
->>>>>>> 36b1dd33
     """
     Test selection syntax. Selection parameters to test are:
     field, spw (no channel selection), scan, pol
@@ -1397,416 +1352,6 @@
         """
         Returns an array of spectra in rows selected in table.
         
-<<<<<<< HEAD
-=======
-class sdgrid_selection(selection_syntax.SelectionSyntaxTest,
-                        sdgrid_unittest_base,unittest.TestCase):
-    """
-    Test selection syntax. Selection parameters to test are:
-    field, spw (no channel selection), scan, pol
-    
-    Data used for this test are sd_analytic_type1-3.asap (raw data)
-    and sdgrid_selection.asap.ref (reference data).
-    The reference data are generated using the following expr parameter:
-    expr='V1*V1+1.0' where V1='sd_analytic_type1-3.asap'.
-
-    """
-    # Input and output names
-    rawfile='sd_analytic_type1-3.asap'
-    reffile='sdgrid_test_selection.asap.ref'
-    prefix=sdgrid_unittest_base.taskname+'TestSel'
-    postfix='.grid.asap'
-    field_prefix = 'M100__'
-
-    @property
-    def task(self):
-        return sdgrid
-    
-    @property
-    def spw_channel_selection(self):
-        return False
-
-    def setUp(self):
-        self.res=None
-        if (not os.path.exists(self.rawfile)):
-            shutil.copytree(self.datapath+self.rawfile, self.rawfile)
-        if (not os.path.exists(self.reffile)):
-            shutil.copytree(self.datapath+self.reffile, self.reffile)
-
-        default(sdgrid)
-
-    def tearDown(self):
-        if (os.path.exists(self.rawfile)):
-            shutil.rmtree(self.rawfile)
-        if (os.path.exists(self.reffile)):
-            shutil.rmtree(self.reffile)
-        os.system( 'rm -rf '+self.prefix+'*' )
-
-    def _compare( self, name, ref ):
-        self._checkfile( name )
-        # reference data
-        tb.open(ref)
-        nrow0=tb.nrows()
-        rsp=[]
-        for irow in xrange(nrow0):
-            rsp.append(tb.getcell('SPECTRA',irow))
-        tb.close()
-        # check shape
-        tb.open(name)
-        nrow=tb.nrows()
-        self.assertEqual(nrow,nrow0,msg='number of rows mismatch')
-        sp=[]
-        for irow in xrange(nrow):
-            sp.append(tb.getcell('SPECTRA',irow))
-            self.assertEqual(len(sp[irow]),len(rsp[irow]),
-                             msg='SPECTRA: number of channel mismatch in row%s'%(irow)) 
-        tb.close()
-        # check data
-        valuetype=type(sp[0][0])
-        #print ''
-        for irow in xrange(nrow):
-            #print 'irow=%s'%(irow)
-            #print '  rsp=%s'%(rsp[irow])
-            #print '   sp=%s'%(sp[irow])
-            ret=numpy.allclose(rsp[irow],sp[irow])
-            self.assertEqual(ret,True,
-                             msg='SPECTRA: data differ in row%s'%(irow))
-
-    ####################
-    # scan
-    ####################
-    def test_scan_id_default(self):
-        """test scan selection (scan='')"""
-        infiles=[self.rawfile]
-        outname=self.prefix+self.postfix
-        scan=''
-        self.res=sdgrid(scan=scan,infiles=infiles,outfile=outname)
-        self.assertEqual(self.res,None, msg='Any error occurred during calibration')
-        self._compare(outname, self.reffile)
-    
-    def test_scan_id_exact(self):
-        """ test scan selection (scan='15')"""
-        infiles=[self.rawfile]
-        outname=self.prefix+self.postfix
-        reffile0='sdgrid_test_selection_scan15.asap.ref'
-        if (not os.path.exists(reffile0)):
-            shutil.copytree(self.datapath+reffile0, reffile0)
-        scan = '15'
-        self.res=sdgrid(scan=scan,infiles=infiles,outfile=outname)
-        self.assertEqual(self.res,None, msg='Any error occurred during calibration')
-        self._compare(outname, reffile0)
-        if (os.path.exists(reffile0)):
-            shutil.rmtree(reffile0)
-
-    def test_scan_id_lt(self):
-        """ test scan selection (scan='<16')"""
-        infiles=[self.rawfile]
-        outname=self.prefix+self.postfix
-        reffile0='sdgrid_test_selection_scan15.asap.ref'
-        if (not os.path.exists(reffile0)):
-            shutil.copytree(self.datapath+reffile0, reffile0)
-        scan = '<16'
-        self.res=sdgrid(scan=scan,infiles=infiles,outfile=outname)
-        self.assertEqual(self.res,None, msg='Any error occurred during calibration')
-        self._compare(outname, reffile0)
-        if (os.path.exists(reffile0)):
-            shutil.rmtree(reffile0)
-
-    def test_scan_id_gt(self):
-        """ test scan selection (scan='>15')"""
-        infiles=[self.rawfile]
-        outname=self.prefix+self.postfix
-        reffile0='sdgrid_test_selection_scangt15.asap.ref'
-        if (not os.path.exists(reffile0)):
-            shutil.copytree(self.datapath+reffile0, reffile0)
-        scan = '>15'
-        self.res=sdgrid(scan=scan,infiles=infiles,outfile=outname)
-        self.assertEqual(self.res,None, msg='Any error occurred during calibration')
-        self._compare(outname, reffile0)
-        if (os.path.exists(reffile0)):
-            shutil.rmtree(reffile0)
-    
-    def test_scan_id_range(self):
-        """ test scan selection (scan='15~16')"""
-        infiles=[self.rawfile]
-        outname=self.prefix+self.postfix
-        reffile0='sdgrid_test_selection_scan15.asap.ref'
-        if (not os.path.exists(reffile0)):
-            shutil.copytree(self.datapath+reffile0, reffile0)
-        scan = '15~16'
-        self.res=sdgrid(scan=scan,infiles=infiles,outfile=outname)
-        self.assertEqual(self.res,None, msg='Any error occurred during calibration')
-        self._compare(outname, reffile0)
-        if (os.path.exists(reffile0)):
-            shutil.rmtree(reffile0)
-    
-    def test_scan_id_list(self):
-        """ test scan selection (scan='15,17')"""
-        infiles=[self.rawfile]
-        outname=self.prefix+self.postfix
-        scan = '15,17'
-        self.res=sdgrid(scan=scan,infiles=infiles,outfile=outname)
-        self.assertEqual(self.res,None, msg='Any error occurred during calibration')
-        self._compare(outname, self.reffile)
-    
-    def test_scan_id_exprlist(self):
-        """ test scan selection (scan='<16, 17')"""
-        infiles=[self.rawfile]
-        outname=self.prefix+self.postfix
-        scan = '<16, 17'
-        self.res=sdgrid(scan=scan,infiles=infiles,outfile=outname)
-        self.assertEqual(self.res,None, msg='Any error occurred during calibration')
-        self._compare(outname, self.reffile)
-
-    ####################
-    # pol
-    ####################
-    def test_pol_id_default(self):
-        """test pol selection (pol='')"""
-        infiles=[self.rawfile]
-        outname=self.prefix+self.postfix
-        pol=''
-        self.res=sdgrid(pol=pol,infiles=infiles,outfile=outname)
-        self.assertEqual(self.res,None, msg='Any error occurred during calibration')
-        self._compare(outname, self.reffile)
-
-    def test_pol_id_exact(self):
-        """ test pol selection (pol='1')"""
-        infiles=[self.rawfile]
-        outname=self.prefix+self.postfix
-        pol = '1'
-        self.res=sdgrid(pol=pol,infiles=infiles,outfile=outname)
-        tbsel = {'POLNO': [1]}
-        self.assertEqual(self.res,None, msg='Any error occurred during calibration')
-        self._comparecal_with_selection(outname, tbsel)
-    
-    def test_pol_id_lt(self):
-        """ test pol selection (pol='<1')"""
-        infiles=[self.rawfile]
-        outname=self.prefix+self.postfix
-        pol = '<1'
-        self.res=sdgrid(pol=pol,infiles=infiles,outfile=outname)
-        tbsel = {'POLNO': [0]}
-        self.assertEqual(self.res,None, msg='Any error occurred during calibration')
-        self._comparecal_with_selection(outname, tbsel)
-
-    def test_pol_id_gt(self):
-        """ test pol selection (pol='>0')"""
-        infiles=[self.rawfile]
-        outname=self.prefix+self.postfix
-        pol = '>0'
-        self.res=sdgrid(pol=pol,infiles=infiles,outfile=outname)
-        tbsel = {'POLNO': [1]}
-        self.assertEqual(self.res,None, msg='Any error occurred during calibration')
-        self._comparecal_with_selection(outname, tbsel)
-    
-    def test_pol_id_range(self):
-        """ test pol selection (pol='0~1')"""
-        infiles=[self.rawfile]
-        outname=self.prefix+self.postfix
-        pol = '0~1'
-        self.res=sdgrid(pol=pol,infiles=infiles,outfile=outname)
-        self.assertEqual(self.res,None, msg='Any error occurred during calibration')
-        self._compare(outname, self.reffile)
-    
-    def test_pol_id_list(self):
-        """ test pol selection (pol='0,1')"""
-        infiles=[self.rawfile]
-        outname=self.prefix+self.postfix
-        pol = '0,1'
-        self.res=sdgrid(pol=pol,infiles=infiles,outfile=outname)
-        self.assertEqual(self.res,None, msg='Any error occurred during calibration')
-        self._compare(outname, self.reffile)
-    
-    def test_pol_id_exprlist(self):
-        """test pol selection (pol='<1,1')"""
-        infiles=[self.rawfile]
-        outname=self.prefix+self.postfix
-        pol = '<1,1'
-        self.res=sdgrid(pol=pol,infiles=infiles,outfile=outname)
-        self.assertEqual(self.res,None, msg='Any error occurred during calibration')
-        self._compare(outname, self.reffile)
-    
-    ####################
-    # spw 
-    ####################
-    def test_spw_id_default(self):
-        """test spw selection (spw='')"""
-        infiles=[self.rawfile]
-        outname=self.prefix+self.postfix
-        reffile0='sdgrid_test_selection_spwnullstring.asap.ref'
-        if (not os.path.exists(reffile0)):
-            shutil.copytree(self.datapath+reffile0, reffile0)
-        spw=''
-        self.res=sdgrid(spw=spw,infiles=infiles,outfile=outname)
-        self.assertEqual(self.res,None, msg='Any error occurred during calibration')
-        self._compare(outname, reffile0)
-        if (os.path.exists(reffile0)):
-            shutil.rmtree(reffile0)
-
-    def test_spw_id_exact(self):
-        """ test spw selection (spw='22')"""
-        infiles=[self.rawfile]
-        outname=self.prefix+self.postfix
-        reffile0='sdgrid_test_selection_spw22.asap.ref'
-        if (not os.path.exists(reffile0)):
-            shutil.copytree(self.datapath+reffile0, reffile0)
-        spw='22'
-        self.res=sdgrid(spw=spw,infiles=infiles,outfile=outname)
-        self.assertEqual(self.res,None, msg='Any error occurred during calibration')
-        self._compare(outname, reffile0)
-        if (os.path.exists(reffile0)):
-            shutil.rmtree(reffile0)
-    
-    def test_spw_id_lt(self):
-        """ test spw selection (spw='<25')"""
-        infiles=[self.rawfile]
-        outname=self.prefix+self.postfix
-        reffile0='sdgrid_test_selection_spwlt25.asap.ref'
-        if (not os.path.exists(reffile0)):
-            shutil.copytree(self.datapath+reffile0, reffile0)
-        spw='<25'
-        self.res=sdgrid(spw=spw,infiles=infiles,outfile=outname)
-        self.assertEqual(self.res,None, msg='Any error occurred during calibration')
-        self._compare(outname, reffile0)
-        if (os.path.exists(reffile0)):
-            shutil.rmtree(reffile0)
-    
-    def test_spw_id_gt(self):
-        """ test spw selection (spw='>21')"""
-        infiles=[self.rawfile]
-        outname=self.prefix+self.postfix
-        reffile0='sdgrid_test_selection_spwgt21.asap.ref'
-        if (not os.path.exists(reffile0)):
-            shutil.copytree(self.datapath+reffile0, reffile0)
-        spw='>21'
-        self.res=sdgrid(spw=spw,infiles=infiles,outfile=outname)
-        self.assertEqual(self.res,None, msg='Any error occurred during calibration')
-        self._compare(outname, reffile0)
-        if (os.path.exists(reffile0)):
-            shutil.rmtree(reffile0)
-    
-    def test_spw_id_range(self):
-        """ test spw selection (spw='21~24')"""
-        infiles=[self.rawfile]
-        outname=self.prefix+self.postfix
-        reffile0='sdgrid_test_selection_spwlt25.asap.ref'
-        if (not os.path.exists(reffile0)):
-            shutil.copytree(self.datapath+reffile0, reffile0)
-        spw='<25'
-        self.res=sdgrid(spw=spw,infiles=infiles,outfile=outname)
-        self.assertEqual(self.res,None, msg='Any error occurred during calibration')
-        self._compare(outname, reffile0)
-        if (os.path.exists(reffile0)):
-            shutil.rmtree(reffile0)
-    
-    def test_spw_id_list(self):
-        """ test spw selection (spw='21,22,23,25')"""
-        infiles=[self.rawfile]
-        outname=self.prefix+self.postfix
-        reffile0='sdgrid_test_selection_spw21222325.asap.ref'
-        if (not os.path.exists(reffile0)):
-            shutil.copytree(self.datapath+reffile0, reffile0)
-        spw='21,22,23,25'
-        self.res=sdgrid(spw=spw,infiles=infiles,outfile=outname)
-        self.assertEqual(self.res,None, msg='Any error occurred during calibration')
-        self._compare(outname, reffile0)
-        if (os.path.exists(reffile0)):
-            shutil.rmtree(reffile0)
-    
-    def test_spw_id_exprlist(self):
-        """ test spw selection (spw='<22,>24')"""
-        infiles=[self.rawfile]
-        outname=self.prefix+self.postfix
-        reffile0='sdgrid_test_selection_spw21222325.asap.ref'
-        if (not os.path.exists(reffile0)):
-            shutil.copytree(self.datapath+reffile0, reffile0)
-        spw='<22,>24'
-        self.res=sdgrid(spw=spw,infiles=infiles,outfile=outname)
-        self.assertEqual(self.res,None, msg='Any error occurred during calibration')
-        self._compare(outname, reffile0)
-        if (os.path.exists(reffile0)):
-            shutil.rmtree(reffile0)
-    
-    def test_spw_id_pattern(self):
-        """test spw selection (spw='*')"""
-        infiles=[self.rawfile]
-        outname=self.prefix+self.postfix
-        reffile0='sdgrid_test_selection_spwnullstring.asap.ref'
-        if (not os.path.exists(reffile0)):
-            shutil.copytree(self.datapath+reffile0, reffile0)
-        spw='*'
-        self.res=sdgrid(spw=spw,infiles=infiles,outfile=outname)
-        self.assertEqual(self.res,None, msg='Any error occurred during calibration')
-        self._compare(outname, reffile0)
-        if (os.path.exists(reffile0)):
-            shutil.rmtree(reffile0)
-    
-    def test_spw_value_frequency(self):
-        """test spw selection (spw='300~310GHz')"""
-        infiles=[self.rawfile]
-        outname=self.prefix+self.postfix
-        reffile0='sdgrid_test_selection_spw300to310ghz.asap.ref'
-        if (not os.path.exists(reffile0)):
-            shutil.copytree(self.datapath+reffile0, reffile0)
-        spw='300~310GHz'
-        self.res=sdgrid(spw=spw,infiles=infiles,outfile=outname)
-        self.assertEqual(self.res,None, msg='Any error occurred during calibration')
-        self._compare(outname, reffile0)
-        if (os.path.exists(reffile0)):
-            shutil.rmtree(reffile0)
-    
-    def test_spw_value_velocity(self):
-        """test spw selection (spw='-50~50km/s')"""
-        infiles=[self.rawfile]
-        outname=self.prefix+self.postfix
-        reffile0='sdgrid_test_selection_spw-50to50kms.asap.ref'
-        if (not os.path.exists(reffile0)):
-            shutil.copytree(self.datapath+reffile0, reffile0)
-        spw='-50~50km/s'
-        self.res=sdgrid(spw=spw,infiles=infiles,outfile=outname)
-        self.assertEqual(self.res,None, msg='Any error occurred during calibration')
-        self._compare(outname, reffile0)
-        if (os.path.exists(reffile0)):
-            shutil.rmtree(reffile0)
-    
-    def test_spw_mix_exprlist(self):
-        """test spw selection (spw='150~550km/s,>23')"""
-        infiles=[self.rawfile]
-        outname=self.prefix+self.postfix
-        reffile0='sdgrid_test_selection_spw150to500kmsgt23.asap.ref'
-        if (not os.path.exists(reffile0)):
-            shutil.copytree(self.datapath+reffile0, reffile0)
-        spw='150~550km/s,>23'
-        self.res=sdgrid(spw=spw,infiles=infiles,outfile=outname)
-        self.assertEqual(self.res,None, msg='Any error occurred during calibration')
-        self._compare(outname, reffile0)
-        if (os.path.exists(reffile0)):
-            shutil.rmtree(reffile0)
-    
-    ####################
-    # Helper functions
-    ####################
-    def _comparecal_with_selection( self, name, tbsel={} ):
-        self._checkfile(name)
-        sp=self._getspectra_selected(name, tbsel)
-        spref=self._getspectra_selected(self.reffile, tbsel)
-
-        self._checkshape( sp, spref )
-        
-        for irow in xrange(len(sp)):
-            diff=self._diff(numpy.array(sp[irow]),numpy.array(spref[irow]))
-            retval=numpy.all(diff<0.01)
-            maxdiff=diff.max()
-            self.assertEqual( retval, True,
-                             msg='calibrated result is wrong (irow=%s): maxdiff=%s'%(irow,diff.max()) )
-        del sp, spref
-
-    def _getspectra_selected( self, name, tbsel={} ):
-        """
-        Returns an array of spectra in rows selected in table.
-        
->>>>>>> 36b1dd33
         name  : the name of scantable
         tbsel : a dictionary of table selection information.
                 The key should be column name and the value should be
@@ -1839,8 +1384,5 @@
             sdgrid_clipping, sdgrid_flagging,
             sdgrid_weighting, sdgrid_map,
             sdgrid_dec_correction, sdgrid_grid_center,
-<<<<<<< HEAD
-=======
             sdgrid_flagging2,
->>>>>>> 36b1dd33
             sdgrid_selection]