--- conflicted
+++ resolved
@@ -19,11 +19,6 @@
 from sdreduce import sdreduce
 #from sdstat import sdstat
 
-<<<<<<< HEAD
-from sdutil import tbmanager
-
-=======
->>>>>>> 36b1dd33
 class sdreduce_unittest_base:
     """
     Base class for sdreduce unit test
@@ -40,8 +35,6 @@
         isthere=os.path.exists(name)
         self.assertTrue(isthere,
                          msg='output file %s was not created because of the task failure'%(name))
-<<<<<<< HEAD
-=======
     def _compare_with_tophat(self, name, ref_data, ref_idx=[], precision = 1.e-6):
         self._checkfile( name )
         sout = sd.scantable(name,average=False)
@@ -107,7 +100,6 @@
         # prevent zero division
         ref_denomi[idx_ref] = almostzero
         return (data_arr-ref_arr)/ref_denomi
->>>>>>> 36b1dd33
 
 class sdreduce_test(unittest.TestCase):
     """
@@ -219,18 +211,6 @@
         calmode = 'ps'
         kernel = 'hanning'
         blfunc='poly'
-<<<<<<< HEAD
-
-
-        result = sdreduce(infile=infile,outfile=outfile,calmode=calmode,
-                       kernel=kernel,blfunc=blfunc)
-        self.assertEqual(result,None,
-                         msg="The task returned '"+str(result)+"' instead of None")
-        self.assertTrue(os.path.exists(outfile),
-                         msg="Output file '"+str(outfile)+"' doesn't exists")
-
-=======
->>>>>>> 36b1dd33
         refstat = {'rms': 0.21985267102718353, 'min': -0.7019438743591309,
                    'max_abc': 4093.0, 'max': 0.9684028029441833,
                    'sum': 5.486020088195801, 'stddev': 0.21986639499664307,
@@ -332,18 +312,6 @@
         timeaverage = True
         tweight = 'tintsys'
         scanaverage = True
-<<<<<<< HEAD
-
-        result = sdreduce(infile=infile,outfile=outfile,
-                          average=average,timeaverage=timeaverage,
-                          tweight = 'tintsys',scanaverage=scanaverage)
-
-        self.assertEqual(result,None,
-                         msg="The task returned '"+str(result)+"' instead of None")
-        self.assertTrue(os.path.exists(outfile),
-                         msg="Output file '"+str(outfile)+"' doesn't exists")
-=======
->>>>>>> 36b1dd33
         refstat = {'rms': 4.128033638000488, 'min': 3.2304768562316895,
                    'max_abc': 4093.0, 'max': 5.676198482513428,
                    'sum': 29638.3515625, 'stddev': 0.24048194289207458,
@@ -358,15 +326,6 @@
         infile = self.infile1
         outfile = self.outroot+self.tid+'.asap'
         kernel = 'hanning'
-<<<<<<< HEAD
-
-        result = sdreduce(infile=infile,outfile=outfile,kernel=kernel)
-        self.assertEqual(result,None,
-                         msg="The task returned '"+str(result)+"' instead of None")
-        self.assertTrue(os.path.exists(outfile),
-                         msg="Output file '"+str(outfile)+"' doesn't exists")
-=======
->>>>>>> 36b1dd33
         refstat = {'rms': 3.5979659557342529, 'min': 2.3542881011962891,
                    'max_abc': 4093.0, 'max': 5.2421674728393555,
                    'sum': 25737.166015625, 'stddev': 0.37295544147491455,
@@ -380,26 +339,12 @@
         infile = self.infile1
         outfile = self.outroot+self.tid+'.asap'
         blfunc = 'poly'
-<<<<<<< HEAD
-
-        result = sdreduce(infile=infile,outfile=outfile,blfunc=blfunc)
-        self.assertEqual(result,None,
-                         msg="The task returned '"+str(result)+"' instead of None")
-        self.assertTrue(os.path.exists(outfile),
-                         msg="Output file '"+str(outfile)+"' doesn't exists")
-=======
->>>>>>> 36b1dd33
         refstat = {'rms': 0.4292968213558197, 'min': -1.4878684282302856,
                    'max_abc': 4093.0, 'max': 1.8000496625900269,
                    'sum': 6.965803146362305, 'stddev': 0.42932620644569397,
                    'min_abc': 7434.0}
-<<<<<<< HEAD
-        teststat = self._row0_stats(outfile)
-        self._teststats0(teststat,refstat)
-=======
         self._run_sdreduce_test(refstat, infile=infile,outfile=outfile,
                                 blfunc=blfunc)
->>>>>>> 36b1dd33
 
     def test08(self):
         """ Test 8:  skip calibration and averaging """
@@ -410,16 +355,6 @@
         average = False
         kernel = 'hanning'
         blfunc = 'poly'
-<<<<<<< HEAD
-
-        result = sdreduce(infile=infile,outfile=outfile,calmode=calmode,
-                       average=average,kernel=kernel,blfunc=blfunc)
-        self.assertEqual(result,None,
-                         msg="The task returned '"+str(result)+"' instead of None")
-        self.assertTrue(os.path.exists(outfile),
-                         msg="Output file '"+str(outfile)+"' doesn't exists")
-=======
->>>>>>> 36b1dd33
         refstat = {'rms': 0.37204012274742126, 'min': -1.1878470182418823,
                    'max_abc': 4093.0, 'max': 1.638755202293396,
                    'sum': 9.283474922180176, 'stddev': 0.37206435203552246,
@@ -436,17 +371,6 @@
         calmode = 'ps'
         kernel = 'none'
         blfunc = 'poly'
-<<<<<<< HEAD
-
-        result = sdreduce(infile=infile,outfile=outfile,calmode=calmode,
-                       kernel=kernel,blfunc=blfunc)
-        self.assertEqual(result,None,
-                         msg="The task returned '"+str(result)+"' instead of None")
-        self.assertTrue(os.path.exists(outfile),
-                         msg="Output file '"+str(outfile)+"' doesn't exists")
-
-=======
->>>>>>> 36b1dd33
         refstat = {'rms': 0.2536879777908325, 'min': -0.8792380690574646,
                    'max_abc': 4093.0, 'max': 1.0637180805206299,
                    'sum': 4.116354942321777, 'stddev': 0.2537047564983368,
@@ -462,16 +386,6 @@
         calmode = 'ps'
         kernel = 'hanning'
         blfunc = 'none'
-<<<<<<< HEAD
-
-        result = sdreduce(infile=infile,outfile=outfile,calmode=calmode,
-                       kernel=kernel,blfunc=blfunc)
-        self.assertEqual(result,None,
-                         msg="The task returned '"+str(result)+"' instead of None")
-        self.assertTrue(os.path.exists(outfile),
-                         msg="Output file '"+str(outfile)+"' doesn't exists")
-=======
->>>>>>> 36b1dd33
         refstat = {'rms': 2.126171350479126, 'min': 1.3912382125854492,
                    'max_abc': 4093.0, 'max': 3.0977959632873535,
                    'sum': 15209.0869140625, 'stddev': 0.2203933447599411,
@@ -1023,1281 +937,5 @@
                                   self.ref_idx, precision=1.e-6)
 
 
-class sdreduce_selection(selection_syntax.SelectionSyntaxTest,
-                         sdreduce_unittest_base,unittest.TestCase):
-    """
-    Test selection syntax in sdreduce.
-    Selection parameters to test are:
-    field, spw (with channel selection), timerange, scan, pol
-
-    For tests with channel selection, scanaveraging (no effect) + baseline
-    is invoked and the results are compared with analytic solution.
-    For tests without channel selection, only smoothing is invoked
-    and the results are compared with analytic solution.
-    In both cases calibration is omitted due to limitation of sdcal.
-    """
-    rawfile_raw = 'sd_analytic_type1-3.asap'
-    rawfile_cal = 'sd_analytic_type1-3.cal.asap'
-    #rawfile_2 = 'sd_analytic_type2-1.asap'
-    rawfile_bl = 'sd_analytic_type1-3.bl.asap'
-    rawfiles = [rawfile_raw, rawfile_cal, rawfile_bl]
-    prefix = sdreduce_unittest_base.taskname+'TestSel'
-
-    refval_sm = ({'value': 1.0, 'channel': (17,21)},
-                 {'value': 2.0, 'channel': (37,41)},
-                 {'value': 4.0, 'channel': (57,61)},
-                 {'value': 6.0, 'channel': (77,81)},)
-    refval_bl = ({'value': 5,  'channel': (20,20)},
-                 {'value': 10, 'channel': (40,40)},
-                 {'value': 20, 'channel': (60,60)},
-                 {'value': 30, 'channel': (80,80)},)
-
-    @property
-    def task(self):
-        return sdreduce
-    
-    @property
-    def spw_channel_selection(self):
-        return True
-
-    def setUp(self):
-        self.res=None
-        for name in self.rawfiles:
-            if os.path.exists(name): shutil.rmtree(name)
-            shutil.copytree(self.sddatapath+name, name)
-        os.system( 'rm -rf '+self.prefix+'*' )
-        
-        default(sdreduce)
-        self.calmode = 'none'
-        self.average = False
-        self.timeaverage = False
-        self.scanaverage = False
-        self.polaverage = False
-        self.kernel = 'none'
-        self.kwidth = 5
-        self.maskmode = 'auto'
-        self.blfunc = 'none'
-        self.order = 3
-        self.outname = self.prefix+self.postfix
-
-    def tearDown(self):
-        for name in self.rawfiles:
-            if os.path.exists(name): shutil.rmtree(name)
-
-        os.system( 'rm -rf '+self.prefix+'*' )
-
-    ####################
-    # Additional tests
-    ####################
-    # N/A
-
-    ####################
-    # scan
-    ####################
-    def test_scan_id_default(self):
-        """test scan selection (scan='')"""
-        scan = ''
-        ref_idx = []
-        # blflag = T (channel selection: average+baseline)
-        #          F (no channel selection: only smoothing)
-        self._set_test_mode(blflag=False)
-        self.res=self.run_task(infile=self.rawfile, scan=scan, calmode=self.calmode,average=self.average,timeaverage=self.timeaverage,scanaverage=self.scanaverage,polaverage=self.polaverage,kernel=self.kernel,kwidth=self.kwidth,maskmode=self.maskmode,blfunc=self.blfunc,order=self.order,outfile=self.outname,outform='ASAP')
-        self._compare_with_tophat(self.outname, self.ref_data, ref_idx)
-
-    def test_scan_id_exact(self):
-        """test scan selection (scan='16')"""
-        scan = '16'
-        ref_idx = [1,2]
-        # blflag = T (channel selection: average+baseline)
-        #          F (no channel selection: only smoothing)
-        self._set_test_mode(blflag=False)
-        self.res=self.run_task(infile=self.rawfile, scan=scan, calmode=self.calmode,average=self.average,timeaverage=self.timeaverage,scanaverage=self.scanaverage,polaverage=self.polaverage,kernel=self.kernel,kwidth=self.kwidth,maskmode=self.maskmode,blfunc=self.blfunc,order=self.order,outfile=self.outname,outform='ASAP')
-        self._compare_with_tophat(self.outname, self.ref_data, ref_idx)
-
-
-    def test_scan_id_lt(self):
-        """test scan selection (scan='<16')"""
-        scan = '<16'
-        ref_idx = [0]
-        # blflag = T (channel selection: average+baseline)
-        #          F (no channel selection: only smoothing)
-        self._set_test_mode(blflag=False)
-        self.res=self.run_task(infile=self.rawfile, scan=scan, calmode=self.calmode,average=self.average,timeaverage=self.timeaverage,scanaverage=self.scanaverage,polaverage=self.polaverage,kernel=self.kernel,kwidth=self.kwidth,maskmode=self.maskmode,blfunc=self.blfunc,order=self.order,outfile=self.outname,outform='ASAP')
-        self._compare_with_tophat(self.outname, self.ref_data, ref_idx)
-
-    def test_scan_id_gt(self):
-        """test scan selection (scan='>16')"""
-        scan = '>16'
-        ref_idx = [3]
-        # blflag = T (channel selection: average+baseline)
-        #          F (no channel selection: only smoothing)
-        self._set_test_mode(blflag=False)
-        self.res=self.run_task(infile=self.rawfile, scan=scan, calmode=self.calmode,average=self.average,timeaverage=self.timeaverage,scanaverage=self.scanaverage,polaverage=self.polaverage,kernel=self.kernel,kwidth=self.kwidth,maskmode=self.maskmode,blfunc=self.blfunc,order=self.order,outfile=self.outname,outform='ASAP')
-        self._compare_with_tophat(self.outname, self.ref_data, ref_idx)
-
-    def test_scan_id_range(self):
-        """test scan selection (scan='16~17')"""
-        scan = '16~17'
-        ref_idx = [1,2,3]
-        # blflag = T (channel selection: average+baseline)
-        #          F (no channel selection: only smoothing)
-        self._set_test_mode(blflag=False)
-        self.res=self.run_task(infile=self.rawfile, scan=scan, calmode=self.calmode,average=self.average,timeaverage=self.timeaverage,scanaverage=self.scanaverage,polaverage=self.polaverage,kernel=self.kernel,kwidth=self.kwidth,maskmode=self.maskmode,blfunc=self.blfunc,order=self.order,outfile=self.outname,outform='ASAP')
-        self._compare_with_tophat(self.outname, self.ref_data, ref_idx)
-
-    def test_scan_id_list(self):
-        """test scan selection (scan='15,17')"""
-        scan = '15,17'
-        ref_idx = [0,3]
-        # blflag = T (channel selection: average+baseline)
-        #          F (no channel selection: only smoothing)
-        self._set_test_mode(blflag=False)
-        self.res=self.run_task(infile=self.rawfile, scan=scan, calmode=self.calmode,average=self.average,timeaverage=self.timeaverage,scanaverage=self.scanaverage,polaverage=self.polaverage,kernel=self.kernel,kwidth=self.kwidth,maskmode=self.maskmode,blfunc=self.blfunc,order=self.order,outfile=self.outname,outform='ASAP')
-        self._compare_with_tophat(self.outname, self.ref_data, ref_idx)
-
-    def test_scan_id_exprlist(self):
-        """test scan selection (scan='15,>16')"""
-        scan = '15,>16'
-        ref_idx = [0,3]
-        # blflag = T (channel selection: average+baseline)
-        #          F (no channel selection: only smoothing)
-        self._set_test_mode(blflag=False)
-        self.res=self.run_task(infile=self.rawfile, scan=scan, calmode=self.calmode,average=self.average,timeaverage=self.timeaverage,scanaverage=self.scanaverage,polaverage=self.polaverage,kernel=self.kernel,kwidth=self.kwidth,maskmode=self.maskmode,blfunc=self.blfunc,order=self.order,outfile=self.outname,outform='ASAP')
-        self._compare_with_tophat(self.outname, self.ref_data, ref_idx)
-
-    ####################
-    # pol
-    ####################
-    def test_pol_id_default(self):
-        """test pol selection (pol='')"""
-        pol = ''
-        ref_idx = []
-        # blflag = T (channel selection: average+baseline)
-        #          F (no channel selection: only smoothing)
-        self._set_test_mode(blflag=False)
-        self.res=self.run_task(infile=self.rawfile, pol=pol, calmode=self.calmode,average=self.average,timeaverage=self.timeaverage,scanaverage=self.scanaverage,polaverage=self.polaverage,kernel=self.kernel,kwidth=self.kwidth,maskmode=self.maskmode,blfunc=self.blfunc,order=self.order,outfile=self.outname,outform='ASAP')
-        self._compare_with_tophat(self.outname, self.ref_data, ref_idx)
-
-    def test_pol_id_exact(self):
-        """test pol selection (pol='1')"""
-        pol = '1'
-        ref_idx = [1,3]
-        # blflag = T (channel selection: average+baseline)
-        #          F (no channel selection: only smoothing)
-        self._set_test_mode(blflag=False)
-        self.res=self.run_task(infile=self.rawfile, pol=pol, calmode=self.calmode,average=self.average,timeaverage=self.timeaverage,scanaverage=self.scanaverage,polaverage=self.polaverage,kernel=self.kernel,kwidth=self.kwidth,maskmode=self.maskmode,blfunc=self.blfunc,order=self.order,outfile=self.outname,outform='ASAP')
-        self._compare_with_tophat(self.outname, self.ref_data, ref_idx)
-
-    def test_pol_id_lt(self):
-        """test pol selection (pol='<1')"""
-        pol = '<1'
-        ref_idx = [0,2]
-        # blflag = T (channel selection: average+baseline)
-        #          F (no channel selection: only smoothing)
-        self._set_test_mode(blflag=False)
-        self.res=self.run_task(infile=self.rawfile, pol=pol, calmode=self.calmode,average=self.average,timeaverage=self.timeaverage,scanaverage=self.scanaverage,polaverage=self.polaverage,kernel=self.kernel,kwidth=self.kwidth,maskmode=self.maskmode,blfunc=self.blfunc,order=self.order,outfile=self.outname,outform='ASAP')
-        self._compare_with_tophat(self.outname, self.ref_data, ref_idx)
-
-    def test_pol_id_gt(self):
-        """test pol selection (pol='>0')"""
-        pol = '>0'
-        ref_idx = [1,3]
-        # blflag = T (channel selection: average+baseline)
-        #          F (no channel selection: only smoothing)
-        self._set_test_mode(blflag=False)
-        self.res=self.run_task(infile=self.rawfile, pol=pol, calmode=self.calmode,average=self.average,timeaverage=self.timeaverage,scanaverage=self.scanaverage,polaverage=self.polaverage,kernel=self.kernel,kwidth=self.kwidth,maskmode=self.maskmode,blfunc=self.blfunc,order=self.order,outfile=self.outname,outform='ASAP')
-        self._compare_with_tophat(self.outname, self.ref_data, ref_idx)
-
-    def test_pol_id_range(self):
-        """test pol selection (pol='0~1')"""
-        pol = '0~1'
-        ref_idx = []
-        # blflag = T (channel selection: average+baseline)
-        #          F (no channel selection: only smoothing)
-        self._set_test_mode(blflag=False)
-        self.res=self.run_task(infile=self.rawfile, pol=pol, calmode=self.calmode,average=self.average,timeaverage=self.timeaverage,scanaverage=self.scanaverage,polaverage=self.polaverage,kernel=self.kernel,kwidth=self.kwidth,maskmode=self.maskmode,blfunc=self.blfunc,order=self.order,outfile=self.outname,outform='ASAP')
-        self._compare_with_tophat(self.outname, self.ref_data, ref_idx)
-
-    def test_pol_id_list(self):
-        """test pol selection (pol='0,1')"""
-        pol = '0,1'
-        ref_idx = []
-        # blflag = T (channel selection: average+baseline)
-        #          F (no channel selection: only smoothing)
-        self._set_test_mode(blflag=False)
-        self.res=self.run_task(infile=self.rawfile, pol=pol, calmode=self.calmode,average=self.average,timeaverage=self.timeaverage,scanaverage=self.scanaverage,polaverage=self.polaverage,kernel=self.kernel,kwidth=self.kwidth,maskmode=self.maskmode,blfunc=self.blfunc,order=self.order,outfile=self.outname,outform='ASAP')
-        self._compare_with_tophat(self.outname, self.ref_data, ref_idx)
-
-    def test_pol_id_exprlist(self):
-        """test pol selection (pol='0,>0')"""
-        pol = '0,>0'
-        ref_idx = []
-        # blflag = T (channel selection: average+baseline)
-        #          F (no channel selection: only smoothing)
-        self._set_test_mode(blflag=False)
-        self.res=self.run_task(infile=self.rawfile, pol=pol, calmode=self.calmode,average=self.average,timeaverage=self.timeaverage,scanaverage=self.scanaverage,polaverage=self.polaverage,kernel=self.kernel,kwidth=self.kwidth,maskmode=self.maskmode,blfunc=self.blfunc,order=self.order,outfile=self.outname,outform='ASAP')
-        self._compare_with_tophat(self.outname, self.ref_data, ref_idx)
-
-    ####################
-    # field
-    ####################
-    def test_field_value_default(self):
-        """test field selection (field='')"""
-        field = ''
-        ref_idx = []
-        # blflag = T (channel selection: average+baseline)
-        #          F (no channel selection: only smoothing)
-        self._set_test_mode(blflag=False)
-        self.res=self.run_task(infile=self.rawfile, field=field, calmode=self.calmode,average=self.average,timeaverage=self.timeaverage,scanaverage=self.scanaverage,polaverage=self.polaverage,kernel=self.kernel,kwidth=self.kwidth,maskmode=self.maskmode,blfunc=self.blfunc,order=self.order,outfile=self.outname,outform='ASAP')
-        self._compare_with_tophat(self.outname, self.ref_data, ref_idx)
-
-    def test_field_id_exact(self):
-        """test field selection (field='6')"""
-        field = '6'
-        ref_idx = [1]
-        # blflag = T (channel selection: average+baseline)
-        #          F (no channel selection: only smoothing)
-        self._set_test_mode(blflag=False)
-        self.res=self.run_task(infile=self.rawfile, field=field, calmode=self.calmode,average=self.average,timeaverage=self.timeaverage,scanaverage=self.scanaverage,polaverage=self.polaverage,kernel=self.kernel,kwidth=self.kwidth,maskmode=self.maskmode,blfunc=self.blfunc,order=self.order,outfile=self.outname,outform='ASAP')
-        self._compare_with_tophat(self.outname, self.ref_data, ref_idx)
-
-    def test_field_id_lt(self):
-        """test field selection (field='<6')"""
-        field = '<6'
-        ref_idx = [0]
-        # blflag = T (channel selection: average+baseline)
-        #          F (no channel selection: only smoothing)
-        self._set_test_mode(blflag=False)
-        self.res=self.run_task(infile=self.rawfile, field=field, calmode=self.calmode,average=self.average,timeaverage=self.timeaverage,scanaverage=self.scanaverage,polaverage=self.polaverage,kernel=self.kernel,kwidth=self.kwidth,maskmode=self.maskmode,blfunc=self.blfunc,order=self.order,outfile=self.outname,outform='ASAP')
-        self._compare_with_tophat(self.outname, self.ref_data, ref_idx)
-
-    def test_field_id_gt(self):
-        """test field selection (field='>7')"""
-        field = '>7'
-        ref_idx = [3]
-        # blflag = T (channel selection: average+baseline)
-        #          F (no channel selection: only smoothing)
-        self._set_test_mode(blflag=False)
-        self.res=self.run_task(infile=self.rawfile, field=field, calmode=self.calmode,average=self.average,timeaverage=self.timeaverage,scanaverage=self.scanaverage,polaverage=self.polaverage,kernel=self.kernel,kwidth=self.kwidth,maskmode=self.maskmode,blfunc=self.blfunc,order=self.order,outfile=self.outname,outform='ASAP')
-        self._compare_with_tophat(self.outname, self.ref_data, ref_idx)
-
-    def test_field_id_range(self):
-        """test field selection (field='6~8')"""
-        field = '6~8'
-        ref_idx = [1,2,3]
-        # blflag = T (channel selection: average+baseline)
-        #          F (no channel selection: only smoothing)
-        self._set_test_mode(blflag=False)
-        self.res=self.run_task(infile=self.rawfile, field=field, calmode=self.calmode,average=self.average,timeaverage=self.timeaverage,scanaverage=self.scanaverage,polaverage=self.polaverage,kernel=self.kernel,kwidth=self.kwidth,maskmode=self.maskmode,blfunc=self.blfunc,order=self.order,outfile=self.outname,outform='ASAP')
-        self._compare_with_tophat(self.outname, self.ref_data, ref_idx)
-
-    def test_field_id_list(self):
-        """test field selection (field='5,8')"""
-        field = '5,8'
-        ref_idx = [0,3]
-        # blflag = T (channel selection: average+baseline)
-        #          F (no channel selection: only smoothing)
-        self._set_test_mode(blflag=False)
-        self.res=self.run_task(infile=self.rawfile, field=field, calmode=self.calmode,average=self.average,timeaverage=self.timeaverage,scanaverage=self.scanaverage,polaverage=self.polaverage,kernel=self.kernel,kwidth=self.kwidth,maskmode=self.maskmode,blfunc=self.blfunc,order=self.order,outfile=self.outname,outform='ASAP')
-        self._compare_with_tophat(self.outname, self.ref_data, ref_idx)
-
-    def test_field_id_exprlist(self):
-        """test field selection (field='5,>7')"""
-        field = '5,>7'
-        ref_idx = [0,3]
-        # blflag = T (channel selection: average+baseline)
-        #          F (no channel selection: only smoothing)
-        self._set_test_mode(blflag=False)
-        self.res=self.run_task(infile=self.rawfile, field=field, calmode=self.calmode,average=self.average,timeaverage=self.timeaverage,scanaverage=self.scanaverage,polaverage=self.polaverage,kernel=self.kernel,kwidth=self.kwidth,maskmode=self.maskmode,blfunc=self.blfunc,order=self.order,outfile=self.outname,outform='ASAP')
-        self._compare_with_tophat(self.outname, self.ref_data, ref_idx)
-
-    def test_field_value_exact(self):
-        """test field selection (field='M30')"""
-        field = 'M30'
-        ref_idx = [2]
-        # blflag = T (channel selection: average+baseline)
-        #          F (no channel selection: only smoothing)
-        self._set_test_mode(blflag=False)
-        self.res=self.run_task(infile=self.rawfile, field=field, calmode=self.calmode,average=self.average,timeaverage=self.timeaverage,scanaverage=self.scanaverage,polaverage=self.polaverage,kernel=self.kernel,kwidth=self.kwidth,maskmode=self.maskmode,blfunc=self.blfunc,order=self.order,outfile=self.outname,outform='ASAP')
-        self._compare_with_tophat(self.outname, self.ref_data, ref_idx)
-
-    def test_field_value_pattern(self):
-        """test field selection (field='M*')"""
-        field = 'M*'
-        ref_idx = [0,1,2]
-        # blflag = T (channel selection: average+baseline)
-        #          F (no channel selection: only smoothing)
-        self._set_test_mode(blflag=False)
-        self.res=self.run_task(infile=self.rawfile, field=field, calmode=self.calmode,average=self.average,timeaverage=self.timeaverage,scanaverage=self.scanaverage,polaverage=self.polaverage,kernel=self.kernel,kwidth=self.kwidth,maskmode=self.maskmode,blfunc=self.blfunc,order=self.order,outfile=self.outname,outform='ASAP')
-        self._compare_with_tophat(self.outname, self.ref_data, ref_idx)
-
-    def test_field_value_list(self):
-        """test field selection (field='3C273,M30')"""
-        field = '3C273,M30'
-        ref_idx = [2,3]
-        # blflag = T (channel selection: average+baseline)
-        #          F (no channel selection: only smoothing)
-        self._set_test_mode(blflag=False)
-        self.res=self.run_task(infile=self.rawfile, field=field, calmode=self.calmode,average=self.average,timeaverage=self.timeaverage,scanaverage=self.scanaverage,polaverage=self.polaverage,kernel=self.kernel,kwidth=self.kwidth,maskmode=self.maskmode,blfunc=self.blfunc,order=self.order,outfile=self.outname,outform='ASAP')
-        self._compare_with_tophat(self.outname, self.ref_data, ref_idx)
-
-    def test_field_mix_exprlist(self):
-        """test field selection (field='<6,3*')"""
-        field = '<6,3*'
-        ref_idx = [0,3]
-        # blflag = T (channel selection: average+baseline)
-        #          F (no channel selection: only smoothing)
-        self._set_test_mode(blflag=False)
-        self.res=self.run_task(infile=self.rawfile, field=field, calmode=self.calmode,average=self.average,timeaverage=self.timeaverage,scanaverage=self.scanaverage,polaverage=self.polaverage,kernel=self.kernel,kwidth=self.kwidth,maskmode=self.maskmode,blfunc=self.blfunc,order=self.order,outfile=self.outname,outform='ASAP')
-        self._compare_with_tophat(self.outname, self.ref_data, ref_idx)
-
-    ####################
-    # spw 
-    ####################
-    def test_spw_id_default(self):
-        """test spw selection (spw='', all channels)"""
-        spw = ''
-        ref_idx = []
-        # blflag = T (channel selection: average+baseline)
-        #          F (no channel selection: only smoothing)
-        self._set_test_mode(blflag=False)
-        self.res=self.run_task(infile=self.rawfile, spw=spw, calmode=self.calmode,average=self.average,timeaverage=self.timeaverage,scanaverage=self.scanaverage,polaverage=self.polaverage,kernel=self.kernel,kwidth=self.kwidth,maskmode=self.maskmode,blfunc=self.blfunc,order=self.order,outfile=self.outname,outform='ASAP')
-        self._compare_with_tophat(self.outname, self.ref_data, ref_idx)
-
-    def test_spw_id_exact(self):
-        """test spw selection (spw='23', all channels)"""
-        spw = '23'
-        ref_idx = [0,3]
-        # blflag = T (channel selection: average+baseline)
-        #          F (no channel selection: only smoothing)
-        self._set_test_mode(blflag=False)
-        self.res=self.run_task(infile=self.rawfile, spw=spw, calmode=self.calmode,average=self.average,timeaverage=self.timeaverage,scanaverage=self.scanaverage,polaverage=self.polaverage,kernel=self.kernel,kwidth=self.kwidth,maskmode=self.maskmode,blfunc=self.blfunc,order=self.order,outfile=self.outname,outform='ASAP')
-        self._compare_with_tophat(self.outname, self.ref_data, ref_idx)
-
-    def test_spw_id_lt(self):
-        """test spw selection (spw='<23', all channels)"""
-        spw = '<23'
-        ref_idx = [2]
-        # blflag = T (channel selection: average+baseline)
-        #          F (no channel selection: only smoothing)
-        self._set_test_mode(blflag=False)
-        self.res=self.run_task(infile=self.rawfile, spw=spw, calmode=self.calmode,average=self.average,timeaverage=self.timeaverage,scanaverage=self.scanaverage,polaverage=self.polaverage,kernel=self.kernel,kwidth=self.kwidth,maskmode=self.maskmode,blfunc=self.blfunc,order=self.order,outfile=self.outname,outform='ASAP')
-        self._compare_with_tophat(self.outname, self.ref_data, ref_idx)
-
-    def test_spw_id_gt(self):
-        """test spw selection (spw='>23', all channels)"""
-        spw = '>23'
-        ref_idx = [1]
-        # blflag = T (channel selection: average+baseline)
-        #          F (no channel selection: only smoothing)
-        self._set_test_mode(blflag=False)
-        self.res=self.run_task(infile=self.rawfile, spw=spw, calmode=self.calmode,average=self.average,timeaverage=self.timeaverage,scanaverage=self.scanaverage,polaverage=self.polaverage,kernel=self.kernel,kwidth=self.kwidth,maskmode=self.maskmode,blfunc=self.blfunc,order=self.order,outfile=self.outname,outform='ASAP')
-        self._compare_with_tophat(self.outname, self.ref_data, ref_idx)
-
-    def test_spw_id_range(self):
-        """test spw selection (spw='23~25', all channels)"""
-        spw = '23~25'
-        ref_idx = [0,1,3]
-        # blflag = T (channel selection: average+baseline)
-        #          F (no channel selection: only smoothing)
-        self._set_test_mode(blflag=False)
-        self.res=self.run_task(infile=self.rawfile, spw=spw, calmode=self.calmode,average=self.average,timeaverage=self.timeaverage,scanaverage=self.scanaverage,polaverage=self.polaverage,kernel=self.kernel,kwidth=self.kwidth,maskmode=self.maskmode,blfunc=self.blfunc,order=self.order,outfile=self.outname,outform='ASAP')
-        self._compare_with_tophat(self.outname, self.ref_data, ref_idx)
-
-    def test_spw_id_list(self):
-        """test spw selection (spw='21,25', all channels)"""
-        spw = '21,25'
-        ref_idx = [1,2]
-        # blflag = T (channel selection: average+baseline)
-        #          F (no channel selection: only smoothing)
-        self._set_test_mode(blflag=False)
-        self.res=self.run_task(infile=self.rawfile, spw=spw, calmode=self.calmode,average=self.average,timeaverage=self.timeaverage,scanaverage=self.scanaverage,polaverage=self.polaverage,kernel=self.kernel,kwidth=self.kwidth,maskmode=self.maskmode,blfunc=self.blfunc,order=self.order,outfile=self.outname,outform='ASAP')
-        self._compare_with_tophat(self.outname, self.ref_data, ref_idx)
-
-    def test_spw_id_exprlist(self):
-        """test spw selection (spw='23,>24', all channels)"""
-        spw = '23,>24'
-        ref_idx = [0,1,3]
-        # blflag = T (channel selection: average+baseline)
-        #          F (no channel selection: only smoothing)
-        self._set_test_mode(blflag=False)
-        self.res=self.run_task(infile=self.rawfile, spw=spw, calmode=self.calmode,average=self.average,timeaverage=self.timeaverage,scanaverage=self.scanaverage,polaverage=self.polaverage,kernel=self.kernel,kwidth=self.kwidth,maskmode=self.maskmode,blfunc=self.blfunc,order=self.order,outfile=self.outname,outform='ASAP')
-        self._compare_with_tophat(self.outname, self.ref_data, ref_idx)
-
-    def test_spw_id_pattern(self):
-        """test spw selection (spw='*', all channels)"""
-        spw = '*'
-        ref_idx = []
-        # blflag = T (channel selection: average+baseline)
-        #          F (no channel selection: only smoothing)
-        self._set_test_mode(blflag=False)
-        self.res=self.run_task(infile=self.rawfile, spw=spw, calmode=self.calmode,average=self.average,timeaverage=self.timeaverage,scanaverage=self.scanaverage,polaverage=self.polaverage,kernel=self.kernel,kwidth=self.kwidth,maskmode=self.maskmode,blfunc=self.blfunc,order=self.order,outfile=self.outname,outform='ASAP')
-        self._compare_with_tophat(self.outname, self.ref_data, ref_idx)
-
-    def test_spw_value_frequency(self):
-        """test spw selection (spw='299.52~300.47GHz', all channels)"""
-        spw = '299.52~300.47GHz' # IFNO=23 will be selected
-        ref_idx = [0,3]
-        # blflag = T (channel selection: average+baseline)
-        #          F (no channel selection: only smoothing)
-        self._set_test_mode(blflag=False)
-        self.res=self.run_task(infile=self.rawfile, spw=spw, calmode=self.calmode,average=self.average,timeaverage=self.timeaverage,scanaverage=self.scanaverage,polaverage=self.polaverage,kernel=self.kernel,kwidth=self.kwidth,maskmode=self.maskmode,blfunc=self.blfunc,order=self.order,outfile=self.outname,outform='ASAP')
-        self._compare_with_tophat(self.outname, self.ref_data, ref_idx)
-
-    def test_spw_value_velocity(self):
-        """test spw selection (spw='-510.~470.km/s', all channels)"""
-        spw = '-510.~470km/s' # IFNO=23,25 will be selected
-        ref_idx = [0,1,3]
-        # blflag = T (channel selection: average+baseline)
-        #          F (no channel selection: only smoothing)
-        self._set_test_mode(blflag=False)
-        self.res=self.run_task(infile=self.rawfile, spw=spw, calmode=self.calmode,average=self.average,timeaverage=self.timeaverage,scanaverage=self.scanaverage,polaverage=self.polaverage,kernel=self.kernel,kwidth=self.kwidth,maskmode=self.maskmode,blfunc=self.blfunc,order=self.order,outfile=self.outname,outform='ASAP')
-        self._compare_with_tophat(self.outname, self.ref_data, ref_idx)
-
-    def test_spw_mix_exprlist(self):
-        """test spw selection (spw='25,0~501km/s', all channels)"""
-        spw = '25,0~501km/s' # all IFs will be selected
-        ref_idx = []
-        # blflag = T (channel selection: average+baseline)
-        #          F (no channel selection: only smoothing)
-        self._set_test_mode(blflag=False)
-        self.res=self.run_task(infile=self.rawfile, spw=spw, calmode=self.calmode,average=self.average,timeaverage=self.timeaverage,scanaverage=self.scanaverage,polaverage=self.polaverage,kernel=self.kernel,kwidth=self.kwidth,maskmode=self.maskmode,blfunc=self.blfunc,order=self.order,outfile=self.outname,outform='ASAP')
-        self._compare_with_tophat(self.outname, self.ref_data, ref_idx)
-
-    #########################
-    # spw with channel range
-    #########################
-    def test_spw_id_default_channel(self):
-        """test spw selection w/ channel selection (spw=':21~39')"""
-        spw = ':21~39'
-        ref_idx = []
-        # blflag = T (channel selection: average+baseline)
-        #          F (no channel selection: only smoothing)
-        self._set_test_mode(blflag=True)
-        self.res=self.run_task(infile=self.rawfile, spw=spw, calmode=self.calmode,average=self.average,timeaverage=self.timeaverage,scanaverage=self.scanaverage,polaverage=self.polaverage,kernel=self.kernel,kwidth=self.kwidth,maskmode=self.maskmode,blfunc=self.blfunc,order=self.order,outfile=self.outname,outform='ASAP')
-        self._compare_with_tophat(self.outname, self.ref_data, ref_idx, precision = 2.e-5)
-
-    def test_spw_id_default_frequency(self):
-        """test spw selection w/ channel selection (spw=':300.491~300.549GHz')"""
-        spw = ':300.491~300.549GHz' # IFNO=25 channel=41~99 will be selected
-        ref_idx = [1]
-        # blflag = T (channel selection: average+baseline)
-        #          F (no channel selection: only smoothing)
-        self._set_test_mode(blflag=True)
-        self.res=self.run_task(infile=self.rawfile, spw=spw, calmode=self.calmode,average=self.average,timeaverage=self.timeaverage,scanaverage=self.scanaverage,polaverage=self.polaverage,kernel=self.kernel,kwidth=self.kwidth,maskmode=self.maskmode,blfunc=self.blfunc,order=self.order,outfile=self.outname,outform='ASAP')
-        self._compare_with_tophat(self.outname, self.ref_data, ref_idx)
-
-    def test_spw_id_default_velocity(self):
-        """test spw selection w/ channel selection (spw=':-548.7~-490.5km/s')"""
-        spw = ':-548.7~-490.5km/s' # IFNO=25 channel=41~99 will be selected
-        ref_idx = [1]
-        # blflag = T (channel selection: average+baseline)
-        #          F (no channel selection: only smoothing)
-        self._set_test_mode(blflag=True)
-        self.res=self.run_task(infile=self.rawfile, spw=spw, calmode=self.calmode,average=self.average,timeaverage=self.timeaverage,scanaverage=self.scanaverage,polaverage=self.polaverage,kernel=self.kernel,kwidth=self.kwidth,maskmode=self.maskmode,blfunc=self.blfunc,order=self.order,outfile=self.outname,outform='ASAP')
-        self._compare_with_tophat(self.outname, self.ref_data, ref_idx)
-
-
-    def test_spw_id_default_list(self):
-        """test spw selection w/ channel selection (spw=':0~19;21~39;41~59;61~79;81~100')"""
-        spw = ':0~19;21~39;41~59;61~79;81~100'
-        ref_idx = []
-        # blflag = T (channel selection: average+baseline)
-        #          F (no channel selection: only smoothing)
-        self._set_test_mode(blflag=True)
-        self.res=self.run_task(infile=self.rawfile, spw=spw, calmode=self.calmode,average=self.average,timeaverage=self.timeaverage,scanaverage=self.scanaverage,polaverage=self.polaverage,kernel=self.kernel,kwidth=self.kwidth,maskmode=self.maskmode,blfunc=self.blfunc,order=self.order,outfile=self.outname,outform='ASAP')
-        self._compare_with_tophat(self.outname, self.ref_data, ref_idx)
-
-    def test_spw_id_exact_channel(self):
-        """test spw selection w/ channel selection (spw='23:21~79')"""
-        spw = '23:21~79'
-        ref_idx = [0,3]
-        # blflag = T (channel selection: average+baseline)
-        #          F (no channel selection: only smoothing)
-        self._set_test_mode(blflag=True)
-        self.res=self.run_task(infile=self.rawfile, spw=spw, calmode=self.calmode,average=self.average,timeaverage=self.timeaverage,scanaverage=self.scanaverage,polaverage=self.polaverage,kernel=self.kernel,kwidth=self.kwidth,maskmode=self.maskmode,blfunc=self.blfunc,order=self.order,outfile=self.outname,outform='ASAP')
-        self._compare_with_tophat(self.outname, self.ref_data, ref_idx)
-
-    def test_spw_id_exact_frequency(self):
-        """test spw selection w/ channel selection (spw='25:300.491~300.549GHz')"""
-        spw = '25:300.491~300.549GHz' # IFNO=25 channel=41~99 will be selected
-        ref_idx = [1]
-        # blflag = T (channel selection: average+baseline)
-        #          F (no channel selection: only smoothing)
-        self._set_test_mode(blflag=True)
-        self.res=self.run_task(infile=self.rawfile, spw=spw, calmode=self.calmode,average=self.average,timeaverage=self.timeaverage,scanaverage=self.scanaverage,polaverage=self.polaverage,kernel=self.kernel,kwidth=self.kwidth,maskmode=self.maskmode,blfunc=self.blfunc,order=self.order,outfile=self.outname,outform='ASAP')
-        self._compare_with_tophat(self.outname, self.ref_data, ref_idx)
-
-    def test_spw_id_exact_velocity(self):
-        """test spw selection w/ channel selection (spw='25:-548.7~-490.5km/s')"""
-        spw = '25:-548.7~-490.5km/s' # IFNO=25 channel=41~99 will be selected
-        ref_idx = [1]
-        # blflag = T (channel selection: average+baseline)
-        #          F (no channel selection: only smoothing)
-        self._set_test_mode(blflag=True)
-        self.res=self.run_task(infile=self.rawfile, spw=spw, calmode=self.calmode,average=self.average,timeaverage=self.timeaverage,scanaverage=self.scanaverage,polaverage=self.polaverage,kernel=self.kernel,kwidth=self.kwidth,maskmode=self.maskmode,blfunc=self.blfunc,order=self.order,outfile=self.outname,outform='ASAP')
-        self._compare_with_tophat(self.outname, self.ref_data, ref_idx)
-
-    def test_spw_id_exact_list(self):
-        """test spw selection w/ channel selection (spw='23:0~19;21~79;81~100')"""
-        spw = '23:0~19;21~79;81~100'
-        ref_idx = [0,3]
-        # blflag = T (channel selection: average+baseline)
-        #          F (no channel selection: only smoothing)
-        self._set_test_mode(blflag=True)
-        self.res=self.run_task(infile=self.rawfile, spw=spw, calmode=self.calmode,average=self.average,timeaverage=self.timeaverage,scanaverage=self.scanaverage,polaverage=self.polaverage,kernel=self.kernel,kwidth=self.kwidth,maskmode=self.maskmode,blfunc=self.blfunc,order=self.order,outfile=self.outname,outform='ASAP')
-        self._compare_with_tophat(self.outname, self.ref_data, ref_idx)
-
-    def test_spw_id_pattern_channel(self):
-        """test spw selection w/ channel selection (spw='*:21~39')"""
-        spw = '*:21~39'
-        ref_idx = []
-        # blflag = T (channel selection: average+baseline)
-        #          F (no channel selection: only smoothing)
-        self._set_test_mode(blflag=True)
-        self.res=self.run_task(infile=self.rawfile, spw=spw, calmode=self.calmode,average=self.average,timeaverage=self.timeaverage,scanaverage=self.scanaverage,polaverage=self.polaverage,kernel=self.kernel,kwidth=self.kwidth,maskmode=self.maskmode,blfunc=self.blfunc,order=self.order,outfile=self.outname,outform='ASAP')
-        self._compare_with_tophat(self.outname, self.ref_data, ref_idx, precision = 2.e-5)
-
-    def test_spw_id_pattern_frequency(self):
-        """test spw selection w/ channel selection (spw='*:300.491~300.549GHz')"""
-        spw = '*:300.491~300.549GHz' # IFNO=25 channel=41~99 will be selected
-        ref_idx = [1]
-        # blflag = T (channel selection: average+baseline)
-        #          F (no channel selection: only smoothing)
-        self._set_test_mode(blflag=True)
-        self.res=self.run_task(infile=self.rawfile, spw=spw, calmode=self.calmode,average=self.average,timeaverage=self.timeaverage,scanaverage=self.scanaverage,polaverage=self.polaverage,kernel=self.kernel,kwidth=self.kwidth,maskmode=self.maskmode,blfunc=self.blfunc,order=self.order,outfile=self.outname,outform='ASAP')
-        self._compare_with_tophat(self.outname, self.ref_data, ref_idx)
-
-    def test_spw_id_pattern_velocity(self):
-        """test spw selection w/ channel selection (spw='*:-548.7~-490.5km/s')"""
-        spw = '*:-548.7~-490.5km/s' # IFNO=25 channel=41~99 will be selected
-        ref_idx = [1]
-        # blflag = T (channel selection: average+baseline)
-        #          F (no channel selection: only smoothing)
-        self._set_test_mode(blflag=True)
-        self.res=self.run_task(infile=self.rawfile, spw=spw, calmode=self.calmode,average=self.average,timeaverage=self.timeaverage,scanaverage=self.scanaverage,polaverage=self.polaverage,kernel=self.kernel,kwidth=self.kwidth,maskmode=self.maskmode,blfunc=self.blfunc,order=self.order,outfile=self.outname,outform='ASAP')
-        self._compare_with_tophat(self.outname, self.ref_data, ref_idx)
-
-    def test_spw_id_pattern_list(self):
-        """test spw selection w/ channel selection (spw='*:0~19;21~39;41~59;61~79;81~100')"""
-        spw = '*:0~19;21~39;41~59;61~79;81~100'
-        ref_idx = []
-        # blflag = T (channel selection: average+baseline)
-        #          F (no channel selection: only smoothing)
-        self._set_test_mode(blflag=True)
-        self.res=self.run_task(infile=self.rawfile, spw=spw, calmode=self.calmode,average=self.average,timeaverage=self.timeaverage,scanaverage=self.scanaverage,polaverage=self.polaverage,kernel=self.kernel,kwidth=self.kwidth,maskmode=self.maskmode,blfunc=self.blfunc,order=self.order,outfile=self.outname,outform='ASAP')
-        self._compare_with_tophat(self.outname, self.ref_data, ref_idx)
-
-    def test_spw_value_frequency_channel(self):
-        """test spw selection w/ channel selection (spw='299.9~300.1GHz:21~79')"""
-        spw = '299.9~300.1GHz:21~79' # IFNO=23
-        ref_idx = [0,3]
-        # blflag = T (channel selection: average+baseline)
-        #          F (no channel selection: only smoothing)
-        self._set_test_mode(blflag=True)
-        self.res=self.run_task(infile=self.rawfile, spw=spw, calmode=self.calmode,average=self.average,timeaverage=self.timeaverage,scanaverage=self.scanaverage,polaverage=self.polaverage,kernel=self.kernel,kwidth=self.kwidth,maskmode=self.maskmode,blfunc=self.blfunc,order=self.order,outfile=self.outname,outform='ASAP')
-        self._compare_with_tophat(self.outname, self.ref_data, ref_idx)
-
-    def test_spw_value_frequency_frequency(self):
-        """test spw selection w/ channel selection (spw='300.4~300.6GHz:300.491~300.549GHz')"""
-        spw = '300.4~300.6GHz:300.491~300.549GHz' # IFNO=25 channel=41~99 will be selected
-        ref_idx = [1]
-        # blflag = T (channel selection: average+baseline)
-        #          F (no channel selection: only smoothing)
-        self._set_test_mode(blflag=True)
-        self.res=self.run_task(infile=self.rawfile, spw=spw, calmode=self.calmode,average=self.average,timeaverage=self.timeaverage,scanaverage=self.scanaverage,polaverage=self.polaverage,kernel=self.kernel,kwidth=self.kwidth,maskmode=self.maskmode,blfunc=self.blfunc,order=self.order,outfile=self.outname,outform='ASAP')
-        self._compare_with_tophat(self.outname, self.ref_data, ref_idx)
-
-    def test_spw_value_frequency_velocity(self):
-        """test spw selection w/ channel selection (spw='300.4~300.6GHz:-548.7~-490.5km/s')"""
-        spw = '300.4~300.6GHz:-548.7~-490.5km/s' # IFNO=25 channel=41~99 will be selected
-        ref_idx = [1]
-        # blflag = T (channel selection: average+baseline)
-        #          F (no channel selection: only smoothing)
-        self._set_test_mode(blflag=True)
-        self.res=self.run_task(infile=self.rawfile, spw=spw, calmode=self.calmode,average=self.average,timeaverage=self.timeaverage,scanaverage=self.scanaverage,polaverage=self.polaverage,kernel=self.kernel,kwidth=self.kwidth,maskmode=self.maskmode,blfunc=self.blfunc,order=self.order,outfile=self.outname,outform='ASAP')
-        self._compare_with_tophat(self.outname, self.ref_data, ref_idx)
-
-    def test_spw_value_frequency_list(self):
-        """test spw selection w/ channel selection (spw='299.9~300.1GHz:0~19;21~79;81~100')"""
-        spw = '299.9~300.1GHz:0~19;21~79;81~100' # IFNO=23
-        ref_idx = [0,3]
-        # blflag = T (channel selection: average+baseline)
-        #          F (no channel selection: only smoothing)
-        self._set_test_mode(blflag=True)
-        self.res=self.run_task(infile=self.rawfile, spw=spw, calmode=self.calmode,average=self.average,timeaverage=self.timeaverage,scanaverage=self.scanaverage,polaverage=self.polaverage,kernel=self.kernel,kwidth=self.kwidth,maskmode=self.maskmode,blfunc=self.blfunc,order=self.order,outfile=self.outname,outform='ASAP')
-        self._compare_with_tophat(self.outname, self.ref_data, ref_idx)
-
-    def test_spw_value_velocity_channel(self):
-        """test spw selection w/ channel selection (spw='-30~30km/s:21~79')"""
-        spw = '-30~30km/s:21~79' # IFNO=23
-        ref_idx = [0,3]
-        # blflag = T (channel selection: average+baseline)
-        #          F (no channel selection: only smoothing)
-        self._set_test_mode(blflag=True)
-        self.res=self.run_task(infile=self.rawfile, spw=spw, calmode=self.calmode,average=self.average,timeaverage=self.timeaverage,scanaverage=self.scanaverage,polaverage=self.polaverage,kernel=self.kernel,kwidth=self.kwidth,maskmode=self.maskmode,blfunc=self.blfunc,order=self.order,outfile=self.outname,outform='ASAP')
-        self._compare_with_tophat(self.outname, self.ref_data, ref_idx)
-
-    def test_spw_value_velocity_frequency(self):
-        """test spw selection w/ channel selection (spw='-500~-499km/s:-548.7~-490.5km/s')"""
-        spw = '-500~-499km/s:-548.7~-490.5km/s' # IFNO=25 channel=41~99 will be selected
-        ref_idx = [1]
-        # blflag = T (channel selection: average+baseline)
-        #          F (no channel selection: only smoothing)
-        self._set_test_mode(blflag=True)
-        self.res=self.run_task(infile=self.rawfile, spw=spw, calmode=self.calmode,average=self.average,timeaverage=self.timeaverage,scanaverage=self.scanaverage,polaverage=self.polaverage,kernel=self.kernel,kwidth=self.kwidth,maskmode=self.maskmode,blfunc=self.blfunc,order=self.order,outfile=self.outname,outform='ASAP')
-        self._compare_with_tophat(self.outname, self.ref_data, ref_idx)
-
-    def test_spw_value_velocity_velocity(self):
-        """test spw selection w/ channel selection (spw='-500~-499km/s:-548.7~-490.5km/s')"""
-        spw = '-500~-499km/s:-548.7~-490.5km/s' # IFNO=25 channel=41~99 will be selected
-        ref_idx = [1]
-        # blflag = T (channel selection: average+baseline)
-        #          F (no channel selection: only smoothing)
-        self._set_test_mode(blflag=True)
-        self.res=self.run_task(infile=self.rawfile, spw=spw, calmode=self.calmode,average=self.average,timeaverage=self.timeaverage,scanaverage=self.scanaverage,polaverage=self.polaverage,kernel=self.kernel,kwidth=self.kwidth,maskmode=self.maskmode,blfunc=self.blfunc,order=self.order,outfile=self.outname,outform='ASAP')
-        self._compare_with_tophat(self.outname, self.ref_data, ref_idx)
-
-    def test_spw_value_velocity_list(self):
-        """test spw selection w/ channel selection (spw='-30~30km/s:0~19;21~79;81~100')"""
-        spw = '-30~30km/s:0~19;21~79;81~100' # IFNO=23
-        ref_idx = [0,3]
-        # blflag = T (channel selection: average+baseline)
-        #          F (no channel selection: only smoothing)
-        self._set_test_mode(blflag=True)
-        self.res=self.run_task(infile=self.rawfile, spw=spw, calmode=self.calmode,average=self.average,timeaverage=self.timeaverage,scanaverage=self.scanaverage,polaverage=self.polaverage,kernel=self.kernel,kwidth=self.kwidth,maskmode=self.maskmode,blfunc=self.blfunc,order=self.order,outfile=self.outname,outform='ASAP')
-        self._compare_with_tophat(self.outname, self.ref_data, ref_idx)
-
-    def test_spw_id_list_channel(self):
-        """test spw selection w/ channel selection (spw='21:0~59,23:21~79')"""
-        spw = '21:0~59,23:21~79'
-        ref_idx = [0,2,3]
-        # blflag = T (channel selection: average+baseline)
-        #          F (no channel selection: only smoothing)
-        self._set_test_mode(blflag=True)
-        self.res=self.run_task(infile=self.rawfile, spw=spw, calmode=self.calmode,average=self.average,timeaverage=self.timeaverage,scanaverage=self.scanaverage,polaverage=self.polaverage,kernel=self.kernel,kwidth=self.kwidth,maskmode=self.maskmode,blfunc=self.blfunc,order=self.order,outfile=self.outname,outform='ASAP')
-        self._compare_with_tophat(self.outname, self.ref_data, ref_idx)
-
-    ####################
-    # timerange
-    ####################
-    def test_timerange_value_default(self):
-        """test timerange selection (timerange='')"""
-        timerange = ''
-        ref_idx = []
-        # blflag = T (channel selection: average+baseline)
-        #          F (no channel selection: only smoothing)
-        self._set_test_mode(blflag=True)
-        self.res=self.run_task(infile=self.rawfile, timerange=timerange, calmode=self.calmode,average=self.average,timeaverage=self.timeaverage,scanaverage=self.scanaverage,polaverage=self.polaverage,kernel=self.kernel,kwidth=self.kwidth,maskmode=self.maskmode,blfunc=self.blfunc,order=self.order,outfile=self.outname,outform='ASAP')
-
-    def test_timerange_value_exact(self):
-        """test timerange selection (timerange='2011/11/11/02:33:03.47')"""
-        timerange = '<2011/11/11/02:33:03.47' # SCANNO=15 will be selected
-        ref_idx = [0]
-        # blflag = T (channel selection: average+baseline)
-        #          F (no channel selection: only smoothing)
-        self._set_test_mode(blflag=True)
-        self.res=self.run_task(infile=self.rawfile, timerange=timerange, calmode=self.calmode,average=self.average,timeaverage=self.timeaverage,scanaverage=self.scanaverage,polaverage=self.polaverage,kernel=self.kernel,kwidth=self.kwidth,maskmode=self.maskmode,blfunc=self.blfunc,order=self.order,outfile=self.outname,outform='ASAP')
-
-    def test_timerange_value_lt(self):
-        """test timerange selection (timerange='<2011/11/11/02:33:03.47')"""
-        timerange = '<2011/11/11/02:33:03.47' # SCANNO=15 will be selected
-        ref_idx = [0]
-        # blflag = T (channel selection: average+baseline)
-        #          F (no channel selection: only smoothing)
-        self._set_test_mode(blflag=True)
-        self.res=self.run_task(infile=self.rawfile, timerange=timerange, calmode=self.calmode,average=self.average,timeaverage=self.timeaverage,scanaverage=self.scanaverage,polaverage=self.polaverage,kernel=self.kernel,kwidth=self.kwidth,maskmode=self.maskmode,blfunc=self.blfunc,order=self.order,outfile=self.outname,outform='ASAP')
-
-    def test_timerange_value_gt(self):
-        """test timerange selection (timerange='>2011/11/11/02:33:03.5')"""
-        timerange = '>2011/11/11/02:33:03.5' # SCANNO=17 will be selected
-        ref_idx = [3]
-        # blflag = T (channel selection: average+baseline)
-        #          F (no channel selection: only smoothing)
-        self._set_test_mode(blflag=True)
-        self.res=self.run_task(infile=self.rawfile, timerange=timerange, calmode=self.calmode,average=self.average,timeaverage=self.timeaverage,scanaverage=self.scanaverage,polaverage=self.polaverage,kernel=self.kernel,kwidth=self.kwidth,maskmode=self.maskmode,blfunc=self.blfunc,order=self.order,outfile=self.outname,outform='ASAP')
-
-    def test_timerange_value_range(self):
-        """test timerange selection (timerange='2011/11/11/02:33:03.47~02:34:03.48')"""
-        timerange = '2011/11/11/02:33:03.47~02:34:03.48' # SCANNO=16,17 will be selected
-        ref_idx = [1,2,3]
-        # blflag = T (channel selection: average+baseline)
-        #          F (no channel selection: only smoothing)
-        self._set_test_mode(blflag=True)
-        self.res=self.run_task(infile=self.rawfile, timerange=timerange, calmode=self.calmode,average=self.average,timeaverage=self.timeaverage,scanaverage=self.scanaverage,polaverage=self.polaverage,kernel=self.kernel,kwidth=self.kwidth,maskmode=self.maskmode,blfunc=self.blfunc,order=self.order,outfile=self.outname,outform='ASAP')
-
-    def test_timerange_value_interval(self):
-        """test timerange selection (timerange='2011/11/11/02:33:03.47+00:01:00.1')"""
-        timerange = '2011/11/11/02:33:03.47+00:01:00.1' # SCANNO=16,17 will be selected
-        ref_idx = [1,2,3]
-        # blflag = T (channel selection: average+baseline)
-        #          F (no channel selection: only smoothing)
-        self._set_test_mode(blflag=True)
-        self.res=self.run_task(infile=self.rawfile, timerange=timerange, calmode=self.calmode,average=self.average,timeaverage=self.timeaverage,scanaverage=self.scanaverage,polaverage=self.polaverage,kernel=self.kernel,kwidth=self.kwidth,maskmode=self.maskmode,blfunc=self.blfunc,order=self.order,outfile=self.outname,outform='ASAP')
-
-
-    ####################
-    # Helper functions
-    ####################
-    def _set_test_mode(self, blflag):
-        # set proper input file
-        #self.calmode = 'ps'
-        if blflag: # averaging and baseline
-            self.rawfile = self.rawfile_cal
-            self.average = True
-            self.timeaverage = True
-            self.polaverage = False
-            self.blfunc = 'poly'
-            self.maskmode = 'list'
-            self.ref_data = self.refval_bl
-        else: # smoothing only
-            self.rawfile = self.rawfile_bl
-            self.kernel = 'boxcar'
-            self.kwidth = 5
-            self.ref_data = self.refval_sm
-
-    
-    def _compare_with_tophat(self, name, ref_data, ref_idx=[], precision = 1.e-6):
-        self._checkfile( name )
-        sout = sd.scantable(name,average=False)
-        nrow = sout.nrow()
-        if len(ref_idx) == 0:
-            ref_idx = range(nrow)
-
-        self.assertEqual(nrow,len(ref_idx),"The rows in output table differs from the expected value.")
-        for irow in range(nrow):
-            y = sout._getspectrum(irow)
-            nchan = len(y)
-            # analytic solution
-            curr_ref = ref_data[ ref_idx[irow] ]
-            chanlist = curr_ref['channel']
-            valuelist = curr_ref['value']
-            yana = self._create_tophat_array(nchan, chanlist, valuelist)
-            # compare
-            rdiff = self._get_array_relative_diff(y, yana, precision)
-            rdiff_max = max(abs(rdiff))
-            self.assertTrue(rdiff_max < precision, "Maximum relative difference %f > %f" % (rdiff_max, precision))
-    
-    def _create_tophat_array(self, nchan, chanlist, valuelist):
-        array_types = (tuple, list, numpy.ndarray)
-        # check for inputs
-        if nchan < 1:
-            self.fail("Internal error. Number of channels should be > 0")
-        if type(chanlist) not in array_types:
-            self.fail("Internal error. Channel range list for reference data is not an array type")
-        if type(chanlist[0]) not in array_types:
-            chanlist = [ chanlist ]
-        if type(valuelist) not in array_types:
-            valuelist = [ valuelist ]
-        nval = len(valuelist)
-        nrange = len(chanlist)
-        # generate reference data
-        ref_data = numpy.zeros(nchan)
-        for irange in range(nrange):
-            curr_range = chanlist[irange]
-            if type(curr_range) not in array_types or len(curr_range) < 2:
-                self.fail("Internal error. Channel range list  for reference data should be a list of 2 elements arrays.")
-            schan = curr_range[0]
-            echan = curr_range[1]
-            ref_data[schan:echan+1] = valuelist[irange % nval]
-        return ref_data
-
-    def _get_array_relative_diff(self, data, ref, precision=1.e-6):
-        """
-        Return an array of relative difference of elements in two arrays
-        """
-        precision = abs(precision)
-        data_arr = numpy.array(data)
-        ref_arr = numpy.array(ref)
-        ref_denomi = numpy.array(ref)
-        # a threshold to assume the value to be zero.
-        almostzero = min(precision, max(abs(ref_arr))*precision)
-        # set rdiff=0 for elements both data and reference are close to zero
-        idx_ref = numpy.where(abs(ref_arr) < almostzero)
-        idx_data = numpy.where(abs(data_arr) < almostzero)
-        if len(idx_ref[0])>0 and len(idx_data[0])>0:
-            idx = numpy.intersect1d(idx_data[0], idx_ref[0], assume_unique=True)
-            ref_arr[idx] = almostzero
-            data_arr[idx] = almostzero
-        # prevent zero division
-        ref_denomi[idx_ref] = almostzero
-        return (data_arr-ref_arr)/ref_denomi
-
-###
-# Test flag information handling
-###
-class sdreduce_test_average_flag(unittest.TestCase):
-    """
-    ### This is a copy of test_sdavearge.sdaverage_test_average_flag ###
-    
-    Test flag information handling.
-
-    Data is sdaverage_testflag.asap
-
-    Summary of the data:
-    ROW | FLAGROW    | FLAGTRA          | SPECTRA 
-     0  | 0          | ch 10~11 flagged | spurious at ch 10~11
-     1  | 1 (flagged)| all 0            | spurious at ch 10
-     2  | 0          | ch 10,40 flagged | spurious at ch 10,40
-
-    Test list
-        test_average_flag: test if average handles flag information properly
-        test_average_novaliddata: test if the task throws exception if
-                                  no valid data exists
-        test_smooth_hanning: test if hanning smoothing (direct convolution)
-                             handles flag information correctly
-        test_smooth_gaussian: test if gaussian smoothing (FFT convolution)
-                              handles flag information correctly
-        test_smooth_regrid: test if regridding (binning) handles flag
-                            information correctly
-    """
-    datapath = os.environ.get('CASAPATH').split()[0] + \
-               '/data/regression/unittest/sdaverage/'
-    rawfile = 'sdaverage_testflag.asap'
-    prefix = 'sdreduce_test_average_flag'
-
-    def setUp(self):
-        self.res=None
-        if (not os.path.exists(self.rawfile)):
-            shutil.copytree(self.datapath+self.rawfile, self.rawfile)
-
-        default(sdreduce)
-
-    def tearDown(self):
-        if (os.path.exists(self.rawfile)):
-            shutil.rmtree(self.rawfile)
-        
-        os.system( 'rm -rf '+self.prefix+'*' )
-
-    def _get_data(self, filename, optional=[]):
-        cols = ['FLAGROW', 'FLAGTRA', 'SPECTRA']
-        cols.extend(optional)
-        with tbmanager(filename) as tb:
-            vals = [tb.getcol(col) for col in cols]
-        return vals
-
-    def _message_for_assert(self, val, ref, col, isshape, row, channel, refistol=False):
-        word = 'tolerance' if refistol else 'expected'
-        msg = '%s differ (%s %s result %s)'%(col,word,ref,val)
-        if isshape:
-            msg = 'shape of ' + msg
-        head = ''
-        if row is not None:
-            head = 'Row %s'%(row)
-        if channel is not None:
-            head = head + ' Channel %s'%(channel)
-        if len(head) > 0:
-            msg = head + ': ' + msg
-        #print msg
-        return msg
-    
-    def _assert_equal(self, val, ref, col, isshape=False, row=None, channel=None):
-        msg = self._message_for_assert(val, ref, col, isshape, row, channel)
-        self.assertEqual(val, ref, msg=msg)
-
-    def _assert_less(self, val, tol, col, isshape=False, row=None, channel=None):
-        msg = self._message_for_assert(val, tol, col, isshape, row, channel, refistol=True)
-        self.assertLess(val, tol, msg=msg)
-        
-    
-    def _verify_shape(self, expected_nrow, expected_nchan, flagrow, flagtra, spectra):
-        expected_shape = (expected_nchan,expected_nrow,)
-        self._assert_equal(len(flagrow), expected_nrow, 'FLAGROW', isshape=True)
-        self._assert_equal(list(flagtra.shape), list(expected_shape), 'FLAGTRA', isshape=True)
-        self._assert_equal(list(spectra.shape), list(expected_shape), 'SPECTRA', isshape=True)
-       
-    def _verify_average(self, outfile):
-        # get data before averaging
-        flagrow_org, flagtra_org, spectra_org, interval_org = self._get_data(self.rawfile, ['INTERVAL'])
-
-        # get data after averaging
-        flagrow, flagtra, spectra = self._get_data(outfile)
-
-        # basic check
-        # all data should be averaged into one row
-        nrow = 1
-        nchan = spectra_org.shape[0]
-        self._verify_shape(1, nchan, flagrow, flagtra, spectra)
-
-        # verify
-        flagrow = flagrow[0]
-        flagtra = flagtra[:,0]
-        spectra = spectra[:,0]
-
-        # verify FLAGROW
-        flagrow_expected = 0 if any(flagrow_org == 0) else 1
-        self._assert_equal(flagrow, flagrow_expected, 'FLAGROW')
-
-        # verify FLAGTRA
-        def gen_averaged_channelflag(rflag, chflag):
-            nchan, nrow = chflag.shape
-            for ichan in xrange(nchan):
-                yield 0 if any(rflag + chflag[ichan] == 0) else 128
-        flagtra_expected = numpy.array(list(gen_averaged_channelflag(flagrow_org, flagtra_org)))
-        for ichan in xrange(nchan):
-            self._assert_equal(flagtra_expected[ichan], flagtra[ichan], 'FLAGTRA', row=0, channel=ichan)
-        
-        # verify SPECTRA
-        def gen_averaged_spectra(rflag, chflag, data, weight):
-            nchan, nrow = data.shape
-            for ichan in xrange(nchan):
-                dsum = 0.0
-                wsum = 0.0
-                for irow in xrange(nrow):
-                    if rflag[irow] == 0 and chflag[ichan,irow] == 0:
-                        dsum += weight[irow] * data[ichan,irow]
-                        wsum += weight[irow]
-                if wsum == 0:
-                    yield None
-                else:
-                    yield dsum / wsum
-        spectra_expected = numpy.array(list(gen_averaged_spectra(flagrow_org,
-                                                                 flagtra_org,
-                                                                 spectra_org,
-                                                                 interval_org)))
-        tol = 1.0e-7
-        for ichan in xrange(nchan):
-            if flagtra[ichan] == 0:
-                sp = spectra[ichan]
-                ex = spectra_expected[ichan]
-                diff = abs((sp - ex) / ex)
-                #print ichan, diff
-                self._assert_less(diff, tol, 'SPECTRA', row=0, channel=ichan)
-            else:
-                print 'Skip channel %s since it is flagged'%(ichan)
-
-    def _verify_smooth(self, outfile):
-        flagrow_org, flagtra_org, spectra_org = self._get_data(self.rawfile)
-        flagrow, flagtra, spectra = self._get_data(outfile)
-
-        # basic check
-        nchan_expected,nrow_expected = flagtra_org.shape
-        self._verify_shape(nrow_expected, nchan_expected, flagrow, flagtra, spectra)
-
-        nchan, nrow = spectra.shape
-
-        for irow in xrange(nrow):
-            # FLAGROW should not be modified
-            rflag_ref = flagrow_org[irow]
-            rflag = flagrow[irow]
-            self._assert_equal(rflag_ref, rflag, 'FLAGROW', row=irow)
-
-            # FLAGTRA should not be modified
-            flag_ref = flagtra[:,irow]
-            flag = flagtra[:,irow]
-            for ichan in xrange(nchan):
-                self._assert_equal(flag_ref[ichan], flag[ichan], 'FLAGTRA', row=irow, channel=ichan)
-
-            # verify SPECTRA
-            sp_ref = spectra_org[:,irow]
-            sp = spectra[:,irow]
-            if rflag != 0:
-                # flagged row should not be processed
-                for ichan in xrange(nchan):
-                    self._assert_equal(sp_ref[ichan], sp[ichan], 'SPECTRA', row=irow, channel=ichan)
-            else:
-                # Here, what should be tested is spurious data (at flagged
-                # channels) are replaced with the value interpolated from
-                # neighbors. Tolerance is set to loose value to avoid false
-                # failue due to unexpected behavior of FFT based smoothing.
-                tol = 1.0e1
-                
-                sp_expected = sp_ref.copy()
-                sp_expected[:] = sp_ref[0]
-                diff = abs((sp - sp_expected) / sp_expected)
-                self._assert_less(max(diff), tol, 'SPECTRA', row=irow)
-        
-    def _verify_regrid(self, outfile, chanwidth):
-        flagrow_org, flagtra_org, spectra_org = self._get_data(self.rawfile)
-        flagrow, flagtra, spectra = self._get_data(outfile)
-
-        # basic check
-        nchan_org, nrow = spectra_org.shape
-        nchan_expected = int(numpy.ceil(float(nchan_org) / float(chanwidth)))
-        self._verify_shape(nrow, nchan_expected, flagrow, flagtra, spectra)
-
-        nchan, nrow = spectra.shape
-
-        # generator for FLAGTRA and SPECTRA
-        def gen_flagtra(flag, w):
-            nchan = len(flag)
-            width = int(w)
-            for i in xrange(0, nchan, width):
-                yield 0 if any(flag[i:i+w] == 0) else 128
-                
-        def gen_spectra(sp, flag, w):
-            nchan = len(sp)
-            width = int(w)
-            for i in xrange(0, nchan, width):
-                s = sp[i:i+w]
-                f = [1.0 if _f == 0 else 0.0 for _f in flag[i:i+w]]
-                sumf = sum(f)
-                if sumf == 0.0:
-                    yield 0.0
-                else:
-                    yield sum(s * f) / sum(f) 
-
-        # verify
-        for irow in xrange(nrow):
-            # FLAGROW should not be modified
-            rflag_ref = flagrow_org[irow]
-            rflag = flagrow[irow]
-            self._assert_equal(rflag_ref, rflag, 'FLAGROW', row=irow)
-
-            # FLAGTRA is combined with OR operation
-            flag_ref = numpy.array(list(gen_flagtra(flagtra_org[:,irow], chanwidth)))
-            flag = flagtra[:,irow]
-            #print irow, flag_ref, flag
-            for ichan in xrange(nchan):
-                self._assert_equal(flag_ref[ichan], flag[ichan], 'FLAGTRA', row=irow, channel=ichan)
-
-            # verify SPECTRA
-            sp_ref = numpy.array(list(gen_spectra(spectra_org[:,irow],
-                                                  flagtra_org[:,irow],
-                                                  chanwidth)))
-            sp = spectra[:,irow]
-            
-            # ignore FLAG_ROW, all rows are processed
-            tol = 1.0e-6
-
-            for ichan in xrange(nchan):
-                val = sp[ichan]
-                ref = sp_ref[ichan]
-                if ref == 0.0:
-                    self._assert_equal(ref, val, 'SPECTRA', row=irow, channel=ichan)
-                else:
-                    diff = abs((val - ref) / ref)
-                    #print irow, ichan,  diff
-                    self._assert_less(diff, tol, 'SPECTRA', row=irow, channel=ichan)
-
-    def test_average_flag(self):
-        """test_average_flag: test if average handles flag information properly"""
-        outfile = self.prefix + '.asap'
-        res = sdreduce(infile=self.rawfile, outfile=outfile, calmode='none', average=True, timeaverage=True, tweight='tint', kernel='none', blfunc='none')
-
-        self._verify_average(outfile)
-
-    def test_average_novaliddata(self):
-        """test_average_novaliddata: test if the task throws exception if no valid data exists"""
-        # flag all rows
-        with tbmanager(self.rawfile, nomodify=False) as tb:
-            flagrow = tb.getcol('FLAGROW')
-            flagrow[:] = 1
-            tb.putcol('FLAGROW', flagrow)
-
-        # double check
-        with tbmanager(self.rawfile, nomodify=False) as tb:
-            flagrow = tb.getcol('FLAGROW')
-        self.assertTrue(all(flagrow == 1), msg='Failed to preparing data')
-
-        outfile = self.prefix + '.asap'
-        # the task must raise RuntimeError with correct message
-        with self.assertRaises(RuntimeError) as cm:
-            sdreduce(infile=self.rawfile, outfile=outfile, calmode='none', average=True, timeaverage=True, tweight='tint', kernel='none', blfunc='none')
-        the_exception = cm.exception
-        message = the_exception.message
-        expected_message = 'Can\'t average fully flagged data.'
-        self.assertEqual(message, expected_message, msg='Exception contains unexpected message: "%s" (expected "%s")'%(message,expected_message))
-
-    def test_smooth_hanning(self):
-        """test_smooth_hanning: test if hanning smoothing (direct convolution) handles flag information correctly"""
-        outfile = self.prefix + '.asap'
-        res = sdreduce(infile=self.rawfile, outfile=outfile, calmode='none', average=False, kernel='hanning', blfunc='none')
-
-        self._verify_smooth(outfile)
-
-    def test_smooth_gaussian(self):
-        """test_smooth_gaussian: test if gaussian smoothing (FFT convolution) handles flag information correctly"""
-        outfile = self.prefix + '.asap'
-        res = sdreduce(infile=self.rawfile, outfile=outfile, calmode='none', average=False, kernel='gaussian', blfunc='none')
-
-        self._verify_smooth(outfile)
-
-
-    def test_smooth_regrid(self):
-        """test_smooth_regrid: test if regridding (binning) handles flag information correctly"""
-        outfile = self.prefix + '.asap'
-        chanwidth = 2
-        res = sdreduce(infile=self.rawfile, outfile=outfile, calmode='none', average=False, kernel='regrid', chanwidth=str(chanwidth), blfunc='none')
-
-        self._verify_regrid(outfile, chanwidth)
-
-class sdreduce_test_baseline_flag( unittest.TestCase ):
-    """
-    ### This is a copy of test_sdbaseline.sdbaseline_flagTest ###
-    
-    Unit tests for task sdbaseline. No interactive testing.
-    This test is to verify the proper flag handling in sdbaseline that
-       (1) for row-flagged spectra, neither fitting nor subtraction should be executed.
-       (2) if a channel is flagged, it will not be used for baseline calculation,
-           but the baseline subtraction at the channel should be made.
-       (3) no flag values themselves should be modified.
-           
-    The list of tests:
-    testFlagPoly01     --- test polynomial fitting with maskmode = 'list'
-    testFlagPoly02     --- test polynomial fitting with maskmode = 'auto'
-    testFlagCheby01    --- test Chebyshev polynomial fitting with maskmode = 'list'
-    testFlagCheby02    --- test Chebyshev polynomial fitting with maskmode = 'auto'
-    testFlagCSpline01  --- test cubic spline fitting with maskmode = 'list'
-    testFlagCSpline02  --- test cubic spline fitting with maskmode = 'auto'
-    testFlagSinusoid01 --- test sinusoidal fitting with maskmode = 'list'
-    testFlagSinusoid02 --- test sinusoidal fitting with maskmode = 'auto'
-
-    Note: the rms noise of input data for the tests *02 is 1.0.
-    """
-    tol01 = 1.0e-6
-    tol02 = 1.0 # large value owing to uncertainty in linefinder results and
-                # to small channel numbers. enough for this testing.
-    # Data path of input/output
-    datapath = os.environ.get('CASAPATH').split()[0] + \
-              '/data/regression/unittest/sdbaseline/'    
-    # Input and output names
-    infile_01 = 'sdbaseline_flagtest_withoutnoise.asap'
-    infile_02 = 'sdbaseline_flagtest_withnoise.asap'
-    outroot = 'sdreduce_test'
-    tid = None
-
-    def setUp( self ):
-        if os.path.exists(self.infile_01):
-            shutil.rmtree(self.infile_01)
-        shutil.copytree(self.datapath+self.infile_01, self.infile_01)
-        if os.path.exists(self.infile_02):
-            shutil.rmtree(self.infile_02)
-        shutil.copytree(self.datapath+self.infile_02, self.infile_02)
-
-        default(sdreduce)
-
-    def tearDown( self ):
-        if os.path.exists(self.infile_01):
-            shutil.rmtree(self.infile_01)
-        if os.path.exists(self.infile_02):
-            shutil.rmtree(self.infile_02)
-        os.system('rm -rf '+self.outroot+'*')
-
-    def testFlagPoly01( self ):
-        """Test FlagPoly01: Polynomial fitting with maskmode = 'list'"""
-        self.tid = "FlagPoly01"
-        infile = self.infile_01
-        mode = "list"
-        outfile = self.outroot+self.tid+".asap"
-        
-        result = sdreduce(infile=infile,maskmode=mode,outfile=outfile,blfunc='poly',order=0,calmode='none',average=False,kernel='none')
-        self.assertEqual(result, None, msg="The task returned '"+str(result)+"' instead of None")
-        self._checkResult(infile, outfile, self.tol01)
-
-    def testFlagPoly02( self ):
-        """Test FlagPoly02: Polynomial fitting with maskmode = 'auto'"""
-        self.tid = "FlagPoly02"
-        infile = self.infile_02
-        mode = "auto"
-        outfile = self.outroot+self.tid+".asap"
-        
-        result = sdreduce(infile=infile,maskmode=mode,outfile=outfile,blfunc='poly',order=0,calmode='none',average=False,kernel='none')
-        self.assertEqual(result, None, msg="The task returned '"+str(result)+"' instead of None")
-        self._checkResult(infile, outfile, self.tol02)
-
-    def testFlagCheby01( self ):
-        """Test FlagCheby01: Chebyshev Polynomial fitting with maskmode = 'list'"""
-        self.tid = "FlagCheby01"
-        infile = self.infile_01
-        mode = "list"
-        outfile = self.outroot+self.tid+".asap"
-        
-        result = sdreduce(infile=infile,maskmode=mode,outfile=outfile,blfunc='chebyshev',order=0,calmode='none',average=False,kernel='none')
-        self.assertEqual(result, None, msg="The task returned '"+str(result)+"' instead of None")
-        self._checkResult(infile, outfile, self.tol01)
-
-    def testFlagCheby02( self ):
-        """Test FlagCheby02: Chebyshev Polynomial fitting with maskmode = 'auto'"""
-        self.tid = "FlagCheby02"
-        infile = self.infile_02
-        mode = "auto"
-        outfile = self.outroot+self.tid+".asap"
-        
-        result = sdreduce(infile=infile,maskmode=mode,outfile=outfile,blfunc='chebyshev',order=0,calmode='none',average=False,kernel='none')
-        self.assertEqual(result, None, msg="The task returned '"+str(result)+"' instead of None")
-        self._checkResult(infile, outfile, self.tol02)
-
-    def testFlagCSpline01( self ):
-        """Test FlagCSpline01: Cubic spline fitting with maskmode = 'list'"""
-        self.tid = "FlagCSpline01"
-        infile = self.infile_01
-        mode = "list"
-        outfile = self.outroot+self.tid+".asap"
-        
-        result = sdreduce(infile=infile,maskmode=mode,outfile=outfile,blfunc='cspline',npiece=1,calmode='none',average=False,kernel='none')
-        self.assertEqual(result, None, msg="The task returned '"+str(result)+"' instead of None")
-        self._checkResult(infile, outfile, self.tol01)
-
-    def testFlagCSpline02( self ):
-        """Test FlagCSpline02: Cubic spline fitting with maskmode = 'auto'"""
-        self.tid = "FlagCSpline02"
-        infile = self.infile_02
-        mode = "auto"
-        outfile = self.outroot+self.tid+".asap"
-        
-        result = sdreduce(infile=infile,maskmode=mode,outfile=outfile,blfunc='cspline',npiece=1,calmode='none',average=False,kernel='none')
-        self.assertEqual(result, None, msg="The task returned '"+str(result)+"' instead of None")
-        self._checkResult(infile, outfile, self.tol02)
-
-    def testFlagSinusoid01( self ):
-        """Test FlagSinusoid01: Sinusoidal Polynomial fitting with maskmode = 'list'"""
-        self.tid = "FlagSinusoid01"
-        infile = self.infile_01
-        mode = "list"
-        outfile = self.outroot+self.tid+".asap"
-        
-        result = sdreduce(infile=infile,maskmode=mode,outfile=outfile,blfunc='sinusoid',calmode='none',average=False,kernel='none')
-        self.assertEqual(result, None, msg="The task returned '"+str(result)+"' instead of None")
-        self._checkResult(infile, outfile, self.tol01)
-
-    def testFlagSinusoid02( self ):
-        """Test FlagSinusoid02: Sinusoidal Polynomial fitting with maskmode = 'auto'"""
-        self.tid = "FlagSinusoid02"
-        infile = self.infile_02
-        mode = "auto"
-        outfile = self.outroot+self.tid+".asap"
-        
-        result = sdreduce(infile=infile,maskmode=mode,outfile=outfile,blfunc='sinusoid',calmode='none',average=False,kernel='none')
-        self.assertEqual(result, None, msg="The task returned '"+str(result)+"' instead of None")
-        self._checkResult(infile, outfile, self.tol02)
-
-    def _checkResult(self, infile, outfile, tol):
-        tb.open(infile)
-        inspec = [tb.getcell('SPECTRA', 0), tb.getcell('SPECTRA', 1), tb.getcell('SPECTRA', 2)]
-        inchnf = [tb.getcell('FLAGTRA', 0), tb.getcell('FLAGTRA', 1), tb.getcell('FLAGTRA', 2)]
-        inrowf = tb.getcol('FLAGROW')
-        tb.close()
-
-        tb.open(outfile)
-        outspec = [tb.getcell('SPECTRA', 0), tb.getcell('SPECTRA', 1), tb.getcell('SPECTRA', 2)]
-        outchnf = [tb.getcell('FLAGTRA', 0), tb.getcell('FLAGTRA', 1), tb.getcell('FLAGTRA', 2)]
-        outrowf = tb.getcol('FLAGROW')
-        tb.close()
-
-        #check if the values of row-flagged spectra are not changed
-        for i in xrange(2):
-            self.assertTrue(all(inspec[i]==outspec[i]))
-            
-        #check if flagged channels are (1) excluded from fitting, but are
-        #(2) the targets of baseline subtraction.
-        #  if the difference values between the input and output spectra
-        #  (input-output) are almost 1.0 (for tests *01) or distribute around
-        #  1.0 (for tests *02), it can be recognised that both of the above
-        # requirements are satisfied. actually, the mean of the (input-output)
-        # values is examined if it is close enough to 1.0.
-        #print '***************'+str(abs((inspec[2]-outspec[2]).mean()-1.0))
-        self.assertTrue(abs((inspec[2]-outspec[2]).mean()-1.0) < tol)
-        
-        #check if flag values are not changed in the output file.
-        for i in xrange(len(inchnf)):
-            self.assertTrue(all(inchnf[i]==outchnf[i]))
-        self.assertTrue(all(inrowf==outrowf))
-
 def suite():
-<<<<<<< HEAD
-    return [sdreduce_test, sdreduce_selection, sdreduce_test_average_flag,
-            sdreduce_test_baseline_flag]
-=======
-    return [sdreduce_test, sdreduce_selection, sdreduce_storage_test]
->>>>>>> 36b1dd33
+    return [sdreduce_test, sdreduce_selection, sdreduce_storage_test]