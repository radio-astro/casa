import os
import sys
import shutil
import contextlib
import numpy

from __main__ import default
from tasks import *
from taskinit import *
import unittest
#
import listing
from numpy import array

import asap as sd
from sdflagmanager import sdflagmanager
from sdstatold import sdstatold
<<<<<<< HEAD
from sdutil import tbmanager

@contextlib.contextmanager
def temporary_file():
    get_filename = lambda: ('temp%5s'%(numpy.random.random_integers(0,99999))).replace(' ','0')
    filename = get_filename()
    while os.path.exists(filename):
        filename = get_filename()
    yield filename
    if os.path.exists(filename):
        os.system('rm -rf %s'%(filename))
    
=======

>>>>>>> 36b1dd33
class sdflagmanager_test(unittest.TestCase):
    """
    Basic unit tests for task sdflagmanager.

    The list of tests:
    test00   --- testing the mode 'list'
    test01   --- testing the mode 'save'
    test02   --- testing the mode 'restore'
    test03   --- testing the mode 'delete'
    test04   --- testing the mode 'rename'
    """
    # Data path of input/output
    datapath=os.environ.get('CASAPATH').split()[0] + '/data/regression/unittest/sdflagmanager/'
    # Input and output names

    # sdflagmanager.asap flag status
    # ROW  1 (SCANNO 21 CYCLENO 0 IFNO 0 POLNO 1): FLAGROW 128
    # ROW  2 (SCANNO 21 CYCLENO 0 IFNO 1 POLNO 0): FLAGTRA all 128
    # ROW 32 (SCANNO 23 CYCLENO 0 IFNO 0 POLNO 0): FLAGROW 128
    # ROW 33 (SCANNO 23 CYCLENO 0 IFNO 0 POLNO 1): FLAGROW 128
    # ROW 59 (SCANNO 23 CYCLENO 3 IFNO 1 POLNO 1): FLAGTRA ch20~24 128
    infile = 'sdflagmanager.asap'
    vdir = infile+'.flagversions'
    vdatafileprefix = vdir+'/flags.'
    vlistfile = vdir+'/FLAG_VERSION_LIST'

    def setUp(self):
        if os.path.exists(self.infile):
            shutil.rmtree(self.infile)
        shutil.copytree(self.datapath+self.infile, self.infile)
        if os.path.exists(self.vdir):
            shutil.rmtree(self.vdir)

        default(sdflagmanager)

    def tearDown(self):
        if os.path.exists(self.infile):
            shutil.rmtree(self.infile)
        if os.path.exists(self.vdir):
            shutil.rmtree(self.vdir)

    def test00(self):
        """Test 0: list"""
        infile = self.infile
        mode = "list"
        result = sdflagmanager(infile=infile,mode=mode)
        self.assertEqual(result, None, msg="The task returned '"+str(result)+"' instead of None")

        items = self._get_version_list()
        self.assertEqual(len(items), 0, msg="The FLAG_VERSION_LIST must be empty.")

    def test01(self):
        """Test 1: save"""
        versionname = "v1"
        comment = "first_version"
        result = sdflagmanager(infile=self.infile,mode="save",versionname=versionname,comment=comment,merge="replace")
        self.assertEqual(result, None, msg="The task returned '"+str(result)+"' instead of None")

        vdatafile = self.vdatafileprefix+versionname
        self.assertTrue(os.path.exists(vdatafile))

        self._verify_version(1, [versionname], [comment])

        self._verify_saved_flag(self.infile, vdatafile)

    def test02(self):
        """Test 2: restore"""
        versionname = "v1"
        comment = "first_version"
        result = sdflagmanager(infile=self.infile,mode="save",versionname=versionname,comment=comment,merge="replace")
        self.assertEqual(result, None, msg="The task returned '"+str(result)+"' instead of None")

        expected_flagrow, expected_flag = self._get_flag_from_scantable(self.infile)

        result = sdflagmanager(infile=self.infile,mode="restore",versionname=versionname,merge="replace")
        self.assertEqual(result, None, msg="The task returned '"+str(result)+"' instead of None")

        self._verify_version(1, [versionname], [comment])

        self._verify_restored_flag(self.infile, expected_flagrow, expected_flag)


    def test03(self):
        """Test 3: delete"""
        versionnames = ["v1", "v2"]
        comments = ["first_version", "second_version"]
        for versionname, comment in zip(versionnames, comments):
            result = sdflagmanager(infile=self.infile,mode="save",versionname=versionname,comment=comment,merge="replace")

        delvername = "v1"
        result = sdflagmanager(infile=self.infile,mode="delete",versionname=delvername)
        self.assertEqual(result, None, msg="The task returned '"+str(result)+"' instead of None")

        delvdatafile = self.vdatafileprefix+delvername
        self.assertFalse(os.path.exists(delvdatafile))

        self._verify_version(1, versionnames[1:], comments[1:])

    def test04(self):
        """Test 4: rename"""
        oldname = "v1"
        oldcomment = "first_version"
        result = sdflagmanager(infile=self.infile,mode="save",versionname=oldname,comment=oldcomment,merge="replace")
        self.assertEqual(result, None, msg="The task returned '"+str(result)+"' instead of None")

        newname = "renamed_v1"
        newcomment = "renamed_first_version"
        result = sdflagmanager(infile=self.infile,mode="rename",oldname=oldname,versionname=newname,comment=newcomment)
        self.assertEqual(result, None, msg="The task returned '"+str(result)+"' instead of None")
        
        vdatafile = self.vdatafileprefix+newname
        self.assertTrue(os.path.exists(vdatafile))

        self._verify_version(1, [newname], [newcomment])

    def _get_version_list(self):
        def gen_version():
            with open(self.vlistfile, 'r') as f:
                for line in f:
                    yield map(lambda x: x.strip(), line.split(':'))
        return list(gen_version())

    def _verify_version(self, expected_nversion, expected_versions, expected_comments):
        self.assertEqual(len(expected_versions), expected_nversion, msg='Invalid arguments for _verify_version (expected_versions)')
        self.assertEqual(len(expected_comments), expected_nversion, msg='Invalid arguments for _verify_version (expected_comments)')
        
        items = self._get_version_list()
        if expected_nversion == 1:
            self.assertEqual(len(items), 1, msg="The FLAG_VERSION_LIST must contain just 1 version.")
        else:
            self.assertEqual(len(items), expected_nversion, msg="The FLAG_VERSION_LIST must contain %s versions."%(expected_nversion))
        for item, version, comment in zip(items, expected_versions, expected_comments):
            self.assertEqual(item[0], version, msg="Version name must be '%s'."%(version))
            self.assertEqual(item[1], comment, msg="Comment must be '%s'."%(comment))
        

    def _verify_saved_flag(self, infile, flagdatafile):
        # export infile to MS to obtain expected FLAG and FLAG_ROW
        with temporary_file() as name:
            s = sd.scantable(infile, average=False)
            s.save(name, format='MS2')
            with tbmanager(name) as tb:
                expected_flag_row = tb.getcol('FLAG_ROW')
                expected_flag = tb.getcol('FLAG')

        # actual FLAG and FLAG_ROW
        with tbmanager(flagdatafile) as tb:
            flag_row = tb.getcol('FLAG_ROW')
            flag = tb.getcol('FLAG')

        # compare
        self.assertEqual(len(flag_row), len(expected_flag_row), msg='length of FLAG_ROW differ')
        self.assertEqual(flag.shape, expected_flag.shape, msg='shape of FLAG differ')

        nrow = len(flag_row)
        for irow in xrange(nrow):
            self.assertEqual(flag_row[irow], expected_flag_row[irow], msg='Row %s: FLAG_ROW differ'%(irow))
            self.assertTrue(all(flag[:,:,irow].flatten() == expected_flag[:,:,irow].flatten()), msg='Row %s: FLAG differ'%(irow))

    def _verify_restored_flag(self, infile, expected_flagrow, expected_flag):
        flagrow, flag = self._get_flag_from_scantable(infile)
        self.assertEqual(len(flagrow), len(expected_flagrow), msg='length of FLAGROW differ')
        self.assertEqual(flag.shape, expected_flag.shape, msg='shape of FLAGTRA differ')

        nrow = len(flagrow)
        for irow in xrange(nrow):
            # effect of CAS-5545: FLAGROW is always 0
            #self.assertEqual(flagrow[irow] == 0, expected_flagrow[irow] == 0, msg='Row %s: FLAGROW differ (result %s, expected %s)'%(irow, flagrow[irow], expected_flagrow[irow]))
            self.assertEqual(flagrow[irow], 0, msg='Row %s: FLAGROW must be 0 (result %s)'%(irow, flagrow[irow]))
            # effect of CAS-5545: flag all channels if FLAG_ROW is True
            if expected_flagrow[irow] > 0:
                self.assertTrue(all(flag[:,irow].flatten() != 0), msg='Row %s: all channels must be flagged'%(irow))
            else:
                nonzero = flag[:,irow].nonzero()[0]
                expected_nonzero = expected_flag[:,irow].nonzero()[0]
                self.assertEqual(len(nonzero), len(expected_nonzero), msg='Row %s: FLAGTRA differ'%(irow))
                if len(nonzero) > 0:
                    self.assertTrue(all(nonzero == expected_nonzero), msg='Row %s: FLAGTRA differ'%(irow))
        
    def _get_flag_from_scantable(self, infile):
        with tbmanager(infile) as tb:
            tsort = tb.query('', sortlist='SCANNO,CYCLENO,IFNO,POLNO')
            flagrow = tsort.getcol('FLAGROW')
            flagtra = tsort.getcol('FLAGTRA')
            tsort.close()
        return flagrow, flagtra

def suite():
    return [sdflagmanager_test]<|MERGE_RESOLUTION|>--- conflicted
+++ resolved
@@ -1,9 +1,6 @@
 import os
 import sys
 import shutil
-import contextlib
-import numpy
-
 from __main__ import default
 from tasks import *
 from taskinit import *
@@ -15,22 +12,7 @@
 import asap as sd
 from sdflagmanager import sdflagmanager
 from sdstatold import sdstatold
-<<<<<<< HEAD
-from sdutil import tbmanager
 
-@contextlib.contextmanager
-def temporary_file():
-    get_filename = lambda: ('temp%5s'%(numpy.random.random_integers(0,99999))).replace(' ','0')
-    filename = get_filename()
-    while os.path.exists(filename):
-        filename = get_filename()
-    yield filename
-    if os.path.exists(filename):
-        os.system('rm -rf %s'%(filename))
-    
-=======
-
->>>>>>> 36b1dd33
 class sdflagmanager_test(unittest.TestCase):
     """
     Basic unit tests for task sdflagmanager.
@@ -45,14 +27,7 @@
     # Data path of input/output
     datapath=os.environ.get('CASAPATH').split()[0] + '/data/regression/unittest/sdflagmanager/'
     # Input and output names
-
-    # sdflagmanager.asap flag status
-    # ROW  1 (SCANNO 21 CYCLENO 0 IFNO 0 POLNO 1): FLAGROW 128
-    # ROW  2 (SCANNO 21 CYCLENO 0 IFNO 1 POLNO 0): FLAGTRA all 128
-    # ROW 32 (SCANNO 23 CYCLENO 0 IFNO 0 POLNO 0): FLAGROW 128
-    # ROW 33 (SCANNO 23 CYCLENO 0 IFNO 0 POLNO 1): FLAGROW 128
-    # ROW 59 (SCANNO 23 CYCLENO 3 IFNO 1 POLNO 1): FLAGTRA ch20~24 128
-    infile = 'sdflagmanager.asap'
+    infile = 'OrionS_rawACSmod_cal2123.asap'
     vdir = infile+'.flagversions'
     vdatafileprefix = vdir+'/flags.'
     vlistfile = vdir+'/FLAG_VERSION_LIST'
@@ -79,7 +54,9 @@
         result = sdflagmanager(infile=infile,mode=mode)
         self.assertEqual(result, None, msg="The task returned '"+str(result)+"' instead of None")
 
-        items = self._get_version_list()
+        items = []
+        for line in open(self.vlistfile, 'r'):
+            items.append(line.split(' : '))
         self.assertEqual(len(items), 0, msg="The FLAG_VERSION_LIST must be empty.")
 
     def test01(self):
@@ -91,10 +68,15 @@
 
         vdatafile = self.vdatafileprefix+versionname
         self.assertTrue(os.path.exists(vdatafile))
+        
+        items = []
+        for line in open(self.vlistfile, 'r'):
+            items.append(line.strip().split(' : '))
+        self.assertEqual(len(items), 1, msg="The FLAG_VERSION_LIST must contain just 1 version.")
 
-        self._verify_version(1, [versionname], [comment])
+        res = (items[0][0] == versionname) and (items[0][1] == comment)
+        self.assertEqual(res, True, msg="The version name is not saved correctly.")
 
-        self._verify_saved_flag(self.infile, vdatafile)
 
     def test02(self):
         """Test 2: restore"""
@@ -103,22 +85,33 @@
         result = sdflagmanager(infile=self.infile,mode="save",versionname=versionname,comment=comment,merge="replace")
         self.assertEqual(result, None, msg="The task returned '"+str(result)+"' instead of None")
 
-        expected_flagrow, expected_flag = self._get_flag_from_scantable(self.infile)
+        scan = sd.scantable(filename=self.infile, average=False)
+        scan.flag(row=2)
+        scan.flag_row(rows=[3])
+        scan.save(self.infile, overwrite=True)
+        del scan
 
         result = sdflagmanager(infile=self.infile,mode="restore",versionname=versionname,merge="replace")
         self.assertEqual(result, None, msg="The task returned '"+str(result)+"' instead of None")
 
-        self._verify_version(1, [versionname], [comment])
-
-        self._verify_restored_flag(self.infile, expected_flagrow, expected_flag)
+        scan = sd.scantable(filename=self.infile, average=False)
+        mask = scan.get_mask(2)
+        res = True
+        for i in range(len(mask)):
+            if not mask[i]:
+                res = False
+                break
+        self.assertTrue(res)
+        self.assertFalse(scan._getflagrow(3))
+        del scan
 
 
     def test03(self):
         """Test 3: delete"""
         versionnames = ["v1", "v2"]
         comments = ["first_version", "second_version"]
-        for versionname, comment in zip(versionnames, comments):
-            result = sdflagmanager(infile=self.infile,mode="save",versionname=versionname,comment=comment,merge="replace")
+        for i in range(len(versionnames)):
+            result = sdflagmanager(infile=self.infile,mode="save",versionname=versionnames[i],comment=comments[i],merge="replace")
 
         delvername = "v1"
         result = sdflagmanager(infile=self.infile,mode="delete",versionname=delvername)
@@ -126,8 +119,15 @@
 
         delvdatafile = self.vdatafileprefix+delvername
         self.assertFalse(os.path.exists(delvdatafile))
+        
+        items = []
+        for line in open(self.vlistfile, 'r'):
+            items.append(line.strip().split(' : '))
+        self.assertEqual(len(items), 1, msg="The FLAG_VERSION_LIST must contain just 1 version.")
 
-        self._verify_version(1, versionnames[1:], comments[1:])
+        res = (items[0][0] == versionnames[1]) and (items[0][1] == comments[1])
+        self.assertEqual(res, True, msg="The version name is not deleted correctly.")
+        
 
     def test04(self):
         """Test 4: rename"""
@@ -143,80 +143,31 @@
         
         vdatafile = self.vdatafileprefix+newname
         self.assertTrue(os.path.exists(vdatafile))
+        
+        items = []
+        for line in open(self.vlistfile, 'r'):
+            items.append(line.strip().split(' : '))
+        self.assertEqual(len(items), 1, msg="The FLAG_VERSION_LIST must contain just 1 version.")
 
-        self._verify_version(1, [newname], [newcomment])
+        res = (items[0][0] == newname) and (items[0][1] == newcomment)
+        self.assertEqual(res, True, msg="The version name is not renamed correctly.")
 
-    def _get_version_list(self):
-        def gen_version():
-            with open(self.vlistfile, 'r') as f:
-                for line in f:
-                    yield map(lambda x: x.strip(), line.split(':'))
-        return list(gen_version())
 
-    def _verify_version(self, expected_nversion, expected_versions, expected_comments):
-        self.assertEqual(len(expected_versions), expected_nversion, msg='Invalid arguments for _verify_version (expected_versions)')
-        self.assertEqual(len(expected_comments), expected_nversion, msg='Invalid arguments for _verify_version (expected_comments)')
-        
-        items = self._get_version_list()
-        if expected_nversion == 1:
-            self.assertEqual(len(items), 1, msg="The FLAG_VERSION_LIST must contain just 1 version.")
-        else:
-            self.assertEqual(len(items), expected_nversion, msg="The FLAG_VERSION_LIST must contain %s versions."%(expected_nversion))
-        for item, version, comment in zip(items, expected_versions, expected_comments):
-            self.assertEqual(item[0], version, msg="Version name must be '%s'."%(version))
-            self.assertEqual(item[1], comment, msg="Comment must be '%s'."%(comment))
-        
 
-    def _verify_saved_flag(self, infile, flagdatafile):
-        # export infile to MS to obtain expected FLAG and FLAG_ROW
-        with temporary_file() as name:
-            s = sd.scantable(infile, average=False)
-            s.save(name, format='MS2')
-            with tbmanager(name) as tb:
-                expected_flag_row = tb.getcol('FLAG_ROW')
-                expected_flag = tb.getcol('FLAG')
+    def _compareBLparam(self,out,reference):
+        # test if baseline parameters are equal to the reference values
+        # currently comparing every lines in the files
+        # TO DO: compare only "Fitter range" and "Baseline parameters"
+        self.assertTrue(os.path.exists(out))
+        self.assertTrue(os.path.exists(reference),
+                        msg="Reference file doesn't exist: "+reference)
+        self.assertTrue(listing.compare(out,reference),
+                        'New and reference files are different. %s != %s. '
+                        %(out,reference))
 
-        # actual FLAG and FLAG_ROW
-        with tbmanager(flagdatafile) as tb:
-            flag_row = tb.getcol('FLAG_ROW')
-            flag = tb.getcol('FLAG')
 
-        # compare
-        self.assertEqual(len(flag_row), len(expected_flag_row), msg='length of FLAG_ROW differ')
-        self.assertEqual(flag.shape, expected_flag.shape, msg='shape of FLAG differ')
 
-        nrow = len(flag_row)
-        for irow in xrange(nrow):
-            self.assertEqual(flag_row[irow], expected_flag_row[irow], msg='Row %s: FLAG_ROW differ'%(irow))
-            self.assertTrue(all(flag[:,:,irow].flatten() == expected_flag[:,:,irow].flatten()), msg='Row %s: FLAG differ'%(irow))
 
-    def _verify_restored_flag(self, infile, expected_flagrow, expected_flag):
-        flagrow, flag = self._get_flag_from_scantable(infile)
-        self.assertEqual(len(flagrow), len(expected_flagrow), msg='length of FLAGROW differ')
-        self.assertEqual(flag.shape, expected_flag.shape, msg='shape of FLAGTRA differ')
-
-        nrow = len(flagrow)
-        for irow in xrange(nrow):
-            # effect of CAS-5545: FLAGROW is always 0
-            #self.assertEqual(flagrow[irow] == 0, expected_flagrow[irow] == 0, msg='Row %s: FLAGROW differ (result %s, expected %s)'%(irow, flagrow[irow], expected_flagrow[irow]))
-            self.assertEqual(flagrow[irow], 0, msg='Row %s: FLAGROW must be 0 (result %s)'%(irow, flagrow[irow]))
-            # effect of CAS-5545: flag all channels if FLAG_ROW is True
-            if expected_flagrow[irow] > 0:
-                self.assertTrue(all(flag[:,irow].flatten() != 0), msg='Row %s: all channels must be flagged'%(irow))
-            else:
-                nonzero = flag[:,irow].nonzero()[0]
-                expected_nonzero = expected_flag[:,irow].nonzero()[0]
-                self.assertEqual(len(nonzero), len(expected_nonzero), msg='Row %s: FLAGTRA differ'%(irow))
-                if len(nonzero) > 0:
-                    self.assertTrue(all(nonzero == expected_nonzero), msg='Row %s: FLAGTRA differ'%(irow))
-        
-    def _get_flag_from_scantable(self, infile):
-        with tbmanager(infile) as tb:
-            tsort = tb.query('', sortlist='SCANNO,CYCLENO,IFNO,POLNO')
-            flagrow = tsort.getcol('FLAGROW')
-            flagtra = tsort.getcol('FLAGTRA')
-            tsort.close()
-        return flagrow, flagtra
 
 def suite():
     return [sdflagmanager_test]