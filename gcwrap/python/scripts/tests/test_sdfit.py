import os
import sys
import shutil
import numpy
import math

from __main__ import default
from tasks import *
from taskinit import *
import unittest
#
import listing
from numpy import array

import asap as sd
from sdfit import sdfit

try:
    import selection_syntax
except:
    import tests.selection_syntax as selection_syntax

class sdfit_unittest_base:
    """
    Base class for sdfit unit test.
    """
    # Data path of input/output
    datapath=os.environ.get('CASAPATH').split()[0] + '/data/regression/unittest/sdfit/'

    def setUp(self):
        if hasattr(self, 'inputs'):
            for infile in self.inputs:
                #print 'copying %s...'%(infile)
                if os.path.exists(infile):
                    shutil.rmtree(infile)
                shutil.copytree(os.path.join(self.datapath, infile), infile)
        default(sdfit)

    def tearDown(self):
        if hasattr(self, 'inputs'):
            for infile in self.inputs:
                #print 'removing %s...'%(infile)
                if os.path.exists(infile):
                    shutil.rmtree(infile)

        if hasattr(self, 'outputs'):
            for outfile in self.outputs:
                #print 'removing %s...'%(outfile)
                os.system('rm -rf %s'%(outfile))
    
<<<<<<< HEAD
    def _check_file( self, filename, fail=True ):
        """
        Check if filename exists.
        The test fails if fail=True. Otherwise the method returns
        a bool which indicates if exists or not.
        """
        exists = os.path.exists(filename)
        if fail:
            self.assertTrue(exists,"'%s' does not exists." % filename)
        return exists

=======
>>>>>>> 36b1dd33
    def read_result(self, outfile):
        # basic check
        #   - check if self.outfile exists
        #   - check if self.outfile is a regular file
        self.assertTrue(os.path.exists(outfile))
        self.assertTrue(os.path.isfile(outfile))

        result = {}
        with open(outfile, 'r') as f:
            for line in f:
                if line[0] == '#':
                    continue
                s = line.split()
                scanno = int(s[0])
                ifno = int(s[1])
                polno = int(s[2])
                peak = float(s[4])
                center = float(s[5])
                fwhm = float(s[6])
                key = (scanno, ifno, polno)
                #self.assertFalse(result.has_key(key))
                if result.has_key(key):
                    result[key].extend([peak, center, fwhm])
                else:
                    result[key] = [peak, center, fwhm]
        return result
<<<<<<< HEAD

    def _verify_outfile(self, expected, outfile=None):
        # dictionary for verification
        # key: tuple consisting of SCANNO, IFNO, and POLNO
        #     (SCANNO,IFNO,POLNO), e.g.,
        #
        #         (0,0,0)
        #
        # value: flattened list of 'peak', 'cent', and 'fwhm'.
        #     If there are multiple rows for one key, the list
        #     is extended, e.g.,
        #
        #         [peak0, cent0, fwhm0, peak1, cent1, fwhm1, ...]
        #
        if outfile is None:
            if hasattr(self, 'outfile'): outfile = self.outfile
            else: self.fail("outfile is not specified.")
        result = self.read_result(self.outfile)
        tol = 1.0e-4
        properties = ['peak', 'cent', 'fwhm']
        nprop = len(properties)
        for key in expected.keys():
            self.assertTrue(result.has_key(key),
                            msg='result does\'t have key %s'%(list(key)))
            e = expected[key]
            r = result[key]
            ne = len(e)
            nr = len(r)
            self.assertEqual(nr, ne,
                             msg='%s: number of row mismatch (expected %s, actual %s)'%(list(key), ne/nprop, nr/nprop))
            for irow in xrange(len(e)):
                diff = abs((r[irow] - e[irow])/e[irow])
                self.assertLessEqual(diff, tol,
                                     msg='%s (%s): result differ (expected %s, actual %s)'%(properties[irow % nprop], irow, e[irow], r[irow]))

=======
>>>>>>> 36b1dd33
    
class sdfit_test(sdfit_unittest_base, unittest.TestCase):
    """
    Unit tests for task sdfit. No interactive testing.

    The list of tests:
    testGaussian00 --- test fitting a broad Gaussian profile (centre=4000, fwhm=1000, ampl=10)
    testGaussian01 --- test fitting a broad Gaussian profile (centre= 500, fwhm=1000, ampl=10) : on spectral edge
    testGaussian02 --- test fitting a narrow Gaussian profile (centre=4000, fwhm=100, ampl=10)
    testGaussian03 --- test fitting a combination of broad and narrow Gaussian profiles
                       (cen1=3000,fwhm1=1000,ampl1=10,cen2=6000,fwhm2=100,ampl2=10) : separated
    testGaussian04 --- test fitting a combination of broad and narrow Gaussian profiles
                       (cen1=4000,fwhm1=1000,ampl1=10,cen2=4700,fwhm2=100,ampl2=10) : overlapped
    testLorentzian00 --- test fitting a broad Lorentzian profile (centre=4000, fwhm=1000, ampl=10)
    testLorentzian01 --- test fitting a broad Lorentzian profile (centre= 500, fwhm=1000, ampl=10) : on spectral edge
    testLorentzian02 --- test fitting a narrow Lorentzian profile (centre=4000, fwhm=100, ampl=10)
    testLorentzian03 --- test fitting a combination of broad and narrow Lorentzian profiles
                       (cen1=3000,fwhm1=1000,ampl1=10,cen2=6000,fwhm2=100,ampl2=10) : separated
    testLorentzian04 --- test fitting a combination of broad and narrow Lorentzian profiles
                       (cen1=4000,fwhm1=1000,ampl1=10,cen2=4700,fwhm2=100,ampl2=10) : overlapped
    
    Note: (1) the rms noise is 1.0 for all data.

    created 21/04/2011 by Wataru Kawasaki
    """
    # Input and output names
    infile_gaussian   = 'Artificial_Gaussian.asap'
    infile_lorentzian = 'Artificial_Lorentzian.asap'
    inputs = [infile_gaussian, infile_lorentzian]

    def testGaussian00(self):
        """Test Gaussian00: single broad profile """
        infile = self.infile_gaussian
        scan = '0'
        fitfunc = "gauss"
        fitmode = "list"
        nfit = 1
        
        res = sdfit(infile=infile,scan=scan,fitfunc=fitfunc,fitmode=fitmode,nfit=nfit)
        self.assertNotEqual(res, None, msg="The task returned None. Fit failed.")

        ans = {'cent': [[4000.0]],
               'fwhm': [[1000.0]],
               'peak': [[10.0]]}

        """ the result (RHEL5 64bit)
        ref = {'cent': [[[3997.420166015625, 2.2180848121643066]]],
               'fwhm': [[[1006.1046142578125, 5.2231903076171875]]],
               'nfit': [1],
               'peak': [[[9.9329404830932617, 0.044658195227384567]]]}
        """

        self.checkResult(res, ans)

    def testGaussian01(self):
        """Test Gaussian01: single broad profile on spectral edge"""
        infile = self.infile_gaussian
        scan = '1'
        spw = '0:0~2000'
        fitfunc = "gauss"
        fitmode = "list"
        #maskline = [0,2000]
        nfit = 1
        
        res = sdfit(infile=infile,spw=spw,scan=scan,fitfunc=fitfunc,fitmode=fitmode,nfit=nfit)
        self.assertNotEqual(res, None, msg="The task returned None. Fit failed.")

        ans = {'cent': [[500.0]],
               'fwhm': [[1000.0]],
               'peak': [[10.0]]}

        """ the result (RHEL5 64bit)
        ref = {'cent': [[[504.638427734375, 2.7173392772674561]]],
               'fwhm': [[[998.78643798828125, 7.1386871337890625]]],
               'nfit': [1],
               'peak': [[[10.030097961425781, 0.047238241881132126]]]}
        """

        self.checkResult(res, ans)

    def testGaussian02(self):
        """Test Gaussian02: single narrow profile """
        infile = self.infile_gaussian
        scan = '2'
        fitfunc = "gauss"
        fitmode = "list"
        nfit = 1
        
        res = sdfit(infile=infile,scan=scan,fitfunc=fitfunc,fitmode=fitmode,nfit=nfit)
        self.assertNotEqual(res, None, msg="The task returned None. Fit failed.")

        ans = {'cent': [[4000.0]],
               'fwhm': [[100.0]],
               'peak': [[10.0]]}

        """ the result (RHEL5 64bit)
        ref = {'cent': [[[3999.159912109375, 0.68400073051452637]]],
               'fwhm': [[[98.87506103515625, 1.6106985807418823]]],
               'nfit': [1],
               'peak': [[[9.9385099411010742, 0.14021013677120209]]]}
        """

        self.checkResult(res, ans)

    def testGaussian03(self):
        """Test Gaussian03: broad/narrow combination : separated """
        infile = self.infile_gaussian
        scan = '3'
        spw = '0:2000~4000;5500~6500'
        fitfunc = "gauss"
        fitmode = "list"
        #maskline = [[2000,4000],[5500,6500]]
        nfit = [1,1]
        
        res = sdfit(infile=infile,spw=spw,scan=scan,fitfunc=fitfunc,fitmode=fitmode,nfit=nfit)
        self.assertNotEqual(res, None, msg="The task returned None. Fit failed.")

        ans = {'cent': [[3000.0, 6000.0]],
               'fwhm': [[1000.0, 100.0]],
               'peak': [[10.0, 10.0]]}

        """ the result (RHEL5 64bit)
        ref = {'cent': [[[2996.004638671875, 2.2644386291503906],
                         [5999.11181640625, 0.70802927017211914]]],
               'fwhm': [[[1001.549560546875, 5.4809303283691406],
                         [99.259437561035156, 1.6672815084457397]]],
               'nfit': [2],
               'peak': [[[9.899937629699707, 0.04574853926897049],
                         [9.9107418060302734, 0.14416992664337158]]]}
        """

        self.checkResult(res, ans)

    def testGaussian04(self):
        """Test Gaussian04: broad/narrow combination : overlapped """
        infile = self.infile_gaussian
        scan = '4'
        spw = '0:3000~4400;4500~5000'
        fitfunc = "gauss"
        fitmode = "list"
        #maskline = [[3000,4400],[4500,5000]]
        nfit = [1,1]
        
        res = sdfit(infile=infile,spw=spw,scan=scan,fitfunc=fitfunc,fitmode=fitmode,nfit=nfit)
        self.assertNotEqual(res, None, msg="The task returned None. Fit failed.")

        ans = {'cent': [[4000.0, 4700.0]],
               'fwhm': [[1000.0, 100.0]],
               'peak': [[10.0, 10.0]]}

        """ the result (RHEL5 64bit)
        ref = {'cent': [[[4001.522216796875, 2.6332762241363525],
                         [4699.75732421875, 0.6802678108215332]]],
               'fwhm': [[[999.63507080078125, 6.4683256149291992],
                         [97.721427917480469, 1.7482517957687378]]],
               'nfit': [2],
               'peak': [[[9.9929990768432617, 0.04641139879822731],
                         [10.233022689819336, 0.15014420449733734]]]}
        """

        self.checkResult(res, ans)

    def testLorentzian00(self):
        """Test Lorentzian00: single broad profile """
        infile = self.infile_lorentzian
        scan = '0'
        fitfunc = "lorentz"
        fitmode = "list"
        nfit = 1
        
        res = sdfit(infile=infile,scan=scan,fitfunc=fitfunc,fitmode=fitmode,nfit=nfit)
        self.assertNotEqual(res, None, msg="The task returned None. Fit failed.")

        ans = {'cent': [[4000.0]],
               'fwhm': [[1000.0]],
               'peak': [[10.0]]}

        """ the result (RHEL5 64bit)
        ref = {'cent': [[[3997.696044921875, 2.5651662349700928]]],
               'fwhm': [[[1010.3181762695312, 7.2803301811218262]]],
               'nfit': [1],
               'peak': [[[9.9210958480834961, 0.05041566863656044]]]}
        """

        self.checkResult(res, ans)

    def testLorentzian01(self):
        """Test Lorentzian01: single broad profile on spectral edge"""
        infile = self.infile_lorentzian
        scan = '1'
        spw = '0:0~2000'
        fitfunc = "lorentz"
        fitmode = "list"
        #maskline = [0,2000]
        nfit = 1
        
        res = sdfit(infile=infile,spw=spw,scan=scan,fitfunc=fitfunc,fitmode=fitmode,nfit=nfit)
        self.assertNotEqual(res, None, msg="The task returned None. Fit failed.")

        ans = {'cent': [[500.0]],
               'fwhm': [[1000.0]],
               'peak': [[10.0]]}
        
        """ the result (RHEL5 64bit)
        ref = {'cent': [[[500.99105834960938, 2.8661653995513916]]],
               'fwhm': [[[995.85455322265625, 9.5194911956787109]]],
               'nfit': [1],
               'peak': [[[10.041034698486328, 0.053434751927852631]]]}
        """

        self.checkResult(res, ans)

    def testLorentzian02(self):
        """Test Lorentzian02: single narrow profile """
        infile = self.infile_lorentzian
        scan = '2'
        fitfunc = "lorentz"
        fitmode = "list"
        nfit = 1
        
        res = sdfit(infile=infile,scan=scan,fitfunc=fitfunc,fitmode=fitmode,nfit=nfit)
        self.assertNotEqual(res, None, msg="The task returned None. Fit failed.")

        ans = {'cent': [[4000.0]],
               'fwhm': [[100.0]],
               'peak': [[10.0]]}

        """ the result (RHEL5 64bit)
        ref = {'cent': [[[3999.230224609375, 0.79903918504714966]]],
               'fwhm': [[[102.48796081542969, 2.2600326538085938]]],
               'nfit': [1],
               'peak': [[[9.9708395004272461, 0.1554737389087677]]]}
        """

        self.checkResult(res, ans)

    def testLorentzian03(self):
        """Test Lorentzian03: broad/narrow combination : separated """
        infile = self.infile_lorentzian
        scan = '3'
        spw = '0:2000~4000;5500~6500'
        fitfunc = "lorentz"
        fitmode = "list"
        #maskline = [[2000,4000],[5500,6500]]
        nfit = [1,1]
        
        res = sdfit(infile=infile,spw=spw,scan=scan,fitfunc=fitfunc,fitmode=fitmode,nfit=nfit)
        self.assertNotEqual(res, None, msg="The task returned None. Fit failed.")

        ans = {'cent': [[3000.0, 6000.0]],
               'fwhm': [[1000.0, 100.0]],
               'peak': [[10.0, 10.0]]}

        """ the result (RHEL5 64bit)
        ref = {'cent': [[[3001.23876953125, 2.5231325626373291],
                         [5999.01953125, 0.82874661684036255]]],
               'fwhm': [[[990.19671630859375, 8.1528301239013672],
                         [102.10212707519531, 2.3521277904510498]]],
               'nfit': [2],
               'peak': [[[9.9958734512329102, 0.051685664802789688],
                         [9.6133279800415039, 0.1561257392168045]]]}
        """

        self.checkResult(res, ans)

    def testLorentzian04(self):
        """Test Lorentzian04: broad/narrow combination : overlapped """
        infile = self.infile_lorentzian
        scan = '4'
        spw = '0:3000~4400;4500~5000'
        fitfunc = "lorentz"
        fitmode = "list"
        #maskline = [[3000,4400],[4500,5000]]
        nfit = [1,1]
        
        res = sdfit(infile=infile,spw=spw,scan=scan,fitfunc=fitfunc,fitmode=fitmode,nfit=nfit)
        self.assertNotEqual(res, None, msg="The task returned None. Fit failed.")

        ans = {'cent': [[4000.0, 4700.0]],
               'fwhm': [[1000.0, 100.0]],
               'peak': [[10.0, 10.0]]}
        
        """ the result (RHEL5 64bit)
        ref = {'cent': [[[3995.85693359375, 3.0016641616821289],
                         [4699.53271484375, 0.82658475637435913]]],
               'fwhm': [[[972.22833251953125, 10.149419784545898],
                         [104.71010589599609, 2.7239837646484375]]],
               'nfit': [2],
               'peak': [[[10.013784408569336, 0.053735069930553436],
                         [9.9273672103881836, 0.15813499689102173]]]}
        """

        self.checkResult(res, ans)

    def checkResult(self, result, answer):
        for key in ['cent', 'fwhm', 'peak']:
            for i in range(len(result[key][0])):
                val = result[key][0][i][0]
                err = result[key][0][i][1]
                ans = answer[key][0][i]

                #check if result is consistent with answer in 3-sigma level
                threshold = 3.0
                
                within_errorrange = (abs(ans - val) <= abs(err * threshold))
                self.assertTrue(within_errorrange)

class sdfit_test_exceptions(sdfit_unittest_base, unittest.TestCase):
    """
    test the case when sdfit throws exception.
    """
    # Input and output names
    infile_gaussian   = 'Artificial_Gaussian.asap'
    inputs = [infile_gaussian]

    def testNoData(self):
        try:
            res = sdfit(infile=self.infile_gaussian,spw='99')
            self.assertTrue(False,
                            msg='The task must throw exception')
        except Exception, e:
            #pos=str(e).find('Invalid spectral window selection. Selection contains no data.')
            pos=str(e).find('No valid spw.')
            self.assertNotEqual(pos,-1,
                                msg='Unexpected exception was thrown: %s'%(str(e)))

class sdfit_selection_syntax(sdfit_unittest_base, selection_syntax.SelectionSyntaxTest):
    
    # Data path of input/output
    datapath=os.environ.get('CASAPATH').split()[0] + '/data/regression/unittest/singledish/'
    
    # Input and output names
    infile_convolve = 'sd_analytic_type3-1.asap'
    infile_shift = 'sd_analytic_type4-1.asap'
    infile_duplicate = 'sd_analytic_type5-1.asap'
    prefix = 'sdfit_selection_syntax'
    inputs = [infile_convolve, infile_shift, infile_duplicate]
    outputs = [prefix+'*']

    # line information
    # | row | line channel | intensity |
    # | 0   | 20           | 5         |
    # | 1   | 40           | 10        |
    # | 2   | 60           | 20        |
    # | 3   | 80           | 30        |
    line_location = [[20, 5.0],
                     [40, 10.0],
                     [60, 20.0],
                     [80, 30.0]]

    # reference values for baseline fit
    # (scan,beam,if,pol): [peak, center, fwhm]
    fit_ref_convolve = {(15,23,0): [[0.9394372701644897, 20.0, 5.0]],
                        (16,25,1): [[1.8788745403289795, 40.0, 5.0]],
                        (16,21,0): [[3.757749080657959, 60.0, 5.0]],
                        (17,23,1): [[5.636623859405518, 80.0, 5.0]]}
    fit_ref_shift = {(15,23,0): [[0.9394372701644897, 50.0, 5.0]],
                     (16,25,1): [[1.8788745403289795, 50.0, 5.0]],
                     (16,21,0): [[3.757749080657959, 50.0, 5.0]],
                     (17,23,1): [[5.636623859405518, 50.0, 5.0]]}
    fit_ref_duplicate = {(15,23,0): [[0.9394372701644897, 50.0, 5.0],
                                      [0.9394372701644897, 75.0, 5.0]],
                         (16,25,1): [[1.8788745403289795, 50.0, 5.0],
                                     [1.8788745403289795, 75.0, 5.0]],
                         (16,21,0): [[3.757749080657959, 50.0, 5.0],
                                     [3.757749080657959, 75.0, 5.0]],
                         (17,23,1): [[5.636623859405518, 50.0, 5.0],
                                     [5.636623859405518, 75.0, 5.0]]}
    fit_ref = {infile_convolve: fit_ref_convolve,
               infile_shift: fit_ref_shift,
               infile_duplicate: fit_ref_duplicate}
    
    # tolerance
    tol = 1.0e-7
    
    @property
    def task(self):
        return sdfit

    @property
    def spw_channel_selection(self):
        return True

    def __test_result(self, infile, result_ret, result_out, rows):
        casalog.post('result=%s'%(result_ret))
        s = sd.scantable(infile, average=False)
        self.assertTrue(self.fit_ref.has_key(infile))
        fit_ref = self.fit_ref[infile]
            
        for irow in xrange(len(rows)):
            row = rows[irow]
            scanno = s.getscan(row)
            ifno = s.getif(row)
            polno = s.getpol(row)
            key = (scanno, ifno, polno)
            ref = fit_ref[key]

            # check nfit
            nfit = result_ret['nfit'][0]
            self.assertEqual(nfit, len(ref))
            for icomp in xrange(len(ref)):
                comp = ref[icomp]
                # check peak
                peak = result_ret['peak'][irow][icomp][0]
                diff = abs((peak - comp[0]) / comp[0])
                self.assertLess(diff, self.tol)
                # check center
                center = result_ret['cent'][irow][icomp][0]
                self.assertEqual(center, comp[1])
                # check fwhm
                fwhm = result_ret['fwhm'][irow][icomp][0]
                self.assertEqual(fwhm, comp[2])
        
        for (k,v) in result_out.items():
            ref = fit_ref[k]

            self.assertEqual(len(v), 3 * len(ref))
            for icomp in xrange(len(ref)):
                offset = icomp * 3
                _ref = ref[icomp]
                # check peak
                diff = abs((v[offset] - _ref[0]) / _ref[0])
                self.assertLess(diff, self.tol)
                # check center
                self.assertEqual(v[offset+1], _ref[1])
                # check fwhm
                self.assertEqual(v[offset+2], _ref[2])

    def __exec_complex_test(self, infile, params, exprs, rows, regular_test=True):
        num_param = len(params)
        test_name = self._get_test_name(regular_test)
        outfile = '.'.join([self.prefix, test_name])
        #print 'outfile=%s'%(outfile)
        casalog.post('%s: %s'%(test_name, ','.join(['%s = \'%s\''%(params[i],exprs[i]) for i in xrange(num_param)])))
        nfit = [1,1] if infile == self.infile_duplicate else [1]
        kwargs = {'infile': infile,
                  'nfit': nfit,
                  'fitfunc': 'gauss',
                  'fitmode': 'list',
                  'outfile': outfile,
                  'overwrite': True}
        
        for i in xrange(num_param):
            kwargs[params[i]] = exprs[i]

        regular_test = False
        if regular_test:
            result = self.run_task(**kwargs)
        else:
            result = sdfit(**kwargs)

        # read outfile
        result_out = self.read_result(outfile)

        self.__test_result(infile, result, result_out, rows)
                          
        return outfile

    def __exec_simple_test(self, infile, param, expr, rows, regular_test=True):
        return self.__exec_complex_test(infile, [param], [expr],
                                        rows, regular_test)

    ### field selection syntax test ###
    def test_field_value_default(self):
        """test_field_value_default: Test default value for field"""
        infile = self.infile_shift
        field = ''
        spw = ':30~70'
        rows = [0,1,2,3]

        self.__exec_complex_test(infile, ['field', 'spw'], [field, spw], rows)
        
    def test_field_id_exact(self):
        """test_field_id_exact: Test field selection by id"""
        infile = self.infile_convolve
        field = '5'
        spw = '23:0~40'
        rows = [0]

        self.__exec_complex_test(infile, ['field', 'spw'], [field, spw], rows)
        
    def test_field_id_lt(self):
        """test_field_id_lt: Test field selection by id (<N)"""
        infile = self.infile_convolve
        field = '<7'
        spw = '23:0~40,25:20~60'
        rows = [0,1]

        self.__exec_complex_test(infile, ['field', 'spw'], [field, spw], rows)

    def test_field_id_gt(self):
        """test_field_id_gt: Test field selection by id (>N)"""
        infile = self.infile_convolve
        field = '>6'
        spw = '23:60~100,21:40~80'
        rows = [2,3]

        self.__exec_complex_test(infile, ['field', 'spw'], [field, spw], rows)

    def test_field_id_range(self):
        """test_field_id_range: Test field selection by id ('N~M')"""
        infile = self.infile_convolve
        field = '5~6'
        spw = '23:0~40,25:20~60'
        rows = [0,1]

        self.__exec_complex_test(infile, ['field', 'spw'], [field, spw], rows)

    def test_field_id_list(self):
        """test_field_id_list: Test field selection by id ('N,M')"""
        infile = self.infile_convolve
        field = '5,7'
        spw = '23:0~40,21:40~80'
        rows = [0,2]

        self.__exec_complex_test(infile, ['field', 'spw'], [field, spw], rows)

    def test_field_id_exprlist(self):
        """test_field_id_exprlist: Test field selection by id ('EXPR0,EXPR1')"""
        infile = self.infile_convolve
        field = '6~7,>7'
        spw = '23:60~100,25:20~60,21:40~80'
        rows = [1,2,3]

        self.__exec_complex_test(infile, ['field', 'spw'], [field, spw], rows)

    def test_field_value_exact(self):
        """test_field_value_exact: Test field selection by name"""
        infile = self.infile_convolve
        field = 'M100'
        spw = '23:0~40,25:20~60'
        rows = [0,1]

        self.__exec_complex_test(infile, ['field', 'spw'], [field, spw], rows)

    def test_field_value_pattern(self):
        """test_field_value_pattern: Test field selection by pattern match"""
        infile = self.infile_convolve
        field = 'M*'
        spw = '23:0~40,25:20~60,21:40~80'
        rows = [0,1,2]

        self.__exec_complex_test(infile, ['field', 'spw'], [field, spw], rows)

    def test_field_value_list(self):
        """test_field_value_list: Test field selection by name list"""
        infile = self.infile_convolve
        field = 'M30,3C273'
        spw = '23:60~100,21:40~80'
        rows = [2,3]

        self.__exec_complex_test(infile, ['field', 'spw'], [field, spw], rows)

    def test_field_mix_exprlist(self):
        """test_field_mix_list: Test field selection by name and id"""
        infile = self.infile_convolve
        field = '6,M30,3C273'
        spw = '25:20~60,23:60~100,21:40~80'
        rows = [1,2,3]

        self.__exec_complex_test(infile, ['field', 'spw'], [field, spw], rows)

    ### spw selection syntax test ###
    def test_spw_id_default(self):
        """test_spw_id_default: Test default value for spw"""
        infile = self.infile_shift
        spw = ''
        rows = [0,1,2,3]

        self.__exec_simple_test(infile, 'spw', spw, rows)
        
    def test_spw_id_exact(self):
        """test_spw_id_exact: Test spw selection by id ('N')"""
        infile = self.infile_shift
        spw = '21'
        rows = [2]

        self.__exec_simple_test(infile, 'spw', spw, rows)
        
    def test_spw_id_lt(self):
        """test_spw_id_lt: Test spw selection by id ('<N')"""
        infile = self.infile_shift
        spw = '<24'
        rows = [0,2,3]

        self.__exec_simple_test(infile, 'spw', spw, rows)

    def test_spw_id_gt(self):
        """test_spw_id_lt: Test spw selection by id ('>N')"""
        infile = self.infile_shift
        spw = '>22'
        rows = [0,1,3]

        self.__exec_simple_test(infile, 'spw', spw, rows)

    def test_spw_id_range(self):
        """test_spw_id_range: Test spw selection by id ('N~M')"""
        infile = self.infile_shift
        spw = '22~25'
        rows = [0,1,3]

        self.__exec_simple_test(infile, 'spw', spw, rows)

    def test_spw_id_list(self):
        """test_spw_id_list: Test spw selection by id ('N,M')"""
        infile = self.infile_shift
        spw = '21,23,25'
        rows = [0,1,2,3]

        self.__exec_simple_test(infile, 'spw', spw, rows)

    def test_spw_id_exprlist(self):
        """test_spw_id_exprlist: Test spw selection by id ('EXP0,EXP1')"""
        infile = self.infile_shift
        spw = '<22,23~25'
        rows = [0,1,2,3]

        self.__exec_simple_test(infile, 'spw', spw, rows)

    def test_spw_id_pattern(self):
        """test_spw_id_pattern: Test spw selection by wildcard"""
        infile = self.infile_shift
        spw = '*'
        rows = [0,1,2,3]

        self.__exec_simple_test(infile, 'spw', spw, rows)

    def test_spw_value_frequency(self):
        """test_spw_value_frequency: Test spw selection by frequency range ('FREQ0~FREQ1')"""
        infile = self.infile_shift
        spw = '299.4~299.6GHz'
        rows = [2]

        self.__exec_simple_test(infile, 'spw', spw, rows)
        
    def test_spw_value_velocity(self):
        """test_spw_value_velocity: Test spw selection by velocity range ('VEL0~VEL1')"""
        infile = self.infile_shift
        spw = '-100~100km/s'
        rows = [0,3]

        self.__exec_simple_test(infile, 'spw', spw, rows)

    def test_spw_mix_exprlist(self):
        """test_spw_mix_exprlist: Test spw selection by id and frequency/velocity range"""
        infile = self.infile_shift
        spw = '<22,-100~100km/s'
        rows = [0,2,3]

        self.__exec_simple_test(infile, 'spw', spw, rows)

    ### spw (channel) selection syntax test ###
    def test_spw_id_default_channel(self):
        """test_spw_id_default_channel: Test spw selection with channel range (':CH0~CH1')"""
        infile = self.infile_shift
        spw = ':30~70'
        rows = [0,1,2,3]

        self.__exec_simple_test(infile, 'spw', spw, rows)

    def test_spw_id_default_frequency(self):
        """test_spw_id_default_frequency: Test spw selection with channel range (':FREQ0~FREQ1')"""
        infile = self.infile_convolve
        spw = ':300470~300510MHz'
        rows = [1]

        self.__exec_simple_test(infile, 'spw', spw, rows)

    def test_spw_id_default_velocity(self):
        """test_spw_id_default_velocity: Test spw selection with channel range (':VEL0~VEL1')"""
        infile = self.infile_convolve
        spw = ':-509.6~-469.7km/s'
        rows = [1]

        self.__exec_simple_test(infile, 'spw', spw, rows)

    def test_spw_id_default_list(self):
        """test_spw_id_default_list: Test spw selection with multiple channel range (':CH0~CH1;CH2~CH3')"""
        infile = self.infile_duplicate
        spw = ':40~60;65~85'
        rows = [0,1,2,3]

        self.__exec_simple_test(infile, 'spw', spw, rows)

    def test_spw_id_exact_channel(self):
        """test_spw_id_exact_channel: Test spw selection with channel range ('N:CH0~CH1')"""
        infile = self.infile_convolve
        spw = '25:20~60'
        rows = [1]

        self.__exec_simple_test(infile, 'spw', spw, rows)
        
    def test_spw_id_exact_frequency(self):
        """test_spw_id_exact_frequency: Test spw selection with channel range ('N:FREQ0~FREQ1')"""
        infile = self.infile_convolve
        spw = '25:3.0047e5~3.0051e5MHz'
        rows = [1]

        self.__exec_simple_test(infile, 'spw', spw, rows)
        
    def test_spw_id_exact_velocity(self):
        """test_spw_id_exact_velocity: Test spw selection with channel range ('N:VEL0~VEL1')"""
        infile = self.infile_convolve
        spw = '25:-5.09647e2~-4.69675e2km/s'
        rows = [1]

        self.__exec_simple_test(infile, 'spw', spw, rows)

    def test_spw_id_exact_list(self):
        """test_spw_id_exact_list: Test spw selection with channel range ('N:CH0~CH1;CH2~CH3')"""
        infile = self.infile_duplicate
        spw = '23:40~60;65~85'
        rows = [0,3]

        self.__exec_simple_test(infile, 'spw', spw, rows)
        
    def test_spw_id_pattern_channel(self):
        """test_spw_id_pattern_channel: Test spw selection with channel range ('*:CH0~CH1')"""
        infile = self.infile_shift
        spw = '*:30~70'
        rows = [0,1,2,3]

        self.__exec_simple_test(infile, 'spw', spw, rows)
        
    def test_spw_id_pattern_frequency(self):
        """test_spw_id_pattern_frequency: Test spw selection with channel range ('*:FREQ0~FREQ1')"""
        infile = self.infile_convolve
        spw = '*:300470~300510MHz'
        rows = [1]

        self.__exec_simple_test(infile, 'spw', spw, rows)

    def test_spw_id_pattern_velocity(self):
        """test_spw_id_pattern_velocity: Test spw selection with channel range ('*:VEL0~VEL1')"""
        infile = self.infile_convolve
        spw = ':-509.6~-469.7km/s'
        rows = [1]

        self.__exec_simple_test(infile, 'spw', spw, rows)

    def test_spw_id_pattern_list(self):
        """test_spw_id_pattern_list: Test spw selection with channel range ('*:CH0~CH1;CH2~CH3')"""
        infile = self.infile_duplicate
        spw = '*:40~60;65~85'
        rows = [0,1,2,3]
        
        self.__exec_simple_test(infile, 'spw', spw, rows)

    def test_spw_value_frequency_channel(self):
        """test_spw_value_frequency_channel: Test spw selection with channel range ('FREQ0~FREQ1:CH0~CH1')"""
        infile = self.infile_convolve
        spw = '299.4~299.6GHz:40~80'
        rows = [2]

        self.__exec_simple_test(infile, 'spw', spw, rows)

    def test_spw_value_frequency_frequency(self):
        """test_spw_value_frequency_frequency: Test spw selection with channel range ('FREQ0~FREQ1:FREQ2~FREQ3')"""
        infile = self.infile_convolve
        spw = '299.4~299.6GHz:299.49~299.53GHz'
        rows = [2]

        self.__exec_simple_test(infile, 'spw', spw, rows)

    def test_spw_value_frequency_velocity(self):
        """test_spw_value_frequency_velocity: Test spw selection with channel range ('FREQ0~FREQ1:VEL0~VEL1')"""
        infile = self.infile_convolve
        spw = '299.4~299.6GHz:469.67~509.65km/s'
        rows = [2]

        self.__exec_simple_test(infile, 'spw', spw, rows)

    def test_spw_value_frequency_list(self):
        """test_spw_value_frequency_list: Test spw selection with channel range ('FREQ0~FREQ1:CH0~CH1;CH2~CH3')"""
        infile = self.infile_duplicate
        spw = '299.4~299.6GHz:40~60;65~85'
        rows = [2]

        self.__exec_simple_test(infile, 'spw', spw, rows)

    def test_spw_value_velocity_channel(self):
        """test_spw_value_velocity_channel: Test spw selection with channel range ('VEL0~VEL1:CH0~CH1')"""
        infile = self.infile_convolve
        spw = '400~600km/s:40~80'
        rows = [2]

        self.__exec_simple_test(infile, 'spw', spw, rows)

    def test_spw_value_velocity_frequency(self):
        """test_spw_value_velocity_frequency: Test spw selection with channel range ('VEL0~VEL1:FREQ0~FREQ1')"""
        infile = self.infile_convolve
        spw = '400~600km/s:299.49~299.53GHz'
        rows = [2]

        self.__exec_simple_test(infile, 'spw', spw, rows)

    def test_spw_value_velocity_velocity(self):
        """test_spw_value_velocity_velocity: Test spw selection with channel range ('VEL0~VEL1:VEL2~VEL3')"""
        infile = self.infile_convolve
        spw = '400~600km/s:469.67~509.65km/s'
        rows = [2]

        self.__exec_simple_test(infile, 'spw', spw, rows)

    def test_spw_value_velocity_list(self):
        """test_spw_value_velocity_list: Test spw selection with channel range ('VEL0~VEL1:CH0~CH1;CH2~CH3')"""
        infile = self.infile_duplicate
        spw = '400~600km/s:40~60;65~85'
        rows = [2]

        self.__exec_simple_test(infile, 'spw', spw, rows)

    def test_spw_id_list_channel(self):
        """test_spw_id_list_channel: Test spw selection with channnel range ('ID0:CH0~CH1,ID1:CH2~CH3')"""
        infile = self.infile_convolve
        spw = '21:40~80,25:20~60'
        rows = [1,2]

        self.__exec_simple_test(infile, 'spw', spw, rows)

    ### scan selection syntax test ###
    def test_scan_id_default(self):
        """test_scan_id_default: Test default value for scan"""
        infile = self.infile_shift
        scan = ''
        spw = ':30~70'
        rows = [0,1,2,3]

        self.__exec_complex_test(infile, ['scan', 'spw'], [scan, spw], rows)

    def test_scan_id_exact(self):
        """test_scan_id_exact: Test scan selection by id ('N')"""
        infile = self.infile_convolve
        scan = '15'
        spw = ':0~40'
        rows = [0]

        self.__exec_complex_test(infile, ['scan', 'spw'], [scan, spw], rows)
       
    def test_scan_id_lt(self):
        """test_scan_id_lt: Test scan selection by id ('<N')"""
        infile = self.infile_convolve
        scan = '<16'
        spw = ':0~40'
        rows = [0]

        self.__exec_complex_test(infile, ['scan', 'spw'], [scan, spw], rows)

    def test_scan_id_gt(self):
        """test_scan_id_gt: Test scan selection by id ('>N')"""
        infile = self.infile_convolve
        scan = '>16'
        spw = ':60~100'
        rows = [3]

        self.__exec_complex_test(infile, ['scan', 'spw'], [scan, spw], rows)

    def test_scan_id_range(self):
        """test_scan_id_range: Test scan selection by id ('N~M')"""
        infile = self.infile_convolve
        scan = '15~16'
        spw = '23:0~40,25:20~60,21:40~80'
        rows = [0,1,2]

        self.__exec_complex_test(infile, ['scan', 'spw'], [scan, spw], rows)

    def test_scan_id_list(self):
        """test_scan_id_list: Test scan selection by id ('N,M')"""
        infile = self.infile_convolve
        scan = '15,16'
        spw = '21:40~80,23:0~40,25:20~60'
        rows = [0,1,2]

        self.__exec_complex_test(infile, ['scan', 'spw'], [scan, spw], rows)

    def test_scan_id_exprlist(self):
        """test_scan_id_exprlist: Test scan selection by id ('EXP0,EXP1')"""
        infile = self.infile_convolve
        scan = '<16,16'
        spw = '21:40~80,23:0~40,25:20~60'
        rows = [0,1,2]

        self.__exec_complex_test(infile, ['scan', 'spw'], [scan, spw], rows)

    ### pol selection syntax test ###
    def test_pol_id_default(self):
        """test_pol_id_default: Test default value for pol"""
        infile = self.infile_shift
        pol = ''
        spw = ':30~70'
        rows = [0,1,2,3]

        self.__exec_complex_test(infile, ['pol', 'spw'], [pol, spw], rows)

    def test_pol_id_exact(self):
        """test_pol_id_exact: Test pol selection by id ('N')"""
        infile = self.infile_convolve
        pol = '0'
        spw = '21:40~80,23:0~40'
        rows = [0,2]

        self.__exec_complex_test(infile, ['pol', 'spw'], [pol, spw], rows)

    def test_pol_id_lt(self):
        """test_pol_id_lt: Test pol selection by id ('<N')"""
        infile = self.infile_convolve
        pol = '<1'
        spw = '21:40~80,23:0~40'
        rows = [0,2]

        self.__exec_complex_test(infile, ['pol', 'spw'], [pol, spw], rows)

    def test_pol_id_gt(self):
        """test_pol_id_gt: Test pol selection by id ('>N')"""
        infile = self.infile_convolve
        pol = '>0'
        spw = '25:20~60,23:60~100'
        rows = [1,3]

        self.__exec_complex_test(infile, ['pol', 'spw'], [pol, spw], rows)

    def test_pol_id_range(self):
        """test_pol_id_range: Test pol selection by id ('N~M')"""
        infile = self.infile_shift
        pol = '0~1'
        spw = ':30~70'
        rows = [0,1,2,3]

        self.__exec_complex_test(infile, ['pol', 'spw'], [pol, spw], rows)

    def test_pol_id_list(self):
        """test_pol_id_list: Test pol selection by id ('N,M')"""
        infile = self.infile_shift
        pol = '0,1'
        spw = ':30~70'
        rows = [0,1,2,3]

        self.__exec_complex_test(infile, ['pol', 'spw'], [pol, spw], rows)

    def test_pol_id_exprlist(self):
        """test_pol_id_exprlist: Test pol selection by id ('EXP0,EXP1')"""
        infile = self.infile_shift
        pol = '>0,<1'
        spw = ':30~70'
        rows = [0,1,2,3]

        self.__exec_complex_test(infile, ['pol', 'spw'], [pol, spw], rows)

class sdfit_average(sdfit_unittest_base, unittest.TestCase):
    """
    """
    infile = 'sdfit_average.asap'
    inputs = [infile]
    outfile = 'sdfit_average.txt'
    outputs = [outfile]
    fitmode = 'list'
    spw = ':0~40'
    nfit = [1]
    tweight = 'tint'
    pweight = 'tsys'

    def _execute_task(self, timeaverage, scanaverage, polaverage):
        kwargs={'infile': self.infile,
                'outfile': self.outfile,
                'spw': self.spw,
                'nfit': self.nfit,
                'fitmode': self.fitmode,
                'timeaverage': timeaverage,
                'polaverage': polaverage}
        if timeaverage is True:
            kwargs['scanaverage'] = scanaverage
            kwargs['tweight'] = self.tweight
        if polaverage is True:
            kwargs['pweight'] = self.pweight

        return sdfit(**kwargs)

    def _verify(self, expected):
        # dictionary for verification
        # key: tuple consisting of SCANNO, IFNO, and POLNO
        #     (SCANNO,IFNO,POLNO), e.g.,
        #
        #         (0,0,0)
        #
        # value: flattened list of 'peak', 'cent', and 'fwhm'.
        #     If there are multiple rows for one key, the list
        #     is extended, e.g.,
        #
        #         [peak0, cent0, fwhm0, peak1, cent1, fwhm1, ...]
        #
        result = self.read_result(self.outfile)
        tol = 1.0e-4
        properties = ['peak', 'cent', 'fwhm']
        nprop = len(properties)
        for key in expected.keys():
            self.assertTrue(result.has_key(key),
                            msg='result does\'t have key %s'%(list(key)))
            e = expected[key]
            r = result[key]
            ne = len(e)
            nr = len(r)
            self.assertEqual(nr, ne,
                             msg='%s: number of row mismatch (expected %s, actual %s)'%(list(key), ne/nprop, nr/nprop))
            for irow in xrange(len(e)):
                diff = abs((r[irow] - e[irow])/e[irow])
                self.assertLessEqual(diff, tol,
                                     msg='%s (%s): result differ (expected %s, actual %s)'%(properties[irow % nprop], irow, e[irow], r[irow]))

    def testaverageFFF(self):
        """testaverageFFF: test average (timeaverage=False, scanaverage=False, polaverage=False)"""
        result = self._execute_task(timeaverage=False, scanaverage=False, polaverage=False)
        expected = {(0,0,0): [8.0, 20.0, 5.0, 16.0, 20.0, 5.0],
                    (0,0,1): [16.0, 20.0, 5.0, 32.0, 20.0, 5.0],
                    (1,0,0): [64.0, 20.0, 5.0, 128.0, 20.0, 5.0],
                    (1,0,1): [128.0, 20.0, 5.0, 256.0, 20.0, 5.0]}
        self._verify(expected)

    def testaverageTFF(self):
        """testaverageTFF: test average (timeaverage=True, scanaverage=False, polaverage=False)"""
        result = self._execute_task(timeaverage=True, scanaverage=False, polaverage=False)
        expected = {(0,0,0): [54.0, 20.0, 5.0],
                    (0,0,1): [108.0, 20.0, 5.0]}
        self._verify(expected)

    def testaverageTTF(self):
        """testaverageTTF: test average (timeaverage=True, scanaverage=True, polaverage=False)"""
        result = self._execute_task(timeaverage=True, scanaverage=True, polaverage=False)
        expected = {(0,0,0): [12.0, 20.0, 5.0],
                    (0,0,1): [24.0, 20.0, 5.0],
                    (1,0,0): [96.0, 20.0, 5.0],
                    (1,0,1): [192.0, 20.0, 5.0]}
        self._verify(expected)

    def testaverageTTT(self):
        """testaverageTTT: test average (timeaverage=True, scanaverage=True, polaverage=True)"""
        result = self._execute_task(timeaverage=True, scanaverage=True, polaverage=True)
        expected = {(0,0,0): [18.0, 20.0, 5.0],
                    (1,0,0): [144.0, 20.0, 5.0]}
        self._verify(expected)

    def testaverageFFT(self):
        """testaverageFFT: test average (timeaverage=False, scanaverage=False, polaverage=True)"""
        result = self._execute_task(timeaverage=False, scanaverage=False, polaverage=True)
        expected = {(0,0,0): [81.0, 20.0, 5.0]}
        self._verify(expected)
        

    def testaverageTFT(self):
        """testaverageTFT: test average (timeaverage=True, scanaverage=False, polaverage=True)"""
        result = self._execute_task(timeaverage=True, scanaverage=False, polaverage=True)
        expected = {(0,0,0): [81.0, 20.0, 5.0]}
        self._verify(expected)
    
<<<<<<< HEAD
class sdfit_flag(sdfit_unittest_base, unittest.TestCase):
    """
    Test flag handling in sdfit
    * channel flag with list
    * channel flag with auto (line finder)
    * row flag with list
    * row flag with auto (line finder)
    * channel flag and timeaverage (scanaverage=True)
    * channel flag and timeaverage (scanaverage=False)
    * channel flag and polaverage
    * row flag and timeaverage (scanaverage=True)
    * row flag and timeaverage (scanaverage=False)
    * row flag and polaverage
    """
    avefile = 'sdfit_average.asap'
    fitfile1 = 'sd_analytic_type4-1.asap'
    fitfile2 = 'sd_analytic_type5-1.asap'
    inputs = [avefile, fitfile1, fitfile2]
    outfile = 'fit_result.txt'
    outputs = [outfile]
    spw = '23'
    fitmode = 'list'
    nfit = [1]
    tweight = 'tint'
    pweight = 'tsys'

    def _run_test(self, refdata, **kwargs):
        # construct task parameters
        if not kwargs.has_key('infile'):
            self.fail("infile is not specified")
        predefined = ['outfile', 'spw', 'fitmode', 'nfit',
                      'tweight', 'pweight']
        for p in predefined:
            if not hasattr(self, p):
                self.fail("Internal error: %s not defined in class" % p)
            if not kwargs.has_key(p): kwargs[p] = getattr(self, p)
        # save flag for comparison
        tbname = kwargs['infile']
        self._check_file(tbname)
        tb.open(tbname)
        flagtra_pre = tb.getcol('FLAGTRA')
        flagrow_pre = tb.getcol('FLAGROW')
        tb.close()
        # invoke task
        retval = sdfit(**kwargs)
        # verify fit results
        self._verify_outfile(refdata, kwargs['outfile'])
        # make sure FLAGTRA and FLAGROW are not changed
        tb.open(tbname)
        flagtra_post = tb.getcol('FLAGTRA')
        flagrow_post = tb.getcol('FLAGROW')
        tb.close()
        self.assertTrue((flagrow_post==flagrow_pre).all(),
                        "FLAGROW has been changed by task operation")
        self.assertTrue((flagtra_post==flagtra_pre).all(),
                        "FLAGTRA has been changed by task operation")

    def _flag_table(self, infile, row=[], chan=[]):
        """
        flag infile.
        row: a list of row ids to flag
        chan : a list of [start, end] channels to flag
        when chan=[], FLAGROW is set. Otherwise, channel flag is set
        for the row list.
        """
        if len(row) == 0: return
        flagrow = (len(chan)==0)
        self._check_file(infile)
        tb.open(infile, nomodify=False)
        try:
            if flagrow:
                fl = tb.getcol('FLAGROW')
                for idx in row:
                    fl[idx] = 1
                tb.putcol('FLAGROW', fl)
            else:
                if type(chan[0]) in [int, float]:
                    chan = [chan]
                fl = tb.getcol('FLAGTRA').transpose()
                for irow in row:
                    for (schan, echan) in chan:
                        fl[irow][schan:echan+1] = 1
                tb.putcol('FLAGTRA', fl.transpose())
        except:
            raise
        finally:
            tb.flush()
            tb.close()

    def testChanFlagList(self):
        """test channel flag with fitmode='list'"""
        fitmode='list'
        nfit = [1]
        spw = '21'
        infile = self.fitfile2 # spectra with 2 lines
        self._flag_table(infile, row=[2], chan=[40,65]) #flag 1st line
        refdata = {(16,21,0): [3.757749080657959, 75.0, 5.0]}
        # the first line at 50chan will be detected if not flagged
        self._run_test(refdata,infile=infile,spw=spw,fitmode=fitmode,nfit=nfit)

    def testChanFlagAuto(self):
        """test channel flag with fitmode='auto'"""
        fitmode='auto'
        infile = self.fitfile2  # spectra with 2 lines
        box_size = 0.3
        spw = '21'
        self._flag_table(infile, row=[2], chan=[40,65]) #flag 1st line
        refdata = {(16,21,0): [3.757749080657959, 75.0, 5.0]}
        # two lines would be detected if not flagged
        self._run_test(refdata,infile=infile,spw=spw,
                      fitmode=fitmode,nfit=[],box_size=box_size)
        
    def testRowFlagList(self):
        """test row flag with fitmode='list'"""
        fitmode='list'
        nfit = [1]
        spw = '*:20~80'
        infile = self.fitfile1 # spectra with 1 line
        self._flag_table(infile, row=[0,1,2])
        refdata = {# flagged row will not be saved in outfile
                   (17,23,1): [5.636623859405518, 50.0, 5.0]}
        # the first line at 50chan will be detected if not flagged
        self._run_test(refdata,infile=infile,spw=spw,fitmode=fitmode,nfit=nfit)

    def testRowFlagAuto(self):
        """test channel flag with fitmode='auto'"""
        fitmode='auto'
        infile = self.fitfile1  # spectra with 1 line
        spw = '*:20~80'
        self._flag_table(infile, row=[0, 1, 2])
        refdata = {# flagged row will not be saved in outfile
                   (17,23,1): [5.636623859405518, 50.0, 5.0]}
        # two lines would be detected if not flagged
        self._run_test(refdata,infile=infile,spw=spw,
                      fitmode=fitmode,nfit=[])

    def testChanFlagSave(self):
        """test channel flag with averaging time=T, scan=T, pol=F"""
        spw = '0:0~40'
        pol='0'
        (tave, save, pave) = (True, True, False)
        infile = self.avefile
        self._flag_table(infile, row=[0], chan=[0,40])
        refdata = {(0,0,0): [16.0, 20.0, 5.0],
                   (1,0,0): [96.0, 20.0, 5.0]}
        self._run_test(refdata,infile=infile,spw=spw,pol=pol,
                       timeaverage=tave,scanaverage=save,polaverage=pave)

    def testRowFlagSave(self):
        """test row flag with averaging time=T, scan=T, pol=F"""
        spw = '0:0~40'
        pol='0'
        (tave, save, pave) = (True, True, False)
        infile = self.avefile
        self._flag_table(infile, row=[0])
        refdata = {(0,0,0): [16.0, 20.0, 5.0],
                   (1,0,0): [96.0, 20.0, 5.0]}
        self._run_test(refdata,infile=infile,spw=spw,pol=pol,
                       timeaverage=tave,scanaverage=save,polaverage=pave)

    def testChanFlagTave(self):
        """test channel flag with averaging time=T, scan=F, pol=F"""
        spw = '0:0~40'
        pol='0'
        (tave, save, pave) = (True, False, False)
        infile = self.avefile # spectra with 2 lines
        self._flag_table(infile, row=[0,5], chan=[0,40]) #flag 1st line
        refdata = {(0,0,0): [40.0, 20.0, 5.0]}
        self._run_test(refdata,infile=infile,spw=spw,pol=pol,
                       timeaverage=tave,scanaverage=save,polaverage=pave)

    def testRowFlagTave(self):
        """test row flag with averaging time=T, scan=F, pol=F"""
        spw = '0:0~40'
        pol='0'
        (tave, save, pave) = (True, False, False)
        infile = self.avefile
        self._flag_table(infile, row=[0,5]) 
        refdata = {(0,0,0): [40.0, 20.0, 5.0]}
        self._run_test(refdata,infile=infile,spw=spw,pol=pol,
                       timeaverage=tave,scanaverage=save,polaverage=pave)

    def testChanFlagPave(self):
        """test channel flag with averaging time=F, scan=F, pol=T"""
        spw = '0:0~40'
        (tave, save, pave) = (False, False, True)
        infile = self.avefile
        self._flag_table(infile, row=[0,2,5,7], chan=[0,40])
        refdata = {(0,0,0): [60.0, 20.0, 5.0]}
        self._run_test(refdata,infile=infile,spw=spw,
                       timeaverage=tave,scanaverage=save,polaverage=pave)

    def testRowFlagPave(self):
        """test row flag with averaging time=F, scan=F, pol=T"""
        spw = '0:0~40'
        (tave, save, pave) = (False, False, True)
        infile = self.avefile
        self._flag_table(infile, row=[0,2,5,7])
        refdata = {(0,0,0): [60.0, 20.0, 5.0]}
        self._run_test(refdata,infile=infile,spw=spw,
                       timeaverage=tave,scanaverage=save,polaverage=pave)


def suite():
    return [sdfit_test, sdfit_test_exceptions,
            sdfit_selection_syntax, sdfit_average,
            sdfit_flag]
=======

def suite():
    return [sdfit_test, sdfit_test_exceptions,
            sdfit_selection_syntax, sdfit_average]
>>>>>>> 36b1dd33
<|MERGE_RESOLUTION|>--- conflicted
+++ resolved
@@ -48,20 +48,6 @@
                 #print 'removing %s...'%(outfile)
                 os.system('rm -rf %s'%(outfile))
     
-<<<<<<< HEAD
-    def _check_file( self, filename, fail=True ):
-        """
-        Check if filename exists.
-        The test fails if fail=True. Otherwise the method returns
-        a bool which indicates if exists or not.
-        """
-        exists = os.path.exists(filename)
-        if fail:
-            self.assertTrue(exists,"'%s' does not exists." % filename)
-        return exists
-
-=======
->>>>>>> 36b1dd33
     def read_result(self, outfile):
         # basic check
         #   - check if self.outfile exists
@@ -88,44 +74,6 @@
                 else:
                     result[key] = [peak, center, fwhm]
         return result
-<<<<<<< HEAD
-
-    def _verify_outfile(self, expected, outfile=None):
-        # dictionary for verification
-        # key: tuple consisting of SCANNO, IFNO, and POLNO
-        #     (SCANNO,IFNO,POLNO), e.g.,
-        #
-        #         (0,0,0)
-        #
-        # value: flattened list of 'peak', 'cent', and 'fwhm'.
-        #     If there are multiple rows for one key, the list
-        #     is extended, e.g.,
-        #
-        #         [peak0, cent0, fwhm0, peak1, cent1, fwhm1, ...]
-        #
-        if outfile is None:
-            if hasattr(self, 'outfile'): outfile = self.outfile
-            else: self.fail("outfile is not specified.")
-        result = self.read_result(self.outfile)
-        tol = 1.0e-4
-        properties = ['peak', 'cent', 'fwhm']
-        nprop = len(properties)
-        for key in expected.keys():
-            self.assertTrue(result.has_key(key),
-                            msg='result does\'t have key %s'%(list(key)))
-            e = expected[key]
-            r = result[key]
-            ne = len(e)
-            nr = len(r)
-            self.assertEqual(nr, ne,
-                             msg='%s: number of row mismatch (expected %s, actual %s)'%(list(key), ne/nprop, nr/nprop))
-            for irow in xrange(len(e)):
-                diff = abs((r[irow] - e[irow])/e[irow])
-                self.assertLessEqual(diff, tol,
-                                     msg='%s (%s): result differ (expected %s, actual %s)'%(properties[irow % nprop], irow, e[irow], r[irow]))
-
-=======
->>>>>>> 36b1dd33
     
 class sdfit_test(sdfit_unittest_base, unittest.TestCase):
     """
@@ -1179,217 +1127,7 @@
         expected = {(0,0,0): [81.0, 20.0, 5.0]}
         self._verify(expected)
     
-<<<<<<< HEAD
-class sdfit_flag(sdfit_unittest_base, unittest.TestCase):
-    """
-    Test flag handling in sdfit
-    * channel flag with list
-    * channel flag with auto (line finder)
-    * row flag with list
-    * row flag with auto (line finder)
-    * channel flag and timeaverage (scanaverage=True)
-    * channel flag and timeaverage (scanaverage=False)
-    * channel flag and polaverage
-    * row flag and timeaverage (scanaverage=True)
-    * row flag and timeaverage (scanaverage=False)
-    * row flag and polaverage
-    """
-    avefile = 'sdfit_average.asap'
-    fitfile1 = 'sd_analytic_type4-1.asap'
-    fitfile2 = 'sd_analytic_type5-1.asap'
-    inputs = [avefile, fitfile1, fitfile2]
-    outfile = 'fit_result.txt'
-    outputs = [outfile]
-    spw = '23'
-    fitmode = 'list'
-    nfit = [1]
-    tweight = 'tint'
-    pweight = 'tsys'
-
-    def _run_test(self, refdata, **kwargs):
-        # construct task parameters
-        if not kwargs.has_key('infile'):
-            self.fail("infile is not specified")
-        predefined = ['outfile', 'spw', 'fitmode', 'nfit',
-                      'tweight', 'pweight']
-        for p in predefined:
-            if not hasattr(self, p):
-                self.fail("Internal error: %s not defined in class" % p)
-            if not kwargs.has_key(p): kwargs[p] = getattr(self, p)
-        # save flag for comparison
-        tbname = kwargs['infile']
-        self._check_file(tbname)
-        tb.open(tbname)
-        flagtra_pre = tb.getcol('FLAGTRA')
-        flagrow_pre = tb.getcol('FLAGROW')
-        tb.close()
-        # invoke task
-        retval = sdfit(**kwargs)
-        # verify fit results
-        self._verify_outfile(refdata, kwargs['outfile'])
-        # make sure FLAGTRA and FLAGROW are not changed
-        tb.open(tbname)
-        flagtra_post = tb.getcol('FLAGTRA')
-        flagrow_post = tb.getcol('FLAGROW')
-        tb.close()
-        self.assertTrue((flagrow_post==flagrow_pre).all(),
-                        "FLAGROW has been changed by task operation")
-        self.assertTrue((flagtra_post==flagtra_pre).all(),
-                        "FLAGTRA has been changed by task operation")
-
-    def _flag_table(self, infile, row=[], chan=[]):
-        """
-        flag infile.
-        row: a list of row ids to flag
-        chan : a list of [start, end] channels to flag
-        when chan=[], FLAGROW is set. Otherwise, channel flag is set
-        for the row list.
-        """
-        if len(row) == 0: return
-        flagrow = (len(chan)==0)
-        self._check_file(infile)
-        tb.open(infile, nomodify=False)
-        try:
-            if flagrow:
-                fl = tb.getcol('FLAGROW')
-                for idx in row:
-                    fl[idx] = 1
-                tb.putcol('FLAGROW', fl)
-            else:
-                if type(chan[0]) in [int, float]:
-                    chan = [chan]
-                fl = tb.getcol('FLAGTRA').transpose()
-                for irow in row:
-                    for (schan, echan) in chan:
-                        fl[irow][schan:echan+1] = 1
-                tb.putcol('FLAGTRA', fl.transpose())
-        except:
-            raise
-        finally:
-            tb.flush()
-            tb.close()
-
-    def testChanFlagList(self):
-        """test channel flag with fitmode='list'"""
-        fitmode='list'
-        nfit = [1]
-        spw = '21'
-        infile = self.fitfile2 # spectra with 2 lines
-        self._flag_table(infile, row=[2], chan=[40,65]) #flag 1st line
-        refdata = {(16,21,0): [3.757749080657959, 75.0, 5.0]}
-        # the first line at 50chan will be detected if not flagged
-        self._run_test(refdata,infile=infile,spw=spw,fitmode=fitmode,nfit=nfit)
-
-    def testChanFlagAuto(self):
-        """test channel flag with fitmode='auto'"""
-        fitmode='auto'
-        infile = self.fitfile2  # spectra with 2 lines
-        box_size = 0.3
-        spw = '21'
-        self._flag_table(infile, row=[2], chan=[40,65]) #flag 1st line
-        refdata = {(16,21,0): [3.757749080657959, 75.0, 5.0]}
-        # two lines would be detected if not flagged
-        self._run_test(refdata,infile=infile,spw=spw,
-                      fitmode=fitmode,nfit=[],box_size=box_size)
-        
-    def testRowFlagList(self):
-        """test row flag with fitmode='list'"""
-        fitmode='list'
-        nfit = [1]
-        spw = '*:20~80'
-        infile = self.fitfile1 # spectra with 1 line
-        self._flag_table(infile, row=[0,1,2])
-        refdata = {# flagged row will not be saved in outfile
-                   (17,23,1): [5.636623859405518, 50.0, 5.0]}
-        # the first line at 50chan will be detected if not flagged
-        self._run_test(refdata,infile=infile,spw=spw,fitmode=fitmode,nfit=nfit)
-
-    def testRowFlagAuto(self):
-        """test channel flag with fitmode='auto'"""
-        fitmode='auto'
-        infile = self.fitfile1  # spectra with 1 line
-        spw = '*:20~80'
-        self._flag_table(infile, row=[0, 1, 2])
-        refdata = {# flagged row will not be saved in outfile
-                   (17,23,1): [5.636623859405518, 50.0, 5.0]}
-        # two lines would be detected if not flagged
-        self._run_test(refdata,infile=infile,spw=spw,
-                      fitmode=fitmode,nfit=[])
-
-    def testChanFlagSave(self):
-        """test channel flag with averaging time=T, scan=T, pol=F"""
-        spw = '0:0~40'
-        pol='0'
-        (tave, save, pave) = (True, True, False)
-        infile = self.avefile
-        self._flag_table(infile, row=[0], chan=[0,40])
-        refdata = {(0,0,0): [16.0, 20.0, 5.0],
-                   (1,0,0): [96.0, 20.0, 5.0]}
-        self._run_test(refdata,infile=infile,spw=spw,pol=pol,
-                       timeaverage=tave,scanaverage=save,polaverage=pave)
-
-    def testRowFlagSave(self):
-        """test row flag with averaging time=T, scan=T, pol=F"""
-        spw = '0:0~40'
-        pol='0'
-        (tave, save, pave) = (True, True, False)
-        infile = self.avefile
-        self._flag_table(infile, row=[0])
-        refdata = {(0,0,0): [16.0, 20.0, 5.0],
-                   (1,0,0): [96.0, 20.0, 5.0]}
-        self._run_test(refdata,infile=infile,spw=spw,pol=pol,
-                       timeaverage=tave,scanaverage=save,polaverage=pave)
-
-    def testChanFlagTave(self):
-        """test channel flag with averaging time=T, scan=F, pol=F"""
-        spw = '0:0~40'
-        pol='0'
-        (tave, save, pave) = (True, False, False)
-        infile = self.avefile # spectra with 2 lines
-        self._flag_table(infile, row=[0,5], chan=[0,40]) #flag 1st line
-        refdata = {(0,0,0): [40.0, 20.0, 5.0]}
-        self._run_test(refdata,infile=infile,spw=spw,pol=pol,
-                       timeaverage=tave,scanaverage=save,polaverage=pave)
-
-    def testRowFlagTave(self):
-        """test row flag with averaging time=T, scan=F, pol=F"""
-        spw = '0:0~40'
-        pol='0'
-        (tave, save, pave) = (True, False, False)
-        infile = self.avefile
-        self._flag_table(infile, row=[0,5]) 
-        refdata = {(0,0,0): [40.0, 20.0, 5.0]}
-        self._run_test(refdata,infile=infile,spw=spw,pol=pol,
-                       timeaverage=tave,scanaverage=save,polaverage=pave)
-
-    def testChanFlagPave(self):
-        """test channel flag with averaging time=F, scan=F, pol=T"""
-        spw = '0:0~40'
-        (tave, save, pave) = (False, False, True)
-        infile = self.avefile
-        self._flag_table(infile, row=[0,2,5,7], chan=[0,40])
-        refdata = {(0,0,0): [60.0, 20.0, 5.0]}
-        self._run_test(refdata,infile=infile,spw=spw,
-                       timeaverage=tave,scanaverage=save,polaverage=pave)
-
-    def testRowFlagPave(self):
-        """test row flag with averaging time=F, scan=F, pol=T"""
-        spw = '0:0~40'
-        (tave, save, pave) = (False, False, True)
-        infile = self.avefile
-        self._flag_table(infile, row=[0,2,5,7])
-        refdata = {(0,0,0): [60.0, 20.0, 5.0]}
-        self._run_test(refdata,infile=infile,spw=spw,
-                       timeaverage=tave,scanaverage=save,polaverage=pave)
-
 
 def suite():
     return [sdfit_test, sdfit_test_exceptions,
-            sdfit_selection_syntax, sdfit_average,
-            sdfit_flag]
-=======
-
-def suite():
-    return [sdfit_test, sdfit_test_exceptions,
-            sdfit_selection_syntax, sdfit_average]
->>>>>>> 36b1dd33
+            sdfit_selection_syntax, sdfit_average]