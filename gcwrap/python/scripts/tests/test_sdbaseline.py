import os
import sys
import shutil
import numpy
from __main__ import default
from tasks import *
from taskinit import *
import unittest
#
import listing
from numpy import array

import asap as sd
from sdbaseline import sdbaseline
from sdstatold import sdstatold

try:
    import selection_syntax
except:
    import tests.selection_syntax as selection_syntax

<<<<<<< HEAD

### Utilities for reading blparam file
class FileReader( object ):
    def __init__( self, filename ):
        self.__filename = filename
        self.__data = None
        self.__nline = None

    def read( self ):
        if self.__data is None:
            f = open(self.__filename, 'r')
            self.__data = f.readlines()
            f.close()
            self.__nline = len( self.__data )
        return

    def nline( self ):
        self.read()
        return self.__nline

    def index( self, txt, start ):
        return self.__data[start:].index( txt ) + 1 + start

    def getline( self, idx ):
        return self.__data[idx]

class BlparamFileParser( FileReader ):
    def __init__( self, blfile ):
        FileReader.__init__( self, blfile )
        self.__nrow = None
        self.__coeff = None
        self.__rms = None
        self.__ctxt = 'Baseline parameters\n'
        self.__rtxt = 'Results of baseline fit\n'

    def nrow( self ):
        self.read()
        if self.__nrow is None:
            return self._nrow()
        else:
            return self.__nrow

    def coeff( self ):
        self.read()
        if self.__coeff is None:
            self.parseCoeff()
        return self.__coeff

    def rms( self ):
        self.read()
        if self.__rms is None:
            self.parseRms()
        return self.__rms

    def _nrow( self ):
        self.__nrow = 0
        for i in xrange(self.nline()):
            if self.getline( i ) == self.__ctxt:
                self.__nrow += 1
        return self.__nrow

    def parse( self ):
        self.read()
        self.parseCoeff()
        self.parseRms()
        return
        
    def parseCoeff( self ):
        self.__coeff = []
        nrow = self.nrow()
        idx = 0
        while ( len(self.__coeff) < nrow ):
            try:
                idx = self.index( self.__ctxt, idx )
                coeffs = []
                while( self.getline( idx ) != self.__rtxt ):
                    coeff = self.__parseCoeff( idx )
                    coeffs += coeff
                    idx += 1
                self.__coeff.append( coeffs )
            except:
                break
        return

    def parseRms( self ):
        self.__rms = []
        nrow = self.nrow()
        idx = 0
        while ( len(self.__rms) < nrow ):
            try:
                idx = self.index( self.__rtxt, idx )
                self.__rms.append( self.__parseRms( idx ) )
            except:
                break   
        return

    def __parseCoeff( self, idx ):
        return parseCoeff( self.getline( idx ) )

    def __parseRms( self, idx ):
        return parseRms( self.getline( idx ) )

def parseCoeff( txt ):
    clist = txt.rstrip( '\n' ).split(',')
    ret = []
    for c in clist:
        ret.append( float( c.split('=')[1] ) )
    return ret
    
def parseRms( txt ):
    t = txt.lstrip().rstrip( '\n' )[6:]
    return float( t )
=======
>>>>>>> 36b1dd33

class sdbaseline_unittest_base:
    """
    Base class for sdbaseline unit test
    """
    # Data path of input/output
    datapath = os.environ.get('CASAPATH').split()[0] + \
              '/data/regression/unittest/sdbaseline/'
    taskname = "sdbaseline"

    #complist = ['max','min','rms','median','stddev']

    ### helper functions for tests ###
    def _checkfile( self, name ):
        isthere=os.path.exists(name)
        self.assertTrue(isthere,
                         msg='Could not find, %s'%(name))

    def _getStats( self, filename, ifno=None ):
        if not ifno:
            ifno=[]
        self._checkfile(filename)
        sd.rcParams['scantable.storage'] = 'memory'
        retstat = sdstatold(filename, iflist=ifno)
        return retstat

    def _compareStats( self, currstat, refstat, reltol=1.0e-2, complist=None ):
        # test if the statistics of baselined spectra are equal to
        # the reference values
        printstat = False #True
        # In case currstat is filename
        if isinstance(currstat, str) and os.path.exists(currstat):
            #print "calculating statistics from '%s'" % currstat
            currstat = self._getStats(currstat)

        self.assertTrue(isinstance(currstat,dict) and \
                        isinstance(refstat, dict),\
                        "Need to specify two dictionaries to compare")
        if complist:
            keylist = complist
        else:
            keylist = refstat.keys()
            #keylist = self.complist
        
        for key in keylist:
            self.assertTrue(currstat.has_key(key),\
                            msg="%s is not defined in the current results."\
                            % key)
            self.assertTrue(refstat.has_key(key),\
                            msg="%s is not defined in the reference data."\
                            % key)
            refval = refstat[key]
            currval = currstat[key]
            # Quantum values
            if isinstance(refval,dict):
                if refval.has_key('unit') and currval.has_key('unit'):
                    if printstat:
                        print "Comparing unit of '%s': %s (current run), %s (reference)" %\
                              (key,currval['unit'],refval['unit'])
                    self.assertEqual(refval['unit'],currval['unit'],\
                                     "The units of '%s' differs: %s (expected: %s)" % \
                                     (key, currval['unit'], refval['unit']))
                    refval = refval['value']
                    currval = currval['value']
                else:
                    raise Exception("Invalid quantum values. %s (current run) %s (reference)" %\
                                    (str(currval),str(refval)))
            currval = self._to_list(currval)
            refval = self._to_list(refval)
            if printstat:
                print "Comparing '%s': %s (current run), %s (reference)" %\
                      (key,str(currval),str(refval))
            self.assertTrue(len(currval)==len(refval),"Number of elemnets in '%s' differs." % key)
            for i in range(len(currval)):
                if isinstance(refval[i],str):
                    self.assertTrue(currval[i]==refval[i],\
                                    msg="%s[%d] differs: %s (expected: %s) " % \
                                    (key, i, str(currval[i]), str(refval[i])))
                else:
                    self.assertTrue(self._isInAllowedRange(currval[i],refval[i],reltol),\
                                    msg="%s[%d] differs: %s (expected: %s) " % \
                                    (key, i, str(currval[i]), str(refval[i])))
            del currval, refval

            
    def _isInAllowedRange( self, testval, refval, reltol=1.e-2 ):
        """
        Check if a test value is within permissive relative difference from refval.
        Returns a boolean.
        testval & refval : two numerical values to compare
        reltol           : allowed relative difference to consider the two
                           values to be equal. (default 0.01)
        """
        denom = refval
        if refval == 0:
            if testval == 0:
                return True
            else:
                denom = testval
        rdiff = (testval-refval)/denom
        del denom,testval,refval
        return (abs(rdiff) <= reltol)

    def _to_list( self, input ):
        """
        Convert input to a list
        If input is None, this method simply returns None.
        """
        import numpy
        listtypes = (list, tuple, numpy.ndarray)
        if input == None:
            return None
        elif type(input) in listtypes:
            return list(input)
        else:
            return [input]


    def _compareBLparam( self, out, reference ):
        # test if baseline parameters are equal to the reference values
        # currently comparing every lines in the files
        # TO DO: compare only "Fitter range" and "Baseline parameters"
        self._checkfile(out)
        self._checkfile(reference)
        
        blparse_out = BlparamFileParser( out )
        blparse_out.parse()
        coeffs_out = blparse_out.coeff()
        rms_out = blparse_out.rms()
        blparse_ref = BlparamFileParser( reference )
        blparse_ref.parse()
        coeffs_ref = blparse_ref.coeff()
        rms_ref = blparse_ref.rms()
        allowdiff = 0.01
        print 'Check baseline parameters:'
        for irow in xrange(len(rms_out)):
            print 'Row %s:'%(irow)
            print '   Reference rms  = %s'%(rms_ref[irow])
            print '   Calculated rms = %s'%(rms_out[irow])
            print '   Reference coeffs  = %s'%(coeffs_ref[irow])
            print '   Calculated coeffs = %s'%(coeffs_out[irow])
            r0 = rms_ref[irow]
            r1 = rms_out[irow]
            rdiff = ( r1 - r0 ) / r0
            self.assertTrue((abs(rdiff)<allowdiff),
                            msg='row %s: rms is different'%(irow))
            c0 = coeffs_ref[irow]
            c1 = coeffs_out[irow]
            for ic in xrange(len(c1)):
                rdiff = ( c1[ic] - c0[ic] ) / c0[ic]
                self.assertTrue((abs(rdiff)<allowdiff),
                                msg='row %s: coefficient for order %s is different'%(irow,ic))
        print ''
#         self.assertTrue(listing.compare(out,reference),
#                         'New and reference files are different. %s != %s. '
#                         %(out,reference))


class sdbaseline_basicTest( sdbaseline_unittest_base, unittest.TestCase ):
    """
    Basic unit tests for task sdbaseline. No interactive testing.

    The list of tests:
    test01   --- test polynominal baseline with maskmode = 'auto'
    test02   --- test polynominal baseline with maskmode = 'list'
    testwp00   --- test existing file as outfile with overwrite=False (raises an exception)
    testwp01   --- test no data after selection (raises an exception)

    Note: input data is generated from a single dish regression data,
    'OrionS_rawACSmod', as follows:
      default(sdcal)
      sdcal(infile='OrionS_rawACSmod',scanlist=[20,21,22,23],
                calmode='ps',tau=0.09,outfile='temp.asap')
      default(sdcal)
      sdcal(infile='temp.asap',timeaverage=True,
                tweight='tintsys',outfile=self.infile)
    """
    # Input and output names
    #infile = 'OrionS_rawACSmod_calTave.asap'
    infile = 'OrionS_rawACSmod_calave.asap'
    outroot = sdbaseline_unittest_base.taskname+'_test'
    blrefroot = sdbaseline_unittest_base.datapath+'refblparam'
    strefroot = sdbaseline_unittest_base.datapath+'refstats'

    def setUp( self ):
        if os.path.exists(self.infile):
            shutil.rmtree(self.infile)
        shutil.copytree(self.datapath+self.infile, self.infile)

        default(sdbaseline)

    def tearDown( self ):
        if (os.path.exists(self.infile)):
            shutil.rmtree(self.infile)
        os.system('rm -rf '+self.outroot+'*')

    def test01( self ):
        """Test 0: maskmode = 'auto'"""
        tid = "01"
        infile = self.infile
        outfile = self.outroot+tid+".asap"
        mode = "auto"
        spw = '0,2'
        pol = '0'
        result = sdbaseline(infile=infile,maskmode=mode,outfile=outfile,
                            blfunc='poly',spw=spw,pol=pol)
        # sdbaseline returns None if it runs successfully
        self.assertEqual(result,None,
                         msg="The task returned '"+str(result)+"' instead of None")
        self._compareBLparam(outfile+"_blparam.txt",self.blrefroot+tid)
        reference = {'rms': [0.42423143982887268, 0.19752366840839386],
                     'min': [-19.465526580810547, -2.7562465667724609],
                     'max': [14.881179809570312, 2.0289769172668457],
                     'max_abscissa': {'value': array([   21.,  3045.]),
                                      'unit': 'channel'},
                     'median': [0.005268096923828125, 0.0032062530517578125],
                     'min_abscissa': {'value': array([ 18.,   0.]),
                                      'unit': 'channel'},
                     'stddev': [0.42413413524627686, 0.19690337777137756]}
        self._compareStats(outfile,reference)
        #self._compareStats(outfile,self.strefroot+tid)

    def test02( self ):
        """Test 1: maskmode = 'list' and masklist=[] (all channels)"""
        tid = "02"
        infile = self.infile
        outfile = self.outroot+tid+".asap"
        mode = "list"
        spw = '2'
        pol = '1'
        result = sdbaseline(infile=infile,maskmode=mode,outfile=outfile,
                            spw=spw,pol=pol)
        # sdbaseline returns None if it runs successfully
        self.assertEqual(result,None,
                         msg="The task returned '"+str(result)+"' instead of None")
        self._compareBLparam(outfile+"_blparam.txt",self.blrefroot+tid)
        reference = {'rms': 3.4925737380981445,
                     'min': -226.3941650390625,
                     'max': 129.78572082519531,
                     'max_abscissa': {'value': 8186.0, 'unit': 'channel'},
                     'median': -0.025681495666503906,
                     'stddev': 3.4927871227264404,
                     'min_abscissa': {'value': 8187.0, 'unit': 'channel'}}
        self._compareStats(outfile,reference)
        #self._compareStats(outfile,self.strefroot+tid)

    def testwp00( self ):
        """Test wp00: Test existing file as outfile with overwrite=False"""
        infile = self.infile
        outfile = "Dummy_Empty.asap"
        mode = "list"
        os.mkdir(outfile)
        try:
            result = sdbaseline(infile=infile, outfile=outfile, overwrite=False, maskmode=mode)
        except Exception, e:
            pos = str(e).find("Output file 'Dummy_Empty.asap' exists.")
            self.assertNotEqual(pos, -1, msg='Unexpected exception was thrown: %s'%(str(e)))
        finally:
            shutil.rmtree(outfile)

    def testwp01( self ):
        """Test wp01: Test no data after selection"""
        tid = "wp01"
        infile = self.infile
        outfile = self.outroot+tid+".asap"
        spw = '10' # non-existent IF value
        mode = "list"
        try:
            result = sdbaseline(infile=infile, outfile=outfile, spw=spw, maskmode=mode)
        except Exception, e:
            #pos = str(e).find('Invalid spectral window selection. Selection contains no data.')
            pos = str(e).find('No valid spw.')
            self.assertNotEqual(pos, -1, msg='Unexpected exception was thrown: %s'%(str(e)))




class sdbaseline_maskTest( sdbaseline_unittest_base, unittest.TestCase ):
    """
    Unit tests for task sdbaseline. Test various mask selections.
    Polynominal baselining. No interactive testing.

    The list of tests:
    masktest01-02 --- test masklist (list)
    masktest03-04 --- test masklist (string)
    masktest05-08 --- test specunit='GHz'
    masktest09-12 --- test specunit='km/s'

    Note: input data is generated from a single dish regression data,
    'OrionS_rawACSmod', as follows:
      default(sdcal)
      sdcal(infile='OrionS_rawACSmod',scanlist=[20,21,22,23],
                calmode='ps',tau=0.09,outfile='temp.asap')
      default(sdcal)
      sdcal(infile='temp.asap',timeaverage=True,
                tweight='tintsys',outfile=self.infile)
    """
    # Input and output names
    #infile = 'OrionS_rawACSmod_calTave.asap'
    infile = 'OrionS_rawACSmod_calave.asap'
    outroot = sdbaseline_unittest_base.taskname+'_masktest'
    blrefroot = sdbaseline_unittest_base.datapath+'refblparam_mask'
    #strefroot = sdbaseline_unittest_base.datapath+'refstats_mask'
    tid = None

    # Channel range excluding bad edge
    search = [[200,7599]]
    # Baseline channels. should be identical to one selected by 'auto' mode
    blchan0 = [[200,3979],[4152,7599]]
    blchan2 = [[200,2959],[3120,7599]]

    # reference values for specunit='channel'
    ref_pol0if0 =  {'linemaxpos': 4102.0, 'linesum': 103.81604766845703,
                    'linemax': 1.6280698776245117,
                    'baserms': 0.15021507441997528,
                    'basestd': 0.15022546052932739}
    ref_pol0if2 = {'linemaxpos': 3045.0, 'linesum': 127.79755401611328,
                   'linemax': 2.0193681716918945,
                   'baserms': 0.13134850561618805,
                   'basestd': 0.1313575953245163}
    # reference values for specunit='GHz'
    ref_pol0if0f = {'linemaxpos': 4102.0, 'linesum': 103.81603241,
                    'linemax': 1.6132903099060059,
                    'baserms': 0.150215059519, 
                    'basestd': 0.150225445628}
    ref_pol0if2f = {'linemaxpos': 3045.0, 'linesum': 127.797515869,
                    'linemax': 2.0308537483215332,
                    'baserms': 0.13158561289310455,
                    'basestd': 0.13159450888633728}

    # reference values for specunit='km/s'
    ref_pol0if0v = {'linemaxpos': 4102.0, 'linesum': 103.81607055664062,
                    'linemax': 1.6280698776245117,
                    'baserms': 0.15021507441997528,
                    'basestd': 0.15022547543048859}
    ref_pol0if2v = {'linemaxpos': 3045.0, 'linesum': 128.9298095703125,
                    'linemax': 2.0264592170715332,
                    'baserms': 0.13150280714035034,
                    'basestd': 0.13151165843009949}
     
    def setUp( self ):
        if os.path.exists(self.infile):
            shutil.rmtree(self.infile)
        shutil.copytree(self.datapath+self.infile, self.infile)

        default(sdbaseline)


    def tearDown( self ):
#        self._compareBLparam(self.outroot+self.tid+'.asap_blparam.txt',\
#                             self.blrefroot+self.tid)
        if (os.path.exists(self.infile)):
            shutil.rmtree(self.infile)
        os.system('rm -rf '+self.outroot+'*')

    def testblmask01( self ):
        """Mask test 1: test masklist (list) with maskmode = 'auto'"""
        self.tid="01"
        infile = self.infile
        outfile = self.outroot+self.tid+".asap"
        mode = "auto"
        masklist = self._get_range_in_string(self.search[0])
        spw = '0:%s,2:%s'%(masklist,masklist)
        pol = '0'

        print "spw =", spw

        result = sdbaseline(infile=infile,maskmode=mode,
                            outfile=outfile,spw=spw,pol=pol)
        # sdbaseline returns None if it runs successfully
        self.assertEqual(result,None,
                         msg="The task returned '"+str(result)+"' instead of None")
        # Compare IF0
        testval = self._getStats(outfile,self.blchan0,0)
        self._compareStats(testval,self.ref_pol0if0)
        # Compare IF2
        testval = self._getStats(outfile,self.blchan2,2)
        self._compareStats(testval,self.ref_pol0if2)
        self._compareBLparam(self.outroot+self.tid+'.asap_blparam.txt',\
                             self.blrefroot+self.tid)

    def testblmask02( self ):
        """Mask test 2: test masklist (list) with maskmode = 'list'"""
        self.tid="02"
        infile = self.infile
        outfile = self.outroot+self.tid+".asap"
        mode = "list"
        spw = '2:%s'%(';'.join(map(self._get_range_in_string,self.blchan2)))
        pol = '0'

        print "spw =", spw

        result = sdbaseline(infile=infile,maskmode=mode,
                            outfile=outfile,spw=spw,pol=pol)
        # sdbaseline returns None if it runs successfully
        self.assertEqual(result,None,
                         msg="The task returned '"+str(result)+"' instead of None")
        # Compare IF2
        testval = self._getStats(outfile,self.blchan2,2)
        self._compareStats(testval,self.ref_pol0if2)
        self._compareBLparam(self.outroot+self.tid+'.asap_blparam.txt',\
                             self.blrefroot+self.tid)

    def testblmask03( self ):
        """Mask test 3: test masklist (string) with maskmode = 'auto'"""
        self.tid="03"
        infile = self.infile
        outfile = self.outroot+self.tid+".asap"
        mode = "auto"
        #masklist = "0~2:200~7599"
        range_in_string = self._get_range_in_string(self.search[0])
        spw = '0:%s,2:%s'%(range_in_string,range_in_string)
        pol = '0'

        print "spw =", spw

        result = sdbaseline(infile=infile,maskmode=mode,
                            outfile=outfile,spw=spw,pol=pol)
        # sdbaseline returns None if it runs successfully
        self.assertEqual(result,None,
                         msg="The task returned '"+str(result)+"' instead of None")
        # Compare IF0
        testval = self._getStats(outfile,self.blchan0,0)
        self._compareStats(testval,self.ref_pol0if0)
        # Compare IF2
        testval = self._getStats(outfile,self.blchan2,2)
        self._compareStats(testval,self.ref_pol0if2)
        self._compareBLparam(self.outroot+self.tid+'.asap_blparam.txt',\
                             self.blrefroot+self.tid)

    def testblmask04( self ):
        """Mask test 4: test masklist (string) with maskmode = 'list'"""
        self.tid="04"
        infile = self.infile
        outfile = self.outroot+self.tid+".asap"
        mode = "list"
        #masklist = "0:200~3979;4152~7599, 2:200~2959;3120~7599"
        spw = ','.join(['0:%s'%(';'.join(map(self._get_range_in_string,self.blchan0))), '2:%s'%(';'.join(map(self._get_range_in_string,self.blchan2)))])

        print "spw =", spw
        
        pol = '0'

        result = sdbaseline(infile=infile,maskmode=mode,
                            outfile=outfile,spw=spw,pol=pol)
        # sdbaseline returns None if it runs successfully
        self.assertEqual(result,None,
                         msg="The task returned '"+str(result)+"' instead of None")
        # Compare IF0
        testval = self._getStats(outfile,self.blchan0,0)
        self._compareStats(testval,self.ref_pol0if0)
        # Compare IF2
        testval = self._getStats(outfile,self.blchan2,2)
        self._compareStats(testval,self.ref_pol0if2)
        self._compareBLparam(self.outroot+self.tid+'.asap_blparam.txt',\
                             self.blrefroot+self.tid)

    def testblmask05( self ):
        """Mask test 5: test specunit='GHz' with masklist (list) and maskmode = 'auto'"""
        self.tid="05"
        infile = self.infile
        outfile = self.outroot+self.tid+".asap"
        mode = "auto"
        specunit = "GHz"
        #masklist = [[44.0511472,44.0963125]]
        iflist = [2]

        masklist = self._get_chanval(infile,self.search,specunit,spw=iflist[0],addedge=True)
        print "masklist =", masklist
        spw = '2:%s%s'%(self._get_range_in_string(masklist[0]),specunit)
        print "spw =", spw

        pol = '0'
        result = sdbaseline(infile=infile,maskmode=mode,
                            outfile=outfile,spw=spw,pol=pol)
        # sdbaseline returns None if it runs successfully
        self.assertEqual(result,None,
                         msg="The task returned '"+str(result)+"' instead of None")
        # Compare IF2
        testval = self._getStats(outfile,self.blchan2,2)
        self._compareStats(testval,self.ref_pol0if2f)

    def testblmask06( self ):
        """Mask test 6: test specunit='GHz' with masklist (list) and maskmode = 'list'"""
        self.tid="06"
        infile = self.infile
        outfile = self.outroot+self.tid+".asap"
        mode = "list"
        specunit = "GHz"
        #masklist = [[44.0511472,44.0679889],[44.0689716,44.0963125]]
        iflist = [2]
        pollist=[0]

        masklist = self._get_chanval(infile,self.blchan2,specunit,spw=iflist[0],addedge=True)
        print "masklist =", masklist

        spw = '2:%s'%(';'.join(map(lambda x: x + specunit, [self._get_range_in_string(m) for m in masklist])))
        pol = '0'
        print "spw =", spw
        
        result = sdbaseline(infile=infile,maskmode=mode,
                            outfile=outfile,spw=spw,pol=pol)
        # sdbaseline returns None if it runs successfully
        self.assertEqual(result,None,
                         msg="The task returned '"+str(result)+"' instead of None")
        # Compare IF2
        testval = self._getStats(outfile,self.blchan2,2)
        self._compareStats(testval,self.ref_pol0if2f)

    def testblmask07( self ):
        """Mask test 7: test specunit='GHz' with masklist (string) and maskmode = 'auto'"""
        self.tid="07"
        infile = self.infile
        outfile = self.outroot+self.tid+".asap"
        mode = "auto"
        specunit = "GHz"
        #masklist = "0:45.4655714~45.5107367, 2:44.0511472~44.0963125"
        iflist = [0,2]
        pollist=[0]

        sblrange=[]
        chanlist = (self.search, self.search)
        for i in xrange(len(iflist)):
            sblrange.append("")
            mlist = self._get_chanval(infile,chanlist[i],specunit,spw=iflist[i],addedge=True)
            for valrange in mlist:
                if len(sblrange[i]): sblrange[i] += ";"
                sblrange[i] += self._get_range_in_string(valrange)
        masklist = "0:"+sblrange[0]+", 2:"+sblrange[1]
        print "masklist =", masklist

        pol = '0'
        spw = ','.join(map(lambda x: x + specunit, masklist.split(',')))
        print "spw = ", spw
        
        result = sdbaseline(infile=infile,maskmode=mode,
                            outfile=outfile,spw=spw,pol=pol)
        # sdbaseline returns None if it runs successfully
        self.assertEqual(result,None,
                         msg="The task returned '"+str(result)+"' instead of None")
        # Compare IF0
        testval = self._getStats(outfile,self.blchan0,0)
        self._compareStats(testval,self.ref_pol0if0f)
        # Compare IF2
        testval = self._getStats(outfile,self.blchan2,2)
        self._compareStats(testval,self.ref_pol0if2f)

    def testblmask08( self ):
        """Mask test 8: test specunit='GHz' with masklist (string) and maskmode = 'list'"""
        self.tid="08"
        infile = self.infile
        outfile = self.outroot+self.tid+".asap"
        mode = "list"
        specunit = "GHz"
        #masklist = "0:45.4655714~45.4886394;45.4896954~45.5107367, 2:44.0511472~44.0679889;44.0689716~44.0963125"
        iflist = [0,2]
        pollist=[0]

        sblrange=[]
        chanlist = (self.blchan0, self.blchan2)
        for i in xrange(len(iflist)):
            sblrange.append("")
            mlist = self._get_chanval(infile,chanlist[i],specunit,spw=iflist[i],addedge=True)
            for valrange in mlist:
                if len(sblrange[i]): sblrange[i] += ";"
                sblrange[i] += self._get_range_in_string(valrange)
        masklist = "0:"+sblrange[0]+", 2:"+sblrange[1]
        print "masklist =", masklist

        pol = '0'
        spw = ','.join([';'.join(map(lambda x: x + specunit, m.split(';'))) for m in masklist.split(',')])
        print "spw = ", spw

        result = sdbaseline(infile=infile,maskmode=mode,
                            outfile=outfile,spw=spw,pol=pol)
        # sdbaseline returns None if it runs successfully
        self.assertEqual(result,None,
                         msg="The task returned '"+str(result)+"' instead of None")
        # Compare IF0
        testval = self._getStats(outfile,self.blchan0,0)
        self._compareStats(testval,self.ref_pol0if0f)
        # Compare IF2
        testval = self._getStats(outfile,self.blchan2,2)
        self._compareStats(testval,self.ref_pol0if2f)

    def testblmask09( self ):
        """Mask test 9: test specunit='km/s' with masklist (list) and maskmode = 'auto'"""
        self.tid="09"
        infile = self.infile
        outfile = self.outroot+self.tid+".asap"
        mode = "auto"
        specunit = "km/s"
        #masklist = [[9186.458, 9484.109]]
        iflist = [2]
        pollist=[0]

        masklist = self._get_chanval(infile,self.search,specunit,spw=iflist[0],addedge=True)
        print "masklist =", masklist
        spw = '2:%s'%(';'.join(map(lambda x: x + specunit, [self._get_range_in_string(m) for m in masklist])))
        pol = '0'
        
        print "spw =", spw
        
        result = sdbaseline(infile=infile,maskmode=mode,
                            outfile=outfile,spw=spw,pol=pol)
        # sdbaseline returns None if it runs successfully
        self.assertEqual(result,None,
                         msg="The task returned '"+str(result)+"' instead of None")
        # Compare IF2
        testval = self._getStats(outfile,self.blchan2,2)
        self._compareStats(testval,self.ref_pol0if2v)

    def testblmask10( self ):
        """Mask test 10: test specunit='km/s' with masklist (list) and maskmode = 'list'"""
        self.tid="10"
        infile = self.infile
        outfile = self.outroot+self.tid+".asap"
        mode = "list"
        specunit = "km/s"
        #masklist = [[9186.458, 9366.642],[9373.118, 9484.109]]
        iflist = [2]
        pollist=[0]

        masklist = self._get_chanval(infile,self.blchan2,specunit,spw=iflist[0],addedge=True)
        print "masklist =", masklist

        masklist.reverse()
        spw = '2:%s'%(';'.join(map(lambda x: x + specunit,[self._get_range_in_string(m) for m in masklist])))
        pol = '0'

        print "spw =", spw
        
        result = sdbaseline(infile=infile,maskmode=mode,
                            outfile=outfile,spw=spw,pol=pol)
        # sdbaseline returns None if it runs successfully
        self.assertEqual(result,None,
                         msg="The task returned '"+str(result)+"' instead of None")
        # Compare IF2
        testval = self._getStats(outfile,self.blchan2,2)
        self._compareStats(testval,self.ref_pol0if2v)

    def testblmask11( self ):
        """Mask test 11: test specunit='km/s' with masklist (string) and maskmode = 'auto'"""
        self.tid="11"
        infile = self.infile
        outfile = self.outroot+self.tid+".asap"
        mode = "auto"
        specunit = "km/s"
        #masklist = "0:-134.960~162.691, 2:9186.458~9484.109"
        iflist = [0,2]
        pollist=[0]

        sblrange=[]
        chanlist = (self.search, self.search)
        for i in xrange(len(iflist)):
            sblrange.append("")
            mlist = self._get_chanval(infile,chanlist[i],specunit,spw=iflist[i],addedge=True)
            for valrange in mlist:
                if len(sblrange[i]): sblrange[i] += ";"
                sblrange[i] += self._get_range_in_string(valrange)
        masklist = "0:"+sblrange[0]+", 2:"+sblrange[1]
        print "masklist =", masklist

        pol = '0'
        spw = ','.join(map(lambda x: x + specunit, masklist.split(',')))
        print "spw =", spw

        result = sdbaseline(infile=infile,maskmode=mode,
                            outfile=outfile,spw=spw,pol=pol)
        # sdbaseline returns None if it runs successfully
        self.assertEqual(result,None,
                         msg="The task returned '"+str(result)+"' instead of None")
        # Compare IF0
        testval = self._getStats(outfile,self.blchan0,0)
        self._compareStats(testval,self.ref_pol0if0v)
        # Compare IF2
        testval = self._getStats(outfile,self.blchan2,2)
        self._compareStats(testval,self.ref_pol0if2v)

    def testblmask12( self ):
        """Mask test 12: test specunit='km/s' with masklist (string) and maskmode = 'list'"""
        self.tid="12"
        infile = self.infile
        outfile = self.outroot+self.tid+".asap"
        mode = "list"
        specunit = "km/s"
        #masklist = "0:-134.960~3.708;10.667~162.691, 2:9373.118~9484.109;9186.458~9366.642"
        iflist = [0,2]
        pollist=[0]

        sblrange=[]
        chanlist = (self.blchan0, self.blchan2)
        for i in xrange(len(iflist)):
            sblrange.append("")
            mlist = self._get_chanval(infile,chanlist[i],specunit,spw=iflist[i],addedge=True)
            for valrange in mlist:
                if len(sblrange[i]): sblrange[i] += ";"
                sblrange[i] += self._get_range_in_string(valrange)
        masklist = "0:"+sblrange[0]+", 2:"+sblrange[1]
        print "masklist =", masklist

        pol = '0'
        spw = ','.join([';'.join(map(lambda x: x + specunit, m.split(';'))) for m in masklist.split(',')])
        print "spw = ", spw

        result = sdbaseline(infile=infile,maskmode=mode,
                            outfile=outfile,spw=spw,pol=pol)
        # sdbaseline returns None if it runs successfully
        self.assertEqual(result,None,
                         msg="The task returned '"+str(result)+"' instead of None")
        # Compare IF0
        testval = self._getStats(outfile,self.blchan0,0)
        self._compareStats(testval,self.ref_pol0if0v)
        # Compare IF2
        testval = self._getStats(outfile,self.blchan2,2)
        self._compareStats(testval,self.ref_pol0if2v)


    def _get_range_in_string( self, valrange ):
        if isinstance(valrange, list) or isinstance(valrange, tuple):
            return str(valrange[0])+"~"+str(valrange[1])
        else:
            return False

    def _get_chanval( self,file, chanrange, unit, spw=0, addedge=False ):
        mylist = []
        scan = sd.scantable(file, average=False)
        scan.set_unit(unit)
        scan.set_selection(ifs=[spw])
        chanval = scan._getabcissa(0)
        edge = 0
        if addedge:
            # add 1/2 chan to both edges
            nchan = len(chanval)
            #edge = 0.0
            edge = 0.5*abs(chanval[nchan-1]-chanval[0])/float(nchan-1)
        for schan, echan in chanrange:
            lval = max(chanval[schan],chanval[echan])
            sval = min(chanval[schan],chanval[echan])
            mylist.append([sval-edge,lval+edge])
        del scan, nchan, edge, lval, sval
        return mylist

    def _getStats( self, filename, basechan, ispw ):
        self.assertTrue(os.path.exists(filename),
                        msg=("Output file '%s' doesn't exist" % filename))
        linechan = [basechan[0][1]+1,basechan[1][0]-1]
        scan = sd.scantable(filename,average=False)
        scan.set_selection(ifs=[ispw])
        scan.set_unit('channel')
        linmsk = scan.create_mask(linechan)
        blmsk = scan.create_mask(basechan)
        # only the fist row is returned
        linmax = scan.stats('max',mask=linmsk)[0]
        linmaxpos = scan.stats('max_abc',mask=linmsk)[0]
        linesum = scan.stats('sum',mask=linmsk)[0]
        blrms = scan.stats('rms',mask=blmsk)[0]
        blstd = scan.stats('stddev',mask=blmsk)[0]
        del scan, linmsk, blmsk
        retdic = {'linemax': linmax, 'linemaxpos': linmaxpos,
                  'linesum': linesum, 'baserms': blrms, 'basestd': blstd}
        del linmax, linmaxpos, linesum, blrms, blstd
        print 'Current run (IF',ispw,'):',retdic
        return retdic
 

class sdbaseline_funcTest( unittest.TestCase ):
    """
    Unit tests for task sdbaseline. No interactive testing.

    The list of tests:
    testCSpline01  --- test cubic spline fitting with maskmode = 'list'
    testCSpline02  --- test cubic spline fitting with maskmode = 'auto'
    testSinusoid01 --- test sinusoidal fitting with maskmode = 'list'
    testSinusoid02 --- test sinusoidal fitting with maskmode = 'auto'

    Note: (1) the rms noise of input data is 1.0.
          (2) the max_rms value comes from +3sigma level of Chi-square
              distribution with freedom of (2048-38) for cspline, (2048-27)
              for sinusoid, respectively.

    created 19/04/2011 by Wataru Kawasaki
    """
    # Data path of input/output
    datapath = os.environ.get('CASAPATH').split()[0] + \
              '/data/regression/unittest/sdbaseline/'    
    # Input and output names
    infile_cspline  = 'Artificial_CubicSpline.asap'
    infile_sinusoid = 'Artificial_Sinusoid.asap'
    blparamfile_suffix = '_blparam.txt'
    outroot = 'sdbaseline_test'
    tid = None

    def setUp( self ):
        if os.path.exists(self.infile_cspline):
            shutil.rmtree(self.infile_cspline)
        shutil.copytree(self.datapath+self.infile_cspline, self.infile_cspline)
        if os.path.exists(self.infile_sinusoid):
            shutil.rmtree(self.infile_sinusoid)
        shutil.copytree(self.datapath+self.infile_sinusoid, self.infile_sinusoid)

        default(sdbaseline)

    def tearDown( self ):
        if os.path.exists(self.infile_cspline):
            shutil.rmtree(self.infile_cspline)
        if os.path.exists(self.infile_sinusoid):
            shutil.rmtree(self.infile_sinusoid)
        os.system('rm -rf '+self.outroot+'*')

    def testCSpline01( self ):
        """Test CSpline01: Cubic spline fitting with maskmode = 'list'"""
        self.tid = "CSpline01"
        infile = self.infile_cspline
        mode = "list"
        outfile = self.outroot+self.tid+".asap"
        blparamfile = outfile+self.blparamfile_suffix
        
        result = sdbaseline(infile=infile,maskmode=mode,outfile=outfile,blfunc='cspline',npiece=35)
        self.assertEqual(result, None, msg="The task returned '"+str(result)+"' instead of None")
        self.checkRms(blparamfile, 1.038696)   #the actual rms should be 1.02407 though

    def testCSpline02( self ):
        """Test CSpline02: Cubic spline fitting with maskmode = 'auto'"""
        self.tid = "CSpline02"
        infile = self.infile_cspline
        mode = "auto"
        outfile = self.outroot+self.tid+".asap"
        blparamfile = outfile+self.blparamfile_suffix
        
        result = sdbaseline(infile=infile,maskmode=mode,outfile=outfile,blfunc='cspline',npiece=35)
        self.assertEqual(result, None, msg="The task returned '"+str(result)+"' instead of None")
        self.checkRms(blparamfile, 1.038696)   #the actual rms should be 1.02407 though

    def testSinusoid01( self ):
        """Test Sinusoid01: Sinusoidal fitting with maskmode = 'list'"""
        self.tid = "Sinusoid01"
        infile = self.infile_sinusoid
        mode = "list"
        outfile = self.outroot+self.tid+".asap"
        blparamfile = outfile+self.blparamfile_suffix
        
        result = sdbaseline(infile=infile,maskmode=mode,outfile=outfile,blfunc='sinusoid')
        self.assertEqual(result, None, msg="The task returned '"+str(result)+"' instead of None")
        self.checkRms(blparamfile, 1.10)   #the actual rms should be 1.09705 though

    def testSinusoid02( self ):
        """Test Sinusoid02: Sinusoidal fitting with maskmode = 'auto'"""
        self.tid = "Sinusoid02"
        infile = self.infile_sinusoid
        mode = "auto"
        outfile = self.outroot+self.tid+".asap"
        blparamfile = outfile+self.blparamfile_suffix
        
        result = sdbaseline(infile=infile,maskmode=mode,outfile=outfile,blfunc='sinusoid')
        self.assertEqual(result, None, msg="The task returned '"+str(result)+"' instead of None")
        self.checkRms(blparamfile, 1.10)   #the actual rms should be 1.09705 though

    def checkRms( self, blparamfile, max_rms ):
        rms = 10000.0
        for line in open(blparamfile,'r'):
            if line.strip() != "":
                items = line.split()
                if len(items) >= 3:
                    if (items[0] == 'rms') and (items[1] == '='):
                        rms = float(items[2])
                        break

        self.assertTrue((rms <= max_rms), msg = "CSpline fitting failed.")


class sdbaseline_multi_IF_test( sdbaseline_unittest_base, unittest.TestCase ):
    """
    Unit tests for task sdbaseline. No interactive testing.

    This test intends to check whether sdbaseline task works fine
    for data that has multiple IFs whose nchan differ each other. 

    The list of tests:
    test0 --- test multi IF data input

    created 24/02/2012 by Takeshi Nakazato
    """
    # Input and output names
    infile = 'testMultiIF.asap'
    blparamfile_suffix = '_blparam.txt'
    outroot = sdbaseline_unittest_base.taskname+'_multi'
    refblparamfile = 'refblparam_multiIF'

    def setUp( self ):
        if os.path.exists(self.infile):
            shutil.rmtree(self.infile)
        shutil.copytree(self.datapath+self.infile, self.infile)
        default(sdbaseline)

    def tearDown( self ):
        if os.path.exists(self.infile):
            shutil.rmtree(self.infile)
        os.system('rm -rf '+self.outroot+'*')

    def test01multi( self ):
        """test01multi: Test the task works with multi IF data"""
        infile = self.infile
        mode = "list"
        blfunc = "poly"
        order = 1
        outfile = self.outroot+".asap"
        blparamfile = outfile+self.blparamfile_suffix
        
        result = sdbaseline(infile=infile,maskmode=mode,outfile=outfile,blfunc=blfunc,order=order)
        self.assertEqual(result, None, msg="The task returned '"+str(result)+"' instead of None")
        self._compareBLparam(blparamfile,self.datapath+self.refblparamfile)
        reference = {5: {'rms': 1.4250789880752563,
                         'min': -4.2702846527099609,
                         'max': 5.5566844940185547,
                         'max_abscissa': {'value': 823.0,
                                          'unit': 'channel'},
                         'median': 0.017315864562988281,
                         'min_abscissa': {'value': 520.0,
                                          'unit': 'channel'},
                         'stddev': 1.425775408744812},
                     7: {'rms': 1.4971292018890381,
                         'min': -4.7103700637817383,
                         'max': 5.4820127487182617,
                         'max_abscissa': {'value': 1335.0,
                                          'unit': 'channel'},
                         'median': 0.027227401733398438,
                         'min_abscissa': {'value': 1490.0,
                                          'unit': 'channel'},
                         'stddev': 1.4974949359893799}}
        # sdstat must run each IF separately
        for ifno in [5,7]:
            currstat = self._getStats(outfile,[ifno])
            self._compareStats(currstat,reference[ifno])

class sdbaseline_storageTest( sdbaseline_unittest_base, unittest.TestCase ):
    """
    Unit tests for task sdbaseline. Test scantable sotrage and insitu
    parameters

    The list of tests:
    testMT   --- storage = 'memory', insitu = True
    testMF   --- storage = 'memory', insitu = False
    testDT   --- storage = 'disk', insitu = True
    testDF   --- storage = 'disk', insitu = False
    testDTow --- infile=outfile on storage = 'disk', insitu = True

    Note on handlings of disk storage:
       Task script copies scantable after setting selection when storage='disk'
    """
    # Input and output names
    infile = 'OrionS_rawACSmod_calave.asap'
    outroot = sdbaseline_unittest_base.taskname+'_store'
    mode = "list"
    #iflist = [2]
    #pollist = [1]
    spw = '2'
    pol = '1'
    
    blparamfile_suffix = '_blparam.txt'
    blreffile = sdbaseline_unittest_base.datapath+'refblparam02'

    # Reference statistic values of IF=2, POL=1
    refstat =  {'rms': 3.4925737380981445,
                'min': -226.3941650390625,
                'max': 129.78572082519531,
                'max_abscissa': {'value': 8186.0, 'unit': 'channel'},
                'median': -0.025681495666503906,
                'stddev': 3.4927871227264404,
                'min_abscissa': {'value': 8187.0, 'unit': 'channel'}}

    def setUp( self ):
        if os.path.exists(self.infile):
            shutil.rmtree(self.infile)
        shutil.copytree(self.datapath+self.infile, self.infile)
        default(sdbaseline)

    def tearDown( self ):
        if os.path.exists(self.infile):
            shutil.rmtree(self.infile)
        os.system('rm -rf '+self.outroot+'*')

    def testMT( self ):
        """Storage Test MT: storage='memory' and insitu=T"""
        tid = "MT"
        outfile = self.outroot+tid+".asap"

        initstat = self._getStats(self.infile)

        sd.rcParams['scantable.storage'] = 'memory'
        sd.rcParams['insitu'] = True
        print "Running test with storage='%s' and insitu=%s" % \
              (sd.rcParams['scantable.storage'], str(sd.rcParams['insitu']))
        result = sdbaseline(infile=self.infile,maskmode=self.mode,outfile=outfile,
                            spw=self.spw,pol=self.pol)

        # sdbaseline returns None if it runs successfully
        self.assertEqual(result,None,
                         msg="The task returned '"+str(result)+"' instead of None")
        print "Testing OUTPUT statistics and baseline parameters"
        self._compareBLparam(outfile+self.blparamfile_suffix,self.blreffile)
        self._compareStats(outfile,self.refstat)
        # Test input data
        newinstat = self._getStats(self.infile)
        print "Comparing INPUT statistics before/after calculations"
        self._compareStats(newinstat,initstat)

    def testMF( self ):
        """Storage Test MF: storage='memory' and insitu=F"""
        tid = "MF"
        outfile = self.outroot+tid+".asap"

        initstat = self._getStats(self.infile)

        sd.rcParams['scantable.storage'] = 'memory'
        sd.rcParams['insitu'] = False
        print "Running test with storage='%s' and insitu=%s" % \
              (sd.rcParams['scantable.storage'], str(sd.rcParams['insitu']))
        result = sdbaseline(infile=self.infile,maskmode=self.mode,outfile=outfile,
                            spw=self.spw,pol=self.pol)

        # sdbaseline returns None if it runs successfully
        self.assertEqual(result,None,
                         msg="The task returned '"+str(result)+"' instead of None")
        print "Testing OUTPUT statistics and baseline parameters"
        self._compareBLparam(outfile+self.blparamfile_suffix,self.blreffile)
        self._compareStats(outfile,self.refstat)
        # Test input data
        newinstat = self._getStats(self.infile)
        print "Comparing INPUT statistics before/after calculations"
        self._compareStats(newinstat,initstat)

    def testDT( self ):
        """Storage Test DT: storage='disk' and insitu=T"""
        tid = "DT"
        outfile = self.outroot+tid+".asap"

        initstat = self._getStats(self.infile)

        sd.rcParams['scantable.storage'] = 'disk'
        sd.rcParams['insitu'] = True
        print "Running test with storage='%s' and insitu=%s" % \
              (sd.rcParams['scantable.storage'], str(sd.rcParams['insitu']))
        result = sdbaseline(infile=self.infile,maskmode=self.mode,outfile=outfile,
                            spw=self.spw,pol=self.pol)

        # sdbaseline returns None if it runs successfully
        self.assertEqual(result,None,
                         msg="The task returned '"+str(result)+"' instead of None")
        print "Testing OUTPUT statistics and baseline parameters"
        self._compareBLparam(outfile+self.blparamfile_suffix,self.blreffile)
        self._compareStats(outfile,self.refstat)
        # Test input data
        newinstat = self._getStats(self.infile)
        print "Comparing INPUT statistics before/after calculations"
        self._compareStats(newinstat,initstat)

    def testDF( self ):
        """Storage Test DF: storage='disk' and insitu=F"""
        tid = "DF"
        outfile = self.outroot+tid+".asap"

        initstat = self._getStats(self.infile)

        sd.rcParams['scantable.storage'] = 'disk'
        sd.rcParams['insitu'] = False
        print "Running test with storage='%s' and insitu=%s" % \
              (sd.rcParams['scantable.storage'], str(sd.rcParams['insitu']))
        result = sdbaseline(infile=self.infile,maskmode=self.mode,outfile=outfile,
                            spw=self.spw,pol=self.pol)

        # sdbaseline returns None if it runs successfully
        self.assertEqual(result,None,
                         msg="The task returned '"+str(result)+"' instead of None")
        print "Testing OUTPUT statistics and baseline parameters"
        self._compareBLparam(outfile+self.blparamfile_suffix,self.blreffile)
        self._compareStats(outfile,self.refstat)
        # Test input data
        newinstat = self._getStats(self.infile)
        print "Comparing INPUT statistics before/after calculations"
        self._compareStats(newinstat,initstat)


    def testDTow( self ):
        """Storage Test DTow:  infile=outfile on storage='disk' and insitu=T"""
        tid = "DTow"
        infile = self.infile
        outfile = self.infile
        overwrite = True

        sd.rcParams['scantable.storage'] = 'disk'
        sd.rcParams['insitu'] = True
        print "Running test with storage='%s' and insitu=%s" % \
              (sd.rcParams['scantable.storage'], str(sd.rcParams['insitu']))
        result = sdbaseline(infile=infile,maskmode=self.mode,outfile=outfile,
                            spw=self.spw,pol=self.pol,overwrite=True)

        # sdbaseline returns None if it runs successfully
        self.assertEqual(result,None,
                         msg="The task returned '"+str(result)+"' instead of None")
        print "Testing OUTPUT statistics and baseline parameters"
        self._compareBLparam(outfile+self.blparamfile_suffix,self.blreffile)
        self._compareStats(outfile,self.refstat)

class sdbaseline_selection_syntax(selection_syntax.SelectionSyntaxTest):
    
    # Data path of input/output
    datapath=os.environ.get('CASAPATH').split()[0] + '/data/regression/unittest/singledish/'
    # Input and output names
    infile = 'sd_analytic_type1-3.cal.asap'
    #workfile = 'sd_analytic_type1-3.cal.asap_work'
    outfile = 'sdbaseline_selection_syntax.asap'
    blparamfile = outfile + '_blparam.txt'
    order = 5

    # line information
    # | row | line channel | intensity |
    # | 0   | 20           | 5         |
    # | 1   | 40           | 10        |
    # | 2   | 60           | 20        |
    # | 3   | 80           | 30        |
    line_location = [20, 40, 60, 80]

    # reference values for baseline fit
    fit_ref = {(15,11,23,0): [1.0],
               (16,12,25,1): [0.2, 0.02],
               (16,13,21,0): [2.44, -0.048, 0.0004],
               (17,13,23,1): [-3.096, 0.1536, -0.00192, 8.0e-6]}

    # tolerance
    tol_partial = 1.0e-3
    tol_full = 1.0e-5
    tol_coeff = 1.0e-6
    
    @property
    def task(self):
        return sdbaseline
<<<<<<< HEAD

    @property
    def spw_channel_selection(self):
        return True
=======

    @property
    def spw_channel_selection(self):
        return True

    def setUp(self):
        if os.path.exists(self.infile):
            shutil.rmtree(self.infile)
        shutil.copytree(self.datapath+self.infile, self.infile)
        default(sdbaseline)

    def tearDown(self):
        if os.path.exists(self.infile):
            shutil.rmtree(self.infile)
        #if os.path.exists(self.workfile):
        #    shutil.rmtree(self.workfile)
        if os.path.exists(self.outfile):
            shutil.rmtree(self.outfile)
        if os.path.exists(self.blparamfile):
            os.remove(self.blparamfile)

    def _flag_lines(self):
        s = sd.scantable(self.infile, average=False)
        nrow = s.nrow()
        
        # flag lines
        self.assertEqual(nrow, len(self.line_location))
        for i in xrange(nrow):
            line = self.line_location[i]
            line_mask = s.create_mask([line,line], row=i)
            s.flag(line_mask, row=i)
        s.save(self.infile, format='ASAP', overwrite=True)

        del s

        # check if data is edited as expected
        s = sd.scantable(self.infile, average=False)
        self.assertEqual(nrow, s.nrow())
        for i in xrange(nrow):
            idx = numpy.where(numpy.array(s.get_mask(i)) == False)[0]
            self.assertEqual(1, len(idx))
            self.assertEqual(self.line_location[i], idx[0])
        del s

    def __test_result(self, spw):
        # basic check
        #   - check if self.outfile exists
        #   - check if self.outfile is a directory
        #   - check if self.blparamfile exists
        #   - check if self.blparamfile is a regular file
        self.assertTrue(os.path.exists(self.outfile))
        self.assertTrue(os.path.isdir(self.outfile))
        self.assertTrue(os.path.exists(self.blparamfile))
        self.assertTrue(os.path.isfile(self.blparamfile))
        
        s = sd.scantable(self.outfile, average=False)
        nrow = s.nrow()
        spw_selection = s.parse_spw_selection(spw)

        # length check
        #   - check if length of refids is equal to nrow of self.outfile
        #self.assertEqual(nrow, len(refids))

        # result check
        #   - check if resulting spectral data have small value
        #   - check if fit coefficients are equal to reference values
        blparam_list = list(self.__read_blparamfile())
        for i in xrange(nrow):
            mask = numpy.logical_not(s.get_mask(i))
            sp = numpy.ma.masked_array(s._getspectrum(i),mask)
            ifno = s.getif(i)
            nchan = s.nchan(ifno)
            chrange = [map(int, l) for l in spw_selection[ifno]]
            if len(chrange) == 1 and chrange[0] == 0 \
                    and chrange[1] == nchan - 1:
                tol = self.tol_full
            else:
                tol = self.tol_partial
            for _chrange in chrange:
                start = _chrange[0]
                end = _chrange[1] + 1
                #self.assertTrue(numpy.all(abs(sp[start:end]) < tol))
                maxdiff = abs(sp[start:end]).max()
                casalog.post('maxdiff = %s (tol %s)'%(maxdiff,tol))
                self.assertLess(maxdiff, tol)

            (key, coeffs) = blparam_list[i]
            self.assertTrue(self.fit_ref.has_key(key))
            self.assertEqual(self.order+1, len(coeffs))
            ref_coeff = self.fit_ref[key]
            ncoeff = len(ref_coeff)
            for j in xrange(ncoeff):
                ref = ref_coeff[j]
                val = coeffs[j]
                diff = abs((val - ref)/ref)
                casalog.post('ref: %s, val: %s, diff: %s'%(ref, val, diff))
                self.assertLess(diff, tol)
            casalog.post('coeffs=%s'%(coeffs))
            for j in xrange(ncoeff, self.order+1):
                casalog.post('coeffs[%s]: %s (%s)'%(j,coeffs[j],abs(coeffs[j])))
                self.assertLess(abs(coeffs[j]), self.tol_coeff)

        del s

    def __read_blparamfile(self):
        with open(self.blparamfile, 'r') as f:
            for line in f:
                s = line.split(',')
                scanno = int(s[0])
                beamno = int(s[1])
                ifno = int(s[2])
                polno = int(s[3])
                coeffs = map(float, s[6:-2])
                yield (scanno, beamno, ifno, polno), coeffs
        
    def __exec_complex_test(self, params, exprs, values, columns, expected_nrow, regular_test=True):
        num_param = len(params)
        test_name = self._get_test_name(regular_test)
        #outfile = '.'.join([self.prefix, test_name])
        outfile = self.outfile
        #print 'outfile=%s'%(outfile)
        casalog.post('%s: %s'%(test_name, ','.join(['%s = \'%s\''%(params[i],exprs[i]) for i in xrange(num_param)])))
        kwargs = {'infile': self.infile,
                  'outfile': self.outfile,
                  'outform': 'ASAP',
                  'overwrite': True,
                  'blfunc': 'poly',
                  'order': self.order,
                  'maskmode': 'list',
                  'bloutput': True,
                  'blformat': 'csv'}
        for i in xrange(num_param):
            kwargs[params[i]] = exprs[i]

        if regular_test:
            self.run_task(**kwargs)
        else:
            sdbaseline(**kwargs)

        tb.open(outfile)
        cols = [tb.getcol(columns[i]) for i in xrange(num_param)]
        nrow = tb.nrows()
        tb.close()
        casalog.post('expected nrow = %s, actual nrow = %s'%(expected_nrow, nrow))
        self.assertEqual(expected_nrow, nrow)
        for i in xrange(num_param):
            casalog.post('expected values = %s, actual values = %s'%(set(values[i]), set(cols[i])))
            self.assertEqual(set(values[i]), set(cols[i]))

        # channel range selection should be taken into account
        if 'spw' in params:
            spw = exprs[params.index('spw')]
        else:
            spw = ''
        self.__test_result(spw)
                          
        return outfile

    def __exec_simple_test(self, param, expr, value_list, column, expected_nrow, regular_test=True):
        return self.__exec_complex_test([param], [expr], [value_list], [column],
                                        expected_nrow, regular_test)
    
    def prepare(func):
        import functools
        @functools.wraps(func)
        def wrapper(*args, **kwargs):
            # first argument is 'self'
            obj = args[0]
            obj._flag_lines()
            return func(*args, **kwargs)
        return wrapper

    ### field selection syntax test ###
    @prepare
    def test_field_value_default(self):
        """test_field_value_default: Test default value for field"""
        field = ''
        expected_nrow = 4
        fieldlist = ['M100__5', 'M100__6', 'M30__7', '3C273__8']

        self.__exec_simple_test('field', field, fieldlist, 'FIELDNAME', expected_nrow)
        
    @prepare
    def test_field_id_exact(self):
        """test_field_id_exact: Test field selection by id"""
        field = '5'
        expected_nrow = 1
        fieldlist = ['M100__5']

        self.__exec_simple_test('field', field, fieldlist, 'FIELDNAME', expected_nrow)
        
    @prepare
    def test_field_id_lt(self):
        """test_field_id_lt: Test field selection by id (<N)"""
        field = '<7'
        expected_nrow = 2
        fieldlist = ['M100__5', 'M100__6']

        self.__exec_simple_test('field', field, fieldlist, 'FIELDNAME', expected_nrow)

    @prepare
    def test_field_id_gt(self):
        """test_field_id_gt: Test field selection by id (>N)"""
        field = '>6'
        expected_nrow = 2
        fieldlist = ['M30__7', '3C273__8']

        self.__exec_simple_test('field', field, fieldlist, 'FIELDNAME', expected_nrow)

    @prepare
    def test_field_id_range(self):
        """test_field_id_range: Test field selection by id ('N~M')"""
        field = '6~7'
        expected_nrow = 2
        fieldlist = ['M100__6', 'M30__7']

        self.__exec_simple_test('field', field, fieldlist, 'FIELDNAME', expected_nrow)

    @prepare
    def test_field_id_list(self):
        """test_field_id_list: Test field selection by id ('N,M')"""
        field = '5,8'
        expected_nrow = 2
        fieldlist = ['M100__5', '3C273__8']

        self.__exec_simple_test('field', field, fieldlist, 'FIELDNAME', expected_nrow)

    @prepare
    def test_field_id_exprlist(self):
        """test_field_id_exprlist: Test field selection by id ('EXPR0,EXPR1')"""
        field = '<6,7~8'
        expected_nrow = 3
        fieldlist = ['M100__5', 'M30__7', '3C273__8']

        self.__exec_simple_test('field', field, fieldlist, 'FIELDNAME', expected_nrow)

    @prepare
    def test_field_value_exact(self):
        """test_field_value_exact: Test field selection by name"""
        field = 'M100'
        expected_nrow = 2
        fieldlist = ['M100__5', 'M100__6']

        self.__exec_simple_test('field', field, fieldlist, 'FIELDNAME', expected_nrow)

    @prepare
    def test_field_value_pattern(self):
        """test_field_value_pattern: Test field selection by pattern match"""
        field = 'M*'
        expected_nrow = 3
        fieldlist = ['M100__5', 'M100__6', 'M30__7']

        self.__exec_simple_test('field', field, fieldlist, 'FIELDNAME', expected_nrow)

    @prepare
    def test_field_value_list(self):
        """test_field_value_list: Test field selection by name list"""
        field = 'M30,3C273'
        expected_nrow = 2
        fieldlist = ['M30__7', '3C273__8']

        self.__exec_simple_test('field', field, fieldlist, 'FIELDNAME', expected_nrow)

    @prepare
    def test_field_mix_exprlist(self):
        """test_field_mix_list: Test field selection by name and id"""
        field = 'M1*,7~8'
        expected_nrow = 4
        fieldlist = ['M100__5', 'M100__6', 'M30__7', '3C273__8']

        self.__exec_simple_test('field', field, fieldlist, 'FIELDNAME', expected_nrow)

    ### spw selection syntax test ###
    @prepare
    def test_spw_id_default(self):
        """test_spw_id_default: Test default value for spw"""
        spw = ''
        expected_nrow = 4
        spwlist = [21, 23, 25]

        self.__exec_simple_test('spw', spw, spwlist, 'IFNO', expected_nrow)
        
    @prepare
    def test_spw_id_exact(self):
        """test_spw_id_exact: Test spw selection by id ('N')"""
        spw = '23'
        expected_nrow = 2
        spwlist = [23]

        self.__exec_simple_test('spw', spw, spwlist, 'IFNO', expected_nrow)
        
    @prepare
    def test_spw_id_lt(self):
        """test_spw_id_lt: Test spw selection by id ('<N')"""
        spw = '<23'
        expected_nrow = 1
        spwlist = [21]

        self.__exec_simple_test('spw', spw, spwlist, 'IFNO', expected_nrow)

    @prepare
    def test_spw_id_gt(self):
        """test_spw_id_lt: Test spw selection by id ('>N')"""
        spw = '>23'
        expected_nrow = 1
        spwlist = [25]

        self.__exec_simple_test('spw', spw, spwlist, 'IFNO', expected_nrow)

    @prepare
    def test_spw_id_range(self):
        """test_spw_id_range: Test spw selection by id ('N~M')"""
        spw = '22~24'
        expected_nrow = 2
        spwlist = [23]

        self.__exec_simple_test('spw', spw, spwlist, 'IFNO', expected_nrow)

    @prepare
    def test_spw_id_list(self):
        """test_spw_id_list: Test spw selection by id ('N,M')"""
        spw = '21,25'
        expected_nrow = 2
        spwlist = [21, 25]

        self.__exec_simple_test('spw', spw, spwlist, 'IFNO', expected_nrow)

    @prepare
    def test_spw_id_exprlist(self):
        """test_spw_id_exprlist: Test spw selection by id ('EXP0,EXP1')"""
        spw = '24~26,<23'
        expected_nrow = 2
        spwlist = [21, 25]

        self.__exec_simple_test('spw', spw, spwlist, 'IFNO', expected_nrow)

    @prepare
    def test_spw_id_pattern(self):
        """test_spw_id_pattern: Test spw selection by wildcard"""
        spw = '*'
        expected_nrow = 4
        spwlist = [21, 23, 25]

        self.__exec_simple_test('spw', spw, spwlist, 'IFNO', expected_nrow)

    @prepare
    def test_spw_value_frequency(self):
        """test_spw_value_frequency: Test spw selection by frequency range ('FREQ0~FREQ1')"""
        spw = '299~300GHz'
        expected_nrow = 3
        spwlist = [21, 23]

        self.__exec_simple_test('spw', spw, spwlist, 'IFNO', expected_nrow)

    @prepare
    def test_spw_value_velocity(self):
        """test_spw_value_velocity: Test spw selection by velocity range ('VEL0~VEL1')"""
        spw = '-100~100km/s'
        expected_nrow = 2
        spwlist = [23]

        self.__exec_simple_test('spw', spw, spwlist, 'IFNO', expected_nrow)

    @prepare
    def test_spw_mix_exprlist(self):
        """test_spw_mix_exprlist: Test spw selection by id and frequency/velocity range"""
        spw = '<23,-100~100km/s'
        expected_nrow = 3
        spwlist = [21, 23]

        self.__exec_simple_test('spw', spw, spwlist, 'IFNO', expected_nrow)

    ### spw (channel) selection syntax test ###
    def test_spw_id_default_channel(self):
        """test_spw_id_default_channel: Test spw selection with channel range (':CH0~CH1')"""
        spw = ':0~19'
        expected_nrow = 4
        spwlist = [21, 23, 25]

        self.__exec_simple_test('spw', spw, spwlist, 'IFNO', expected_nrow)

    def test_spw_id_default_frequency(self):
        """test_spw_id_default_frequency: Test spw selection with channel range (':FREQ0~FREQ1')"""
        spw = ':299.45~299.509GHz'
        expected_nrow = 1
        spwlist = [21]

        self.__exec_simple_test('spw', spw, spwlist, 'IFNO', expected_nrow)

    def test_spw_id_default_velocity(self):
        """test_spw_id_default_velocity: Test spw selection with channel range (':VEL0~VEL1')"""
        spw = ':-28.98~28.98km/s'
        expected_nrow = 2
        spwlist = [23]

        self.__exec_simple_test('spw', spw, spwlist, 'IFNO', expected_nrow)

    def test_spw_id_default_list(self):
        """test_spw_id_default_list: Test spw selection with multiple channel range (':CH0~CH1;CH2~CH3')"""
        spw = ':0~19;81~100'
        expected_nrow = 4
        spwlist = [21, 23, 25]

        self.__exec_simple_test('spw', spw, spwlist, 'IFNO', expected_nrow)

    def test_spw_id_exact_channel(self):
        """test_spw_id_exact_channel: Test spw selection with channel range ('N:CH0~CH1')"""
        spw = '21:0~59'
        expected_nrow = 1
        spwlist = [21]

        self.__exec_simple_test('spw', spw, spwlist, 'IFNO', expected_nrow)

    def test_spw_id_exact_frequency(self):
        """test_spw_id_exact_frequency: Test spw selection with channel range ('N:FREQ0~FREQ1')"""
        spw = '21:299.45~299.509GHz'
        expected_nrow = 1
        spwlist = [21]

        self.__exec_simple_test('spw', spw, spwlist, 'IFNO', expected_nrow)

    def test_spw_id_exact_velocity(self):
        """test_spw_id_exact_velocity: Test spw selection with channel range ('N:VEL0~VEL1')"""
        spw = '23:-28.98~28.98km/s'
        expected_nrow = 2
        spwlist = [23]

        self.__exec_simple_test('spw', spw, spwlist, 'IFNO', expected_nrow)

    def test_spw_id_exact_list(self):
        """test_spw_id_exact_list: Test spw selection with channel range ('N:CH0~CH1;CH2~CH3')"""
        spw = '21:0~59;61~100'
        expected_nrow = 1
        spwlist = [21]

        self.__exec_simple_test('spw', spw, spwlist, 'IFNO', expected_nrow)

    def test_spw_id_pattern_channel(self):
        """test_spw_id_pattern_channel: Test spw selection with channel range ('*:CH0~CH1')"""
        spw = '*:0~19'
        expected_nrow = 4
        spwlist = [21, 23, 25]

        self.__exec_simple_test('spw', spw, spwlist, 'IFNO', expected_nrow)

    def test_spw_id_pattern_frequency(self):
        """test_spw_id_pattern_frequency: Test spw selection with channel range ('*:FREQ0~FREQ1')"""
        spw = '*:299.45~299.509GHz'
        expected_nrow = 1
        spwlist = [21]

        self.__exec_simple_test('spw', spw, spwlist, 'IFNO', expected_nrow)

    def test_spw_id_pattern_velocity(self):
        """test_spw_id_pattern_velocity: Test spw selection with channel range ('*:VEL0~VEL1')"""
        spw = '*:-28.98~28.98km/s'
        expected_nrow = 2
        spwlist = [23]

        self.__exec_simple_test('spw', spw, spwlist, 'IFNO', expected_nrow)

    def test_spw_id_pattern_list(self):
        """test_spw_id_pattern_list: Test spw selection with channel range ('*:CH0~CH1;CH2~CH3')"""
        spw = '*:0~19;81~100'
        expected_nrow = 4
        spwlist = [21, 23, 25]

        self.__exec_simple_test('spw', spw, spwlist, 'IFNO', expected_nrow)

    def test_spw_value_frequency_channel(self):
        """test_spw_value_frequency_channel: Test spw selection with channel range ('FREQ0~FREQ1:CH0~CH1')"""
        spw = '299.4~299.8GHz:0~59'
        expected_nrow = 1
        spwlist = [21]

        self.__exec_simple_test('spw', spw, spwlist, 'IFNO', expected_nrow)

    def test_spw_value_frequency_frequency(self):
        """test_spw_value_frequency_frequency: Test spw selection with channel range ('FREQ0~FREQ1:FREQ2~FREQ3')"""
        spw = '299.8~300.0GHz:299.971~300.029GHz'
        expected_nrow = 2
        spwlist = [23]

        self.__exec_simple_test('spw', spw, spwlist, 'IFNO', expected_nrow)

    def test_spw_value_frequency_velocity(self):
        """test_spw_value_frequency_velocity: Test spw selection with channel range ('FREQ0~FREQ1:VEL0~VEL1')"""
        spw = '299.8~300.0GHz:-28.98~28.98km/s'
        expected_nrow = 2
        spwlist = [23]

        self.__exec_simple_test('spw', spw, spwlist, 'IFNO', expected_nrow)

    def test_spw_value_frequency_list(self):
        """test_spw_value_frequency_list: Test spw selection with channel range ('FREQ0~FREQ1:CH0~CH1;CH2~CH3')"""
        spw = '299.4~299.8GHz:0~19;81~100'
        expected_nrow = 1
        spwlist = [21]

        self.__exec_simple_test('spw', spw, spwlist, 'IFNO', expected_nrow)

    def test_spw_value_velocity_channel(self):
        """test_spw_value_velocity_channel: Test spw selection with channel range ('VEL0~VEL1:CH0~CH1')"""
        spw = '-50~50km/s:21~79'
        expected_nrow = 2
        spwlist = [23]

        self.__exec_simple_test('spw', spw, spwlist, 'IFNO', expected_nrow)

    def test_spw_value_velocity_frequency(self):
        """test_spw_value_velocity_frequency: Test spw selection with channel range ('VEL0~VEL1:FREQ0~FREQ1')"""
        spw = '-50~50km/s:299.971~300.029GHz'
        expected_nrow = 2
        spwlist = [23]

        self.__exec_simple_test('spw', spw, spwlist, 'IFNO', expected_nrow)

    def test_spw_value_velocity_velocity(self):
        """test_spw_value_velocity_velocity: Test spw selection with channel range ('VEL0~VEL1:VEL2~VEL3')"""
        spw = '-50~50km/s:-28.98~28.98km/s'
        expected_nrow = 2
        spwlist = [23]

        self.__exec_simple_test('spw', spw, spwlist, 'IFNO', expected_nrow)

    def test_spw_value_velocity_list(self):
        """test_spw_value_velocity_list: Test spw selection with channel range ('VEL0~VEL1:CH0~CH1;CH2~CH3')"""
        spw = '-50~50km/s:0~19;21~79;81~100'
        expected_nrow = 2
        spwlist = [23]

        self.__exec_simple_test('spw', spw, spwlist, 'IFNO', expected_nrow)

    def test_spw_id_list_channel(self):
        """test_spw_id_list_channel: Test spw selection with channnel range ('ID0:CH0~CH1,ID1:CH2~CH3')"""
        spw = '21:0~59;61~100,25:0~39;41~100'
        expected_nrow = 2
        spwlist = [21,25]

        self.__exec_simple_test('spw', spw, spwlist, 'IFNO', expected_nrow)
        
    ### timerange selection syntax test ###
    @prepare
    def test_timerange_value_default(self):
        """test_timerange_value_default: Test default value for timerange"""
        timerange = ''
        expected_nrow = 4
        timelist = [55876.10559574073, 55876.10629018517, 55876.106984629616]

        self.__exec_simple_test('timerange', timerange, timelist, 'TIME', expected_nrow)

    @prepare
    def test_timerange_value_exact(self):
        """test_timerange_value_exact: Test timerange selection by syntax 'T0'"""
        timerange = '2011/11/11/02:32:03.5'
        expected_nrow = 1
        timelist = [55876.10559574073]

        self.__exec_simple_test('timerange', timerange, timelist, 'TIME', expected_nrow)

    @prepare
    def test_timerange_value_range(self):
        """test_timerange_value_range: Test timerange selection by syntax 'T0~T1'"""
        timerange = '2011/11/11/02:32:00~02:34:00'
        expected_nrow = 3
        timelist = [55876.10559574073, 55876.10629018517]

        self.__exec_simple_test('timerange', timerange, timelist, 'TIME', expected_nrow)

    @prepare
    def test_timerange_value_lt(self):
        """test_timerange_value_lt: Test timerange selection by syntax '<T0'"""
        timerange = '<2011/11/11/02:33:00'
        expected_nrow = 1
        timelist = [55876.10559574073]

        self.__exec_simple_test('timerange', timerange, timelist, 'TIME', expected_nrow)

    @prepare
    def test_timerange_value_gt(self):
        """test_timerange_value_gt: Test timerange selection by syntax '>T0'"""
        timerange = '>2011/11/11/02:33:00'
        expected_nrow = 3
        timelist = [55876.10629018517, 55876.106984629616]

        self.__exec_simple_test('timerange', timerange, timelist, 'TIME', expected_nrow)

    @prepare
    def test_timerange_value_interval(self):
        """test_timerange_value_interval: Test timerange selection by syntax 'T0+dT'"""
        timerange = '2011/11/11/02:33:00+10:00'
        expected_nrow = 3
        timelist = [55876.10629018517, 55876.106984629616]

        self.__exec_simple_test('timerange', timerange, timelist, 'TIME', expected_nrow)

    ### scan selection syntax test ###
    @prepare
    def test_scan_id_default(self):
        """test_scan_id_default: Test default value for scan"""
        scan = ''
        expected_nrow = 4
        scanlist = [15, 16, 17]

        self.__exec_simple_test('scan', scan, scanlist, 'SCANNO', expected_nrow)

    @prepare
    def test_scan_id_exact(self):
        """test_scan_id_exact: Test scan selection by id ('N')"""
        scan = '15'
        expected_nrow = 1
        scanlist = [15]

        self.__exec_simple_test('scan', scan, scanlist, 'SCANNO', expected_nrow)

    @prepare
    def test_scan_id_lt(self):
        """test_scan_id_lt: Test scan selection by id ('<N')"""
        scan = '<17'
        expected_nrow = 3
        scanlist = [15,16]

        self.__exec_simple_test('scan', scan, scanlist, 'SCANNO', expected_nrow)

    @prepare
    def test_scan_id_gt(self):
        """test_scan_id_gt: Test scan selection by id ('>N')"""
        scan = '>16'
        expected_nrow = 1
        scanlist = [17]

        self.__exec_simple_test('scan', scan, scanlist, 'SCANNO', expected_nrow)

    @prepare
    def test_scan_id_range(self):
        """test_scan_id_range: Test scan selection by id ('N~M')"""
        scan = '16~17'
        expected_nrow = 3
        scanlist = [16,17]

        self.__exec_simple_test('scan', scan, scanlist, 'SCANNO', expected_nrow)

    @prepare
    def test_scan_id_list(self):
        """test_scan_id_list: Test scan selection by id ('N,M')"""
        scan = '15,17'
        expected_nrow = 2
        scanlist = [15,17]

        self.__exec_simple_test('scan', scan, scanlist, 'SCANNO', expected_nrow)

    @prepare
    def test_scan_id_exprlist(self):
        """test_scan_id_exprlist: Test scan selection by id ('EXP0,EXP1')"""
        scan = '<16,>16'
        expected_nrow = 2
        scanlist = [15,17]

        self.__exec_simple_test('scan', scan, scanlist, 'SCANNO', expected_nrow)

    ### pol selection syntax test ###
    @prepare
    def test_pol_id_default(self):
        """test_pol_id_default: Test default value for pol"""
        pol = ''
        expected_nrow = 4
        pollist = [0,1]

        self.__exec_simple_test('pol', pol, pollist, 'POLNO', expected_nrow)
        
    @prepare
    def test_pol_id_exact(self):
        """test_pol_id_exact: Test pol selection by id ('N')"""
        pol = '1'
        expected_nrow = 2
        pollist = [1]

        self.__exec_simple_test('pol', pol, pollist, 'POLNO', expected_nrow)
        
    @prepare
    def test_pol_id_lt(self):
        """test_pol_id_lt: Test pol selection by id ('<N')"""
        pol = '<1'
        expected_nrow = 2
        pollist = [0]

        self.__exec_simple_test('pol', pol, pollist, 'POLNO', expected_nrow)

    @prepare
    def test_pol_id_gt(self):
        """test_pol_id_gt: Test pol selection by id ('>N')"""
        pol = '>0'
        expected_nrow = 2
        pollist = [1]

        self.__exec_simple_test('pol', pol, pollist, 'POLNO', expected_nrow)

    @prepare
    def test_pol_id_range(self):
        """test_pol_id_range: Test pol selection by id ('N~M')"""
        pol = '0~1'
        expected_nrow = 4
        pollist = [0,1]

        self.__exec_simple_test('pol', pol, pollist, 'POLNO', expected_nrow)

    @prepare
    def test_pol_id_list(self):
        """test_pol_id_list: Test pol selection by id ('N,M')"""
        pol = '0,1'
        expected_nrow = 4
        pollist = [0,1]

        self.__exec_simple_test('pol', pol, pollist, 'POLNO', expected_nrow)

    @prepare
    def test_pol_id_exprlist(self):
        """test_pol_id_exprlist: Test pol selection by id ('EXP0,EXP1')"""
        pol = '>0,<1'
        expected_nrow = 4
        pollist = [0,1]

        self.__exec_simple_test('pol', pol, pollist, 'POLNO', expected_nrow)

def suite():
    return [sdbaseline_basicTest, sdbaseline_maskTest, sdbaseline_funcTest,
            sdbaseline_multi_IF_test, sdbaseline_storageTest,
            sdbaseline_selection_syntax]
>>>>>>> 36b1dd33

    def setUp(self):
        if os.path.exists(self.infile):
            shutil.rmtree(self.infile)
        shutil.copytree(self.datapath+self.infile, self.infile)
        default(sdbaseline)

    def tearDown(self):
        if os.path.exists(self.infile):
            shutil.rmtree(self.infile)
        #if os.path.exists(self.workfile):
        #    shutil.rmtree(self.workfile)
        if os.path.exists(self.outfile):
            shutil.rmtree(self.outfile)
        if os.path.exists(self.blparamfile):
            os.remove(self.blparamfile)

    def _flag_lines(self):
        s = sd.scantable(self.infile, average=False)
        nrow = s.nrow()
        
        # flag lines
        self.assertEqual(nrow, len(self.line_location))
        for i in xrange(nrow):
            line = self.line_location[i]
            line_mask = s.create_mask([line,line], row=i)
            s.flag(line_mask, row=i)
        s.save(self.infile, format='ASAP', overwrite=True)

        del s

        # check if data is edited as expected
        s = sd.scantable(self.infile, average=False)
        self.assertEqual(nrow, s.nrow())
        for i in xrange(nrow):
            idx = numpy.where(numpy.array(s.get_mask(i)) == False)[0]
            self.assertEqual(1, len(idx))
            self.assertEqual(self.line_location[i], idx[0])
        del s

    def __test_result(self, spw):
        # basic check
        #   - check if self.outfile exists
        #   - check if self.outfile is a directory
        #   - check if self.blparamfile exists
        #   - check if self.blparamfile is a regular file
        self.assertTrue(os.path.exists(self.outfile))
        self.assertTrue(os.path.isdir(self.outfile))
        self.assertTrue(os.path.exists(self.blparamfile))
        self.assertTrue(os.path.isfile(self.blparamfile))
        
        s = sd.scantable(self.outfile, average=False)
        nrow = s.nrow()
        spw_selection = s.parse_spw_selection(spw)

        # length check
        #   - check if length of refids is equal to nrow of self.outfile
        #self.assertEqual(nrow, len(refids))

        # result check
        #   - check if resulting spectral data have small value
        #   - check if fit coefficients are equal to reference values
        blparam_list = list(self.__read_blparamfile())
        for i in xrange(nrow):
            mask = numpy.logical_not(s.get_mask(i))
            sp = numpy.ma.masked_array(s._getspectrum(i),mask)
            ifno = s.getif(i)
            nchan = s.nchan(ifno)
            chrange = [map(int, l) for l in spw_selection[ifno]]
            if len(chrange) == 1 and chrange[0] == 0 \
                    and chrange[1] == nchan - 1:
                tol = self.tol_full
            else:
                tol = self.tol_partial
            for _chrange in chrange:
                start = _chrange[0]
                end = _chrange[1] + 1
                #self.assertTrue(numpy.all(abs(sp[start:end]) < tol))
                maxdiff = abs(sp[start:end]).max()
                casalog.post('maxdiff = %s (tol %s)'%(maxdiff,tol))
                self.assertLess(maxdiff, tol)

            (key, coeffs) = blparam_list[i]
            self.assertTrue(self.fit_ref.has_key(key))
            self.assertEqual(self.order+1, len(coeffs))
            ref_coeff = self.fit_ref[key]
            ncoeff = len(ref_coeff)
            for j in xrange(ncoeff):
                ref = ref_coeff[j]
                val = coeffs[j]
                diff = abs((val - ref)/ref)
                casalog.post('ref: %s, val: %s, diff: %s'%(ref, val, diff))
                self.assertLess(diff, tol)
            casalog.post('coeffs=%s'%(coeffs))
            for j in xrange(ncoeff, self.order+1):
                casalog.post('coeffs[%s]: %s (%s)'%(j,coeffs[j],abs(coeffs[j])))
                self.assertLess(abs(coeffs[j]), self.tol_coeff)

        del s

    def __read_blparamfile(self):
        with open(self.blparamfile, 'r') as f:
            for line in f:
                s = line.split(',')
                scanno = int(s[0])
                beamno = int(s[1])
                ifno = int(s[2])
                polno = int(s[3])
                coeffs = map(float, s[6:-2])
                yield (scanno, beamno, ifno, polno), coeffs
        
    def __exec_complex_test(self, params, exprs, values, columns, expected_nrow, regular_test=True):
        num_param = len(params)
        test_name = self._get_test_name(regular_test)
        #outfile = '.'.join([self.prefix, test_name])
        outfile = self.outfile
        #print 'outfile=%s'%(outfile)
        casalog.post('%s: %s'%(test_name, ','.join(['%s = \'%s\''%(params[i],exprs[i]) for i in xrange(num_param)])))
        kwargs = {'infile': self.infile,
                  'outfile': self.outfile,
                  'outform': 'ASAP',
                  'overwrite': True,
                  'blfunc': 'poly',
                  'order': self.order,
                  'maskmode': 'list',
                  'bloutput': True,
                  'blformat': 'csv'}
        for i in xrange(num_param):
            kwargs[params[i]] = exprs[i]

        if regular_test:
            self.run_task(**kwargs)
        else:
            sdbaseline(**kwargs)

        tb.open(outfile)
        cols = [tb.getcol(columns[i]) for i in xrange(num_param)]
        nrow = tb.nrows()
        tb.close()
        casalog.post('expected nrow = %s, actual nrow = %s'%(expected_nrow, nrow))
        self.assertEqual(expected_nrow, nrow)
        for i in xrange(num_param):
            casalog.post('expected values = %s, actual values = %s'%(set(values[i]), set(cols[i])))
            self.assertEqual(set(values[i]), set(cols[i]))

        # channel range selection should be taken into account
        if 'spw' in params:
            spw = exprs[params.index('spw')]
        else:
            spw = ''
        self.__test_result(spw)
                          
        return outfile

    def __exec_simple_test(self, param, expr, value_list, column, expected_nrow, regular_test=True):
        return self.__exec_complex_test([param], [expr], [value_list], [column],
                                        expected_nrow, regular_test)
    
    def prepare(func):
        import functools
        @functools.wraps(func)
        def wrapper(*args, **kwargs):
            # first argument is 'self'
            obj = args[0]
            obj._flag_lines()
            return func(*args, **kwargs)
        return wrapper

    ### field selection syntax test ###
    @prepare
    def test_field_value_default(self):
        """test_field_value_default: Test default value for field"""
        field = ''
        expected_nrow = 4
        fieldlist = ['M100__5', 'M100__6', 'M30__7', '3C273__8']

        self.__exec_simple_test('field', field, fieldlist, 'FIELDNAME', expected_nrow)
        
    @prepare
    def test_field_id_exact(self):
        """test_field_id_exact: Test field selection by id"""
        field = '5'
        expected_nrow = 1
        fieldlist = ['M100__5']

        self.__exec_simple_test('field', field, fieldlist, 'FIELDNAME', expected_nrow)
        
    @prepare
    def test_field_id_lt(self):
        """test_field_id_lt: Test field selection by id (<N)"""
        field = '<7'
        expected_nrow = 2
        fieldlist = ['M100__5', 'M100__6']

        self.__exec_simple_test('field', field, fieldlist, 'FIELDNAME', expected_nrow)

    @prepare
    def test_field_id_gt(self):
        """test_field_id_gt: Test field selection by id (>N)"""
        field = '>6'
        expected_nrow = 2
        fieldlist = ['M30__7', '3C273__8']

        self.__exec_simple_test('field', field, fieldlist, 'FIELDNAME', expected_nrow)

    @prepare
    def test_field_id_range(self):
        """test_field_id_range: Test field selection by id ('N~M')"""
        field = '6~7'
        expected_nrow = 2
        fieldlist = ['M100__6', 'M30__7']

        self.__exec_simple_test('field', field, fieldlist, 'FIELDNAME', expected_nrow)

    @prepare
    def test_field_id_list(self):
        """test_field_id_list: Test field selection by id ('N,M')"""
        field = '5,8'
        expected_nrow = 2
        fieldlist = ['M100__5', '3C273__8']

        self.__exec_simple_test('field', field, fieldlist, 'FIELDNAME', expected_nrow)

    @prepare
    def test_field_id_exprlist(self):
        """test_field_id_exprlist: Test field selection by id ('EXPR0,EXPR1')"""
        field = '<6,7~8'
        expected_nrow = 3
        fieldlist = ['M100__5', 'M30__7', '3C273__8']

        self.__exec_simple_test('field', field, fieldlist, 'FIELDNAME', expected_nrow)

    @prepare
    def test_field_value_exact(self):
        """test_field_value_exact: Test field selection by name"""
        field = 'M100'
        expected_nrow = 2
        fieldlist = ['M100__5', 'M100__6']

        self.__exec_simple_test('field', field, fieldlist, 'FIELDNAME', expected_nrow)

    @prepare
    def test_field_value_pattern(self):
        """test_field_value_pattern: Test field selection by pattern match"""
        field = 'M*'
        expected_nrow = 3
        fieldlist = ['M100__5', 'M100__6', 'M30__7']

        self.__exec_simple_test('field', field, fieldlist, 'FIELDNAME', expected_nrow)

    @prepare
    def test_field_value_list(self):
        """test_field_value_list: Test field selection by name list"""
        field = 'M30,3C273'
        expected_nrow = 2
        fieldlist = ['M30__7', '3C273__8']

        self.__exec_simple_test('field', field, fieldlist, 'FIELDNAME', expected_nrow)

    @prepare
    def test_field_mix_exprlist(self):
        """test_field_mix_list: Test field selection by name and id"""
        field = 'M1*,7~8'
        expected_nrow = 4
        fieldlist = ['M100__5', 'M100__6', 'M30__7', '3C273__8']

        self.__exec_simple_test('field', field, fieldlist, 'FIELDNAME', expected_nrow)

    ### spw selection syntax test ###
    @prepare
    def test_spw_id_default(self):
        """test_spw_id_default: Test default value for spw"""
        spw = ''
        expected_nrow = 4
        spwlist = [21, 23, 25]

        self.__exec_simple_test('spw', spw, spwlist, 'IFNO', expected_nrow)
        
    @prepare
    def test_spw_id_exact(self):
        """test_spw_id_exact: Test spw selection by id ('N')"""
        spw = '23'
        expected_nrow = 2
        spwlist = [23]

        self.__exec_simple_test('spw', spw, spwlist, 'IFNO', expected_nrow)
        
    @prepare
    def test_spw_id_lt(self):
        """test_spw_id_lt: Test spw selection by id ('<N')"""
        spw = '<23'
        expected_nrow = 1
        spwlist = [21]

        self.__exec_simple_test('spw', spw, spwlist, 'IFNO', expected_nrow)

    @prepare
    def test_spw_id_gt(self):
        """test_spw_id_lt: Test spw selection by id ('>N')"""
        spw = '>23'
        expected_nrow = 1
        spwlist = [25]

        self.__exec_simple_test('spw', spw, spwlist, 'IFNO', expected_nrow)

    @prepare
    def test_spw_id_range(self):
        """test_spw_id_range: Test spw selection by id ('N~M')"""
        spw = '22~24'
        expected_nrow = 2
        spwlist = [23]

        self.__exec_simple_test('spw', spw, spwlist, 'IFNO', expected_nrow)

    @prepare
    def test_spw_id_list(self):
        """test_spw_id_list: Test spw selection by id ('N,M')"""
        spw = '21,25'
        expected_nrow = 2
        spwlist = [21, 25]

        self.__exec_simple_test('spw', spw, spwlist, 'IFNO', expected_nrow)

    @prepare
    def test_spw_id_exprlist(self):
        """test_spw_id_exprlist: Test spw selection by id ('EXP0,EXP1')"""
        spw = '24~26,<23'
        expected_nrow = 2
        spwlist = [21, 25]

        self.__exec_simple_test('spw', spw, spwlist, 'IFNO', expected_nrow)

    @prepare
    def test_spw_id_pattern(self):
        """test_spw_id_pattern: Test spw selection by wildcard"""
        spw = '*'
        expected_nrow = 4
        spwlist = [21, 23, 25]

        self.__exec_simple_test('spw', spw, spwlist, 'IFNO', expected_nrow)

    @prepare
    def test_spw_value_frequency(self):
        """test_spw_value_frequency: Test spw selection by frequency range ('FREQ0~FREQ1')"""
        spw = '299~300GHz'
        expected_nrow = 3
        spwlist = [21, 23]

        self.__exec_simple_test('spw', spw, spwlist, 'IFNO', expected_nrow)

    @prepare
    def test_spw_value_velocity(self):
        """test_spw_value_velocity: Test spw selection by velocity range ('VEL0~VEL1')"""
        spw = '-100~100km/s'
        expected_nrow = 2
        spwlist = [23]

        self.__exec_simple_test('spw', spw, spwlist, 'IFNO', expected_nrow)

    @prepare
    def test_spw_mix_exprlist(self):
        """test_spw_mix_exprlist: Test spw selection by id and frequency/velocity range"""
        spw = '<23,-100~100km/s'
        expected_nrow = 3
        spwlist = [21, 23]

        self.__exec_simple_test('spw', spw, spwlist, 'IFNO', expected_nrow)

    ### spw (channel) selection syntax test ###
    def test_spw_id_default_channel(self):
        """test_spw_id_default_channel: Test spw selection with channel range (':CH0~CH1')"""
        spw = ':0~19'
        expected_nrow = 4
        spwlist = [21, 23, 25]

        self.__exec_simple_test('spw', spw, spwlist, 'IFNO', expected_nrow)

    def test_spw_id_default_frequency(self):
        """test_spw_id_default_frequency: Test spw selection with channel range (':FREQ0~FREQ1')"""
        spw = ':299.45~299.509GHz'
        expected_nrow = 1
        spwlist = [21]

        self.__exec_simple_test('spw', spw, spwlist, 'IFNO', expected_nrow)

    def test_spw_id_default_velocity(self):
        """test_spw_id_default_velocity: Test spw selection with channel range (':VEL0~VEL1')"""
        spw = ':-28.98~28.98km/s'
        expected_nrow = 2
        spwlist = [23]

        self.__exec_simple_test('spw', spw, spwlist, 'IFNO', expected_nrow)

    def test_spw_id_default_list(self):
        """test_spw_id_default_list: Test spw selection with multiple channel range (':CH0~CH1;CH2~CH3')"""
        spw = ':0~19;81~100'
        expected_nrow = 4
        spwlist = [21, 23, 25]

        self.__exec_simple_test('spw', spw, spwlist, 'IFNO', expected_nrow)

    def test_spw_id_exact_channel(self):
        """test_spw_id_exact_channel: Test spw selection with channel range ('N:CH0~CH1')"""
        spw = '21:0~59'
        expected_nrow = 1
        spwlist = [21]

        self.__exec_simple_test('spw', spw, spwlist, 'IFNO', expected_nrow)

    def test_spw_id_exact_frequency(self):
        """test_spw_id_exact_frequency: Test spw selection with channel range ('N:FREQ0~FREQ1')"""
        spw = '21:299.45~299.509GHz'
        expected_nrow = 1
        spwlist = [21]

        self.__exec_simple_test('spw', spw, spwlist, 'IFNO', expected_nrow)

    def test_spw_id_exact_velocity(self):
        """test_spw_id_exact_velocity: Test spw selection with channel range ('N:VEL0~VEL1')"""
        spw = '23:-28.98~28.98km/s'
        expected_nrow = 2
        spwlist = [23]

        self.__exec_simple_test('spw', spw, spwlist, 'IFNO', expected_nrow)

    def test_spw_id_exact_list(self):
        """test_spw_id_exact_list: Test spw selection with channel range ('N:CH0~CH1;CH2~CH3')"""
        spw = '21:0~59;61~100'
        expected_nrow = 1
        spwlist = [21]

        self.__exec_simple_test('spw', spw, spwlist, 'IFNO', expected_nrow)

    def test_spw_id_pattern_channel(self):
        """test_spw_id_pattern_channel: Test spw selection with channel range ('*:CH0~CH1')"""
        spw = '*:0~19'
        expected_nrow = 4
        spwlist = [21, 23, 25]

        self.__exec_simple_test('spw', spw, spwlist, 'IFNO', expected_nrow)

    def test_spw_id_pattern_frequency(self):
        """test_spw_id_pattern_frequency: Test spw selection with channel range ('*:FREQ0~FREQ1')"""
        spw = '*:299.45~299.509GHz'
        expected_nrow = 1
        spwlist = [21]

        self.__exec_simple_test('spw', spw, spwlist, 'IFNO', expected_nrow)

    def test_spw_id_pattern_velocity(self):
        """test_spw_id_pattern_velocity: Test spw selection with channel range ('*:VEL0~VEL1')"""
        spw = '*:-28.98~28.98km/s'
        expected_nrow = 2
        spwlist = [23]

        self.__exec_simple_test('spw', spw, spwlist, 'IFNO', expected_nrow)

    def test_spw_id_pattern_list(self):
        """test_spw_id_pattern_list: Test spw selection with channel range ('*:CH0~CH1;CH2~CH3')"""
        spw = '*:0~19;81~100'
        expected_nrow = 4
        spwlist = [21, 23, 25]

        self.__exec_simple_test('spw', spw, spwlist, 'IFNO', expected_nrow)

    def test_spw_value_frequency_channel(self):
        """test_spw_value_frequency_channel: Test spw selection with channel range ('FREQ0~FREQ1:CH0~CH1')"""
        spw = '299.4~299.8GHz:0~59'
        expected_nrow = 1
        spwlist = [21]

        self.__exec_simple_test('spw', spw, spwlist, 'IFNO', expected_nrow)

    def test_spw_value_frequency_frequency(self):
        """test_spw_value_frequency_frequency: Test spw selection with channel range ('FREQ0~FREQ1:FREQ2~FREQ3')"""
        spw = '299.8~300.0GHz:299.971~300.029GHz'
        expected_nrow = 2
        spwlist = [23]

        self.__exec_simple_test('spw', spw, spwlist, 'IFNO', expected_nrow)

    def test_spw_value_frequency_velocity(self):
        """test_spw_value_frequency_velocity: Test spw selection with channel range ('FREQ0~FREQ1:VEL0~VEL1')"""
        spw = '299.8~300.0GHz:-28.98~28.98km/s'
        expected_nrow = 2
        spwlist = [23]

        self.__exec_simple_test('spw', spw, spwlist, 'IFNO', expected_nrow)

    def test_spw_value_frequency_list(self):
        """test_spw_value_frequency_list: Test spw selection with channel range ('FREQ0~FREQ1:CH0~CH1;CH2~CH3')"""
        spw = '299.4~299.8GHz:0~19;81~100'
        expected_nrow = 1
        spwlist = [21]

        self.__exec_simple_test('spw', spw, spwlist, 'IFNO', expected_nrow)

    def test_spw_value_velocity_channel(self):
        """test_spw_value_velocity_channel: Test spw selection with channel range ('VEL0~VEL1:CH0~CH1')"""
        spw = '-50~50km/s:21~79'
        expected_nrow = 2
        spwlist = [23]

        self.__exec_simple_test('spw', spw, spwlist, 'IFNO', expected_nrow)

    def test_spw_value_velocity_frequency(self):
        """test_spw_value_velocity_frequency: Test spw selection with channel range ('VEL0~VEL1:FREQ0~FREQ1')"""
        spw = '-50~50km/s:299.971~300.029GHz'
        expected_nrow = 2
        spwlist = [23]

        self.__exec_simple_test('spw', spw, spwlist, 'IFNO', expected_nrow)

    def test_spw_value_velocity_velocity(self):
        """test_spw_value_velocity_velocity: Test spw selection with channel range ('VEL0~VEL1:VEL2~VEL3')"""
        spw = '-50~50km/s:-28.98~28.98km/s'
        expected_nrow = 2
        spwlist = [23]

        self.__exec_simple_test('spw', spw, spwlist, 'IFNO', expected_nrow)

    def test_spw_value_velocity_list(self):
        """test_spw_value_velocity_list: Test spw selection with channel range ('VEL0~VEL1:CH0~CH1;CH2~CH3')"""
        spw = '-50~50km/s:0~19;21~79;81~100'
        expected_nrow = 2
        spwlist = [23]

        self.__exec_simple_test('spw', spw, spwlist, 'IFNO', expected_nrow)

    def test_spw_id_list_channel(self):
        """test_spw_id_list_channel: Test spw selection with channnel range ('ID0:CH0~CH1,ID1:CH2~CH3')"""
        spw = '21:0~59;61~100,25:0~39;41~100'
        expected_nrow = 2
        spwlist = [21,25]

        self.__exec_simple_test('spw', spw, spwlist, 'IFNO', expected_nrow)
        
    ### timerange selection syntax test ###
    @prepare
    def test_timerange_value_default(self):
        """test_timerange_value_default: Test default value for timerange"""
        timerange = ''
        expected_nrow = 4
        timelist = [55876.10559574073, 55876.10629018517, 55876.106984629616]

        self.__exec_simple_test('timerange', timerange, timelist, 'TIME', expected_nrow)

    @prepare
    def test_timerange_value_exact(self):
        """test_timerange_value_exact: Test timerange selection by syntax 'T0'"""
        timerange = '2011/11/11/02:32:03.5'
        expected_nrow = 1
        timelist = [55876.10559574073]

        self.__exec_simple_test('timerange', timerange, timelist, 'TIME', expected_nrow)

    @prepare
    def test_timerange_value_range(self):
        """test_timerange_value_range: Test timerange selection by syntax 'T0~T1'"""
        timerange = '2011/11/11/02:32:00~02:34:00'
        expected_nrow = 3
        timelist = [55876.10559574073, 55876.10629018517]

        self.__exec_simple_test('timerange', timerange, timelist, 'TIME', expected_nrow)

    @prepare
    def test_timerange_value_lt(self):
        """test_timerange_value_lt: Test timerange selection by syntax '<T0'"""
        timerange = '<2011/11/11/02:33:00'
        expected_nrow = 1
        timelist = [55876.10559574073]

        self.__exec_simple_test('timerange', timerange, timelist, 'TIME', expected_nrow)

    @prepare
    def test_timerange_value_gt(self):
        """test_timerange_value_gt: Test timerange selection by syntax '>T0'"""
        timerange = '>2011/11/11/02:33:00'
        expected_nrow = 3
        timelist = [55876.10629018517, 55876.106984629616]

        self.__exec_simple_test('timerange', timerange, timelist, 'TIME', expected_nrow)

    @prepare
    def test_timerange_value_interval(self):
        """test_timerange_value_interval: Test timerange selection by syntax 'T0+dT'"""
        timerange = '2011/11/11/02:33:00+10:00'
        expected_nrow = 3
        timelist = [55876.10629018517, 55876.106984629616]

        self.__exec_simple_test('timerange', timerange, timelist, 'TIME', expected_nrow)

    ### scan selection syntax test ###
    @prepare
    def test_scan_id_default(self):
        """test_scan_id_default: Test default value for scan"""
        scan = ''
        expected_nrow = 4
        scanlist = [15, 16, 17]

        self.__exec_simple_test('scan', scan, scanlist, 'SCANNO', expected_nrow)

    @prepare
    def test_scan_id_exact(self):
        """test_scan_id_exact: Test scan selection by id ('N')"""
        scan = '15'
        expected_nrow = 1
        scanlist = [15]

        self.__exec_simple_test('scan', scan, scanlist, 'SCANNO', expected_nrow)

    @prepare
    def test_scan_id_lt(self):
        """test_scan_id_lt: Test scan selection by id ('<N')"""
        scan = '<17'
        expected_nrow = 3
        scanlist = [15,16]

        self.__exec_simple_test('scan', scan, scanlist, 'SCANNO', expected_nrow)

    @prepare
    def test_scan_id_gt(self):
        """test_scan_id_gt: Test scan selection by id ('>N')"""
        scan = '>16'
        expected_nrow = 1
        scanlist = [17]

        self.__exec_simple_test('scan', scan, scanlist, 'SCANNO', expected_nrow)

    @prepare
    def test_scan_id_range(self):
        """test_scan_id_range: Test scan selection by id ('N~M')"""
        scan = '16~17'
        expected_nrow = 3
        scanlist = [16,17]

        self.__exec_simple_test('scan', scan, scanlist, 'SCANNO', expected_nrow)

    @prepare
    def test_scan_id_list(self):
        """test_scan_id_list: Test scan selection by id ('N,M')"""
        scan = '15,17'
        expected_nrow = 2
        scanlist = [15,17]

        self.__exec_simple_test('scan', scan, scanlist, 'SCANNO', expected_nrow)

    @prepare
    def test_scan_id_exprlist(self):
        """test_scan_id_exprlist: Test scan selection by id ('EXP0,EXP1')"""
        scan = '<16,>16'
        expected_nrow = 2
        scanlist = [15,17]

        self.__exec_simple_test('scan', scan, scanlist, 'SCANNO', expected_nrow)

    ### pol selection syntax test ###
    @prepare
    def test_pol_id_default(self):
        """test_pol_id_default: Test default value for pol"""
        pol = ''
        expected_nrow = 4
        pollist = [0,1]

        self.__exec_simple_test('pol', pol, pollist, 'POLNO', expected_nrow)
        
    @prepare
    def test_pol_id_exact(self):
        """test_pol_id_exact: Test pol selection by id ('N')"""
        pol = '1'
        expected_nrow = 2
        pollist = [1]

        self.__exec_simple_test('pol', pol, pollist, 'POLNO', expected_nrow)
        
    @prepare
    def test_pol_id_lt(self):
        """test_pol_id_lt: Test pol selection by id ('<N')"""
        pol = '<1'
        expected_nrow = 2
        pollist = [0]

        self.__exec_simple_test('pol', pol, pollist, 'POLNO', expected_nrow)

    @prepare
    def test_pol_id_gt(self):
        """test_pol_id_gt: Test pol selection by id ('>N')"""
        pol = '>0'
        expected_nrow = 2
        pollist = [1]

        self.__exec_simple_test('pol', pol, pollist, 'POLNO', expected_nrow)

    @prepare
    def test_pol_id_range(self):
        """test_pol_id_range: Test pol selection by id ('N~M')"""
        pol = '0~1'
        expected_nrow = 4
        pollist = [0,1]

        self.__exec_simple_test('pol', pol, pollist, 'POLNO', expected_nrow)

    @prepare
    def test_pol_id_list(self):
        """test_pol_id_list: Test pol selection by id ('N,M')"""
        pol = '0,1'
        expected_nrow = 4
        pollist = [0,1]

        self.__exec_simple_test('pol', pol, pollist, 'POLNO', expected_nrow)

    @prepare
    def test_pol_id_exprlist(self):
        """test_pol_id_exprlist: Test pol selection by id ('EXP0,EXP1')"""
        pol = '>0,<1'
        expected_nrow = 4
        pollist = [0,1]

        self.__exec_simple_test('pol', pol, pollist, 'POLNO', expected_nrow)

class sdbaseline_flagTest( unittest.TestCase ):
    """
    Unit tests for task sdbaseline. No interactive testing.
    This test is to verify the proper flag handling in sdbaseline that
       (1) for row-flagged spectra, neither fitting nor subtraction should be executed.
       (2) if a channel is flagged, it will not be used for baseline calculation,
           but the baseline subtraction at the channel should be made.
       (3) no flag values themselves should be modified.
           
    The list of tests:
    testFlagPoly01     --- test polynomial fitting with maskmode = 'list'
    testFlagPoly02     --- test polynomial fitting with maskmode = 'auto'
    testFlagCheby01    --- test Chebyshev polynomial fitting with maskmode = 'list'
    testFlagCheby02    --- test Chebyshev polynomial fitting with maskmode = 'auto'
    testFlagCSpline01  --- test cubic spline fitting with maskmode = 'list'
    testFlagCSpline02  --- test cubic spline fitting with maskmode = 'auto'
    testFlagSinusoid01 --- test sinusoidal fitting with maskmode = 'list'
    testFlagSinusoid02 --- test sinusoidal fitting with maskmode = 'auto'

    Note: the rms noise of input data for the tests *02 is 1.0.
    """
    tol01 = 1.0e-6
    tol02 = 1.0 # large value owing to uncertainty in linefinder results and
                # to small channel numbers. enough for this testing.
    # Data path of input/output
    datapath = os.environ.get('CASAPATH').split()[0] + \
              '/data/regression/unittest/sdbaseline/'    
    # Input and output names
    infile_01 = 'sdbaseline_flagtest_withoutnoise.asap'
    infile_02 = 'sdbaseline_flagtest_withnoise.asap'
    outroot = 'sdbaseline_test'
    tid = None

    def setUp( self ):
        if os.path.exists(self.infile_01):
            shutil.rmtree(self.infile_01)
        shutil.copytree(self.datapath+self.infile_01, self.infile_01)
        if os.path.exists(self.infile_02):
            shutil.rmtree(self.infile_02)
        shutil.copytree(self.datapath+self.infile_02, self.infile_02)

        default(sdbaseline)

    def tearDown( self ):
        if os.path.exists(self.infile_01):
            shutil.rmtree(self.infile_01)
        if os.path.exists(self.infile_02):
            shutil.rmtree(self.infile_02)
        os.system('rm -rf '+self.outroot+'*')

    def testFlagPoly01( self ):
        """Test FlagPoly01: Polynomial fitting with maskmode = 'list'"""
        self.tid = "FlagPoly01"
        infile = self.infile_01
        mode = "list"
        outfile = self.outroot+self.tid+".asap"
        
        result = sdbaseline(infile=infile,maskmode=mode,outfile=outfile,blfunc='poly',order=0)
        self.assertEqual(result, None, msg="The task returned '"+str(result)+"' instead of None")
        self._checkResult(infile, outfile, self.tol01)

    def testFlagPoly02( self ):
        """Test FlagPoly02: Polynomial fitting with maskmode = 'auto'"""
        self.tid = "FlagPoly02"
        infile = self.infile_02
        mode = "auto"
        outfile = self.outroot+self.tid+".asap"
        
        result = sdbaseline(infile=infile,maskmode=mode,outfile=outfile,blfunc='poly',order=0)
        self.assertEqual(result, None, msg="The task returned '"+str(result)+"' instead of None")
        self._checkResult(infile, outfile, self.tol02)

    def testFlagCheby01( self ):
        """Test FlagCheby01: Chebyshev Polynomial fitting with maskmode = 'list'"""
        self.tid = "FlagCheby01"
        infile = self.infile_01
        mode = "list"
        outfile = self.outroot+self.tid+".asap"
        
        result = sdbaseline(infile=infile,maskmode=mode,outfile=outfile,blfunc='chebyshev',order=0)
        self.assertEqual(result, None, msg="The task returned '"+str(result)+"' instead of None")
        self._checkResult(infile, outfile, self.tol01)

    def testFlagCheby02( self ):
        """Test FlagCheby02: Chebyshev Polynomial fitting with maskmode = 'auto'"""
        self.tid = "FlagCheby02"
        infile = self.infile_02
        mode = "auto"
        outfile = self.outroot+self.tid+".asap"
        
        result = sdbaseline(infile=infile,maskmode=mode,outfile=outfile,blfunc='chebyshev',order=0)
        self.assertEqual(result, None, msg="The task returned '"+str(result)+"' instead of None")
        self._checkResult(infile, outfile, self.tol02)

    def testFlagCSpline01( self ):
        """Test FlagCSpline01: Cubic spline fitting with maskmode = 'list'"""
        self.tid = "FlagCSpline01"
        infile = self.infile_01
        mode = "list"
        outfile = self.outroot+self.tid+".asap"
        
        result = sdbaseline(infile=infile,maskmode=mode,outfile=outfile,blfunc='cspline',npiece=1)
        self.assertEqual(result, None, msg="The task returned '"+str(result)+"' instead of None")
        self._checkResult(infile, outfile, self.tol01)

    def testFlagCSpline02( self ):
        """Test FlagCSpline02: Cubic spline fitting with maskmode = 'auto'"""
        self.tid = "FlagCSpline02"
        infile = self.infile_02
        mode = "auto"
        outfile = self.outroot+self.tid+".asap"
        
        result = sdbaseline(infile=infile,maskmode=mode,outfile=outfile,blfunc='cspline',npiece=1)
        self.assertEqual(result, None, msg="The task returned '"+str(result)+"' instead of None")
        self._checkResult(infile, outfile, self.tol02)

    def testFlagSinusoid01( self ):
        """Test FlagSinusoid01: Sinusoidal Polynomial fitting with maskmode = 'list'"""
        self.tid = "FlagSinusoid01"
        infile = self.infile_01
        mode = "list"
        outfile = self.outroot+self.tid+".asap"
        
        result = sdbaseline(infile=infile,maskmode=mode,outfile=outfile,blfunc='sinusoid')
        self.assertEqual(result, None, msg="The task returned '"+str(result)+"' instead of None")
        self._checkResult(infile, outfile, self.tol01)

    def testFlagSinusoid02( self ):
        """Test FlagSinusoid02: Sinusoidal Polynomial fitting with maskmode = 'auto'"""
        self.tid = "FlagSinusoid02"
        infile = self.infile_02
        mode = "auto"
        outfile = self.outroot+self.tid+".asap"
        
        result = sdbaseline(infile=infile,maskmode=mode,outfile=outfile,blfunc='sinusoid')
        self.assertEqual(result, None, msg="The task returned '"+str(result)+"' instead of None")
        self._checkResult(infile, outfile, self.tol02)

    def _checkResult(self, infile, outfile, tol):
        tb.open(infile)
        inspec = [tb.getcell('SPECTRA', 0), tb.getcell('SPECTRA', 1), tb.getcell('SPECTRA', 2)]
        inchnf = [tb.getcell('FLAGTRA', 0), tb.getcell('FLAGTRA', 1), tb.getcell('FLAGTRA', 2)]
        inrowf = tb.getcol('FLAGROW')
        tb.close()

        tb.open(outfile)
        outspec = [tb.getcell('SPECTRA', 0), tb.getcell('SPECTRA', 1), tb.getcell('SPECTRA', 2)]
        outchnf = [tb.getcell('FLAGTRA', 0), tb.getcell('FLAGTRA', 1), tb.getcell('FLAGTRA', 2)]
        outrowf = tb.getcol('FLAGROW')
        tb.close()

        #check if the values of row-flagged spectra are not changed
        for i in xrange(2):
            self.assertTrue(all(inspec[i]==outspec[i]))
            
        #check if flagged channels are (1) excluded from fitting, but are
        #(2) the targets of baseline subtraction.
        #  if the difference values between the input and output spectra
        #  (input-output) are almost 1.0 (for tests *01) or distribute around
        #  1.0 (for tests *02), it can be recognised that both of the above
        # requirements are satisfied. actually, the mean of the (input-output)
        # values is examined if it is close enough to 1.0.
        #print '***************'+str(abs((inspec[2]-outspec[2]).mean()-1.0))
        self.assertTrue(abs((inspec[2]-outspec[2]).mean()-1.0) < tol)
        
        #check if flag values are not changed in the output file.
        for i in xrange(len(inchnf)):
            self.assertTrue(all(inchnf[i]==outchnf[i]))
        self.assertTrue(all(inrowf==outrowf))

def suite():
    return [sdbaseline_basicTest, sdbaseline_maskTest, sdbaseline_funcTest,
            sdbaseline_multi_IF_test, sdbaseline_storageTest,
            sdbaseline_selection_syntax,
            sdbaseline_flagTest]<|MERGE_RESOLUTION|>--- conflicted
+++ resolved
@@ -19,121 +19,6 @@
 except:
     import tests.selection_syntax as selection_syntax
 
-<<<<<<< HEAD
-
-### Utilities for reading blparam file
-class FileReader( object ):
-    def __init__( self, filename ):
-        self.__filename = filename
-        self.__data = None
-        self.__nline = None
-
-    def read( self ):
-        if self.__data is None:
-            f = open(self.__filename, 'r')
-            self.__data = f.readlines()
-            f.close()
-            self.__nline = len( self.__data )
-        return
-
-    def nline( self ):
-        self.read()
-        return self.__nline
-
-    def index( self, txt, start ):
-        return self.__data[start:].index( txt ) + 1 + start
-
-    def getline( self, idx ):
-        return self.__data[idx]
-
-class BlparamFileParser( FileReader ):
-    def __init__( self, blfile ):
-        FileReader.__init__( self, blfile )
-        self.__nrow = None
-        self.__coeff = None
-        self.__rms = None
-        self.__ctxt = 'Baseline parameters\n'
-        self.__rtxt = 'Results of baseline fit\n'
-
-    def nrow( self ):
-        self.read()
-        if self.__nrow is None:
-            return self._nrow()
-        else:
-            return self.__nrow
-
-    def coeff( self ):
-        self.read()
-        if self.__coeff is None:
-            self.parseCoeff()
-        return self.__coeff
-
-    def rms( self ):
-        self.read()
-        if self.__rms is None:
-            self.parseRms()
-        return self.__rms
-
-    def _nrow( self ):
-        self.__nrow = 0
-        for i in xrange(self.nline()):
-            if self.getline( i ) == self.__ctxt:
-                self.__nrow += 1
-        return self.__nrow
-
-    def parse( self ):
-        self.read()
-        self.parseCoeff()
-        self.parseRms()
-        return
-        
-    def parseCoeff( self ):
-        self.__coeff = []
-        nrow = self.nrow()
-        idx = 0
-        while ( len(self.__coeff) < nrow ):
-            try:
-                idx = self.index( self.__ctxt, idx )
-                coeffs = []
-                while( self.getline( idx ) != self.__rtxt ):
-                    coeff = self.__parseCoeff( idx )
-                    coeffs += coeff
-                    idx += 1
-                self.__coeff.append( coeffs )
-            except:
-                break
-        return
-
-    def parseRms( self ):
-        self.__rms = []
-        nrow = self.nrow()
-        idx = 0
-        while ( len(self.__rms) < nrow ):
-            try:
-                idx = self.index( self.__rtxt, idx )
-                self.__rms.append( self.__parseRms( idx ) )
-            except:
-                break   
-        return
-
-    def __parseCoeff( self, idx ):
-        return parseCoeff( self.getline( idx ) )
-
-    def __parseRms( self, idx ):
-        return parseRms( self.getline( idx ) )
-
-def parseCoeff( txt ):
-    clist = txt.rstrip( '\n' ).split(',')
-    ret = []
-    for c in clist:
-        ret.append( float( c.split('=')[1] ) )
-    return ret
-    
-def parseRms( txt ):
-    t = txt.lstrip().rstrip( '\n' )[6:]
-    return float( t )
-=======
->>>>>>> 36b1dd33
 
 class sdbaseline_unittest_base:
     """
@@ -328,7 +213,6 @@
     def tearDown( self ):
         if (os.path.exists(self.infile)):
             shutil.rmtree(self.infile)
-        os.system('rm -rf '+self.outroot+'*')
 
     def test01( self ):
         """Test 0: maskmode = 'auto'"""
@@ -487,7 +371,7 @@
 #                             self.blrefroot+self.tid)
         if (os.path.exists(self.infile)):
             shutil.rmtree(self.infile)
-        os.system('rm -rf '+self.outroot+'*')
+
 
     def testblmask01( self ):
         """Mask test 1: test masklist (list) with maskmode = 'auto'"""
@@ -942,7 +826,6 @@
             shutil.rmtree(self.infile_cspline)
         if os.path.exists(self.infile_sinusoid):
             shutil.rmtree(self.infile_sinusoid)
-        os.system('rm -rf '+self.outroot+'*')
 
     def testCSpline01( self ):
         """Test CSpline01: Cubic spline fitting with maskmode = 'list'"""
@@ -1032,7 +915,6 @@
     def tearDown( self ):
         if os.path.exists(self.infile):
             shutil.rmtree(self.infile)
-        os.system('rm -rf '+self.outroot+'*')
 
     def test01multi( self ):
         """test01multi: Test the task works with multi IF data"""
@@ -1114,7 +996,6 @@
     def tearDown( self ):
         if os.path.exists(self.infile):
             shutil.rmtree(self.infile)
-        os.system('rm -rf '+self.outroot+'*')
 
     def testMT( self ):
         """Storage Test MT: storage='memory' and insitu=T"""
@@ -1271,12 +1152,6 @@
     @property
     def task(self):
         return sdbaseline
-<<<<<<< HEAD
-
-    @property
-    def spw_channel_selection(self):
-        return True
-=======
 
     @property
     def spw_channel_selection(self):
@@ -2005,899 +1880,115 @@
     return [sdbaseline_basicTest, sdbaseline_maskTest, sdbaseline_funcTest,
             sdbaseline_multi_IF_test, sdbaseline_storageTest,
             sdbaseline_selection_syntax]
->>>>>>> 36b1dd33
-
-    def setUp(self):
-        if os.path.exists(self.infile):
-            shutil.rmtree(self.infile)
-        shutil.copytree(self.datapath+self.infile, self.infile)
-        default(sdbaseline)
-
-    def tearDown(self):
-        if os.path.exists(self.infile):
-            shutil.rmtree(self.infile)
-        #if os.path.exists(self.workfile):
-        #    shutil.rmtree(self.workfile)
-        if os.path.exists(self.outfile):
-            shutil.rmtree(self.outfile)
-        if os.path.exists(self.blparamfile):
-            os.remove(self.blparamfile)
-
-    def _flag_lines(self):
-        s = sd.scantable(self.infile, average=False)
-        nrow = s.nrow()
-        
-        # flag lines
-        self.assertEqual(nrow, len(self.line_location))
-        for i in xrange(nrow):
-            line = self.line_location[i]
-            line_mask = s.create_mask([line,line], row=i)
-            s.flag(line_mask, row=i)
-        s.save(self.infile, format='ASAP', overwrite=True)
-
-        del s
-
-        # check if data is edited as expected
-        s = sd.scantable(self.infile, average=False)
-        self.assertEqual(nrow, s.nrow())
-        for i in xrange(nrow):
-            idx = numpy.where(numpy.array(s.get_mask(i)) == False)[0]
-            self.assertEqual(1, len(idx))
-            self.assertEqual(self.line_location[i], idx[0])
-        del s
-
-    def __test_result(self, spw):
-        # basic check
-        #   - check if self.outfile exists
-        #   - check if self.outfile is a directory
-        #   - check if self.blparamfile exists
-        #   - check if self.blparamfile is a regular file
-        self.assertTrue(os.path.exists(self.outfile))
-        self.assertTrue(os.path.isdir(self.outfile))
-        self.assertTrue(os.path.exists(self.blparamfile))
-        self.assertTrue(os.path.isfile(self.blparamfile))
-        
-        s = sd.scantable(self.outfile, average=False)
-        nrow = s.nrow()
-        spw_selection = s.parse_spw_selection(spw)
-
-        # length check
-        #   - check if length of refids is equal to nrow of self.outfile
-        #self.assertEqual(nrow, len(refids))
-
-        # result check
-        #   - check if resulting spectral data have small value
-        #   - check if fit coefficients are equal to reference values
-        blparam_list = list(self.__read_blparamfile())
-        for i in xrange(nrow):
-            mask = numpy.logical_not(s.get_mask(i))
-            sp = numpy.ma.masked_array(s._getspectrum(i),mask)
-            ifno = s.getif(i)
-            nchan = s.nchan(ifno)
-            chrange = [map(int, l) for l in spw_selection[ifno]]
-            if len(chrange) == 1 and chrange[0] == 0 \
-                    and chrange[1] == nchan - 1:
-                tol = self.tol_full
-            else:
-                tol = self.tol_partial
-            for _chrange in chrange:
-                start = _chrange[0]
-                end = _chrange[1] + 1
-                #self.assertTrue(numpy.all(abs(sp[start:end]) < tol))
-                maxdiff = abs(sp[start:end]).max()
-                casalog.post('maxdiff = %s (tol %s)'%(maxdiff,tol))
-                self.assertLess(maxdiff, tol)
-
-            (key, coeffs) = blparam_list[i]
-            self.assertTrue(self.fit_ref.has_key(key))
-            self.assertEqual(self.order+1, len(coeffs))
-            ref_coeff = self.fit_ref[key]
-            ncoeff = len(ref_coeff)
-            for j in xrange(ncoeff):
-                ref = ref_coeff[j]
-                val = coeffs[j]
-                diff = abs((val - ref)/ref)
-                casalog.post('ref: %s, val: %s, diff: %s'%(ref, val, diff))
-                self.assertLess(diff, tol)
-            casalog.post('coeffs=%s'%(coeffs))
-            for j in xrange(ncoeff, self.order+1):
-                casalog.post('coeffs[%s]: %s (%s)'%(j,coeffs[j],abs(coeffs[j])))
-                self.assertLess(abs(coeffs[j]), self.tol_coeff)
-
-        del s
-
-    def __read_blparamfile(self):
-        with open(self.blparamfile, 'r') as f:
-            for line in f:
-                s = line.split(',')
-                scanno = int(s[0])
-                beamno = int(s[1])
-                ifno = int(s[2])
-                polno = int(s[3])
-                coeffs = map(float, s[6:-2])
-                yield (scanno, beamno, ifno, polno), coeffs
-        
-    def __exec_complex_test(self, params, exprs, values, columns, expected_nrow, regular_test=True):
-        num_param = len(params)
-        test_name = self._get_test_name(regular_test)
-        #outfile = '.'.join([self.prefix, test_name])
-        outfile = self.outfile
-        #print 'outfile=%s'%(outfile)
-        casalog.post('%s: %s'%(test_name, ','.join(['%s = \'%s\''%(params[i],exprs[i]) for i in xrange(num_param)])))
-        kwargs = {'infile': self.infile,
-                  'outfile': self.outfile,
-                  'outform': 'ASAP',
-                  'overwrite': True,
-                  'blfunc': 'poly',
-                  'order': self.order,
-                  'maskmode': 'list',
-                  'bloutput': True,
-                  'blformat': 'csv'}
-        for i in xrange(num_param):
-            kwargs[params[i]] = exprs[i]
-
-        if regular_test:
-            self.run_task(**kwargs)
+
+### Utilities for reading blparam file
+class FileReader( object ):
+    def __init__( self, filename ):
+        self.__filename = filename
+        self.__data = None
+        self.__nline = None
+
+    def read( self ):
+        if self.__data is None:
+            f = open(self.__filename, 'r')
+            self.__data = f.readlines()
+            f.close()
+            self.__nline = len( self.__data )
+        return
+
+    def nline( self ):
+        self.read()
+        return self.__nline
+
+    def index( self, txt, start ):
+        return self.__data[start:].index( txt ) + 1 + start
+
+    def getline( self, idx ):
+        return self.__data[idx]
+
+class BlparamFileParser( FileReader ):
+    def __init__( self, blfile ):
+        FileReader.__init__( self, blfile )
+        self.__nrow = None
+        self.__coeff = None
+        self.__rms = None
+        self.__ctxt = 'Baseline parameters\n'
+        self.__rtxt = 'Results of baseline fit\n'
+
+    def nrow( self ):
+        self.read()
+        if self.__nrow is None:
+            return self._nrow()
         else:
-            sdbaseline(**kwargs)
-
-        tb.open(outfile)
-        cols = [tb.getcol(columns[i]) for i in xrange(num_param)]
-        nrow = tb.nrows()
-        tb.close()
-        casalog.post('expected nrow = %s, actual nrow = %s'%(expected_nrow, nrow))
-        self.assertEqual(expected_nrow, nrow)
-        for i in xrange(num_param):
-            casalog.post('expected values = %s, actual values = %s'%(set(values[i]), set(cols[i])))
-            self.assertEqual(set(values[i]), set(cols[i]))
-
-        # channel range selection should be taken into account
-        if 'spw' in params:
-            spw = exprs[params.index('spw')]
-        else:
-            spw = ''
-        self.__test_result(spw)
-                          
-        return outfile
-
-    def __exec_simple_test(self, param, expr, value_list, column, expected_nrow, regular_test=True):
-        return self.__exec_complex_test([param], [expr], [value_list], [column],
-                                        expected_nrow, regular_test)
+            return self.__nrow
+
+    def coeff( self ):
+        self.read()
+        if self.__coeff is None:
+            self.parseCoeff()
+        return self.__coeff
+
+    def rms( self ):
+        self.read()
+        if self.__rms is None:
+            self.parseRms()
+        return self.__rms
+
+    def _nrow( self ):
+        self.__nrow = 0
+        for i in xrange(self.nline()):
+            if self.getline( i ) == self.__ctxt:
+                self.__nrow += 1
+        return self.__nrow
+
+    def parse( self ):
+        self.read()
+        self.parseCoeff()
+        self.parseRms()
+        return
+        
+    def parseCoeff( self ):
+        self.__coeff = []
+        nrow = self.nrow()
+        idx = 0
+        while ( len(self.__coeff) < nrow ):
+            try:
+                idx = self.index( self.__ctxt, idx )
+                coeffs = []
+                while( self.getline( idx ) != self.__rtxt ):
+                    coeff = self.__parseCoeff( idx )
+                    coeffs += coeff
+                    idx += 1
+                self.__coeff.append( coeffs )
+            except:
+                break
+        return
+
+    def parseRms( self ):
+        self.__rms = []
+        nrow = self.nrow()
+        idx = 0
+        while ( len(self.__rms) < nrow ):
+            try:
+                idx = self.index( self.__rtxt, idx )
+                self.__rms.append( self.__parseRms( idx ) )
+            except:
+                break   
+        return
+
+    def __parseCoeff( self, idx ):
+        return parseCoeff( self.getline( idx ) )
+
+    def __parseRms( self, idx ):
+        return parseRms( self.getline( idx ) )
+
+def parseCoeff( txt ):
+    clist = txt.rstrip( '\n' ).split(',')
+    ret = []
+    for c in clist:
+        ret.append( float( c.split('=')[1] ) )
+    return ret
     
-    def prepare(func):
-        import functools
-        @functools.wraps(func)
-        def wrapper(*args, **kwargs):
-            # first argument is 'self'
-            obj = args[0]
-            obj._flag_lines()
-            return func(*args, **kwargs)
-        return wrapper
-
-    ### field selection syntax test ###
-    @prepare
-    def test_field_value_default(self):
-        """test_field_value_default: Test default value for field"""
-        field = ''
-        expected_nrow = 4
-        fieldlist = ['M100__5', 'M100__6', 'M30__7', '3C273__8']
-
-        self.__exec_simple_test('field', field, fieldlist, 'FIELDNAME', expected_nrow)
-        
-    @prepare
-    def test_field_id_exact(self):
-        """test_field_id_exact: Test field selection by id"""
-        field = '5'
-        expected_nrow = 1
-        fieldlist = ['M100__5']
-
-        self.__exec_simple_test('field', field, fieldlist, 'FIELDNAME', expected_nrow)
-        
-    @prepare
-    def test_field_id_lt(self):
-        """test_field_id_lt: Test field selection by id (<N)"""
-        field = '<7'
-        expected_nrow = 2
-        fieldlist = ['M100__5', 'M100__6']
-
-        self.__exec_simple_test('field', field, fieldlist, 'FIELDNAME', expected_nrow)
-
-    @prepare
-    def test_field_id_gt(self):
-        """test_field_id_gt: Test field selection by id (>N)"""
-        field = '>6'
-        expected_nrow = 2
-        fieldlist = ['M30__7', '3C273__8']
-
-        self.__exec_simple_test('field', field, fieldlist, 'FIELDNAME', expected_nrow)
-
-    @prepare
-    def test_field_id_range(self):
-        """test_field_id_range: Test field selection by id ('N~M')"""
-        field = '6~7'
-        expected_nrow = 2
-        fieldlist = ['M100__6', 'M30__7']
-
-        self.__exec_simple_test('field', field, fieldlist, 'FIELDNAME', expected_nrow)
-
-    @prepare
-    def test_field_id_list(self):
-        """test_field_id_list: Test field selection by id ('N,M')"""
-        field = '5,8'
-        expected_nrow = 2
-        fieldlist = ['M100__5', '3C273__8']
-
-        self.__exec_simple_test('field', field, fieldlist, 'FIELDNAME', expected_nrow)
-
-    @prepare
-    def test_field_id_exprlist(self):
-        """test_field_id_exprlist: Test field selection by id ('EXPR0,EXPR1')"""
-        field = '<6,7~8'
-        expected_nrow = 3
-        fieldlist = ['M100__5', 'M30__7', '3C273__8']
-
-        self.__exec_simple_test('field', field, fieldlist, 'FIELDNAME', expected_nrow)
-
-    @prepare
-    def test_field_value_exact(self):
-        """test_field_value_exact: Test field selection by name"""
-        field = 'M100'
-        expected_nrow = 2
-        fieldlist = ['M100__5', 'M100__6']
-
-        self.__exec_simple_test('field', field, fieldlist, 'FIELDNAME', expected_nrow)
-
-    @prepare
-    def test_field_value_pattern(self):
-        """test_field_value_pattern: Test field selection by pattern match"""
-        field = 'M*'
-        expected_nrow = 3
-        fieldlist = ['M100__5', 'M100__6', 'M30__7']
-
-        self.__exec_simple_test('field', field, fieldlist, 'FIELDNAME', expected_nrow)
-
-    @prepare
-    def test_field_value_list(self):
-        """test_field_value_list: Test field selection by name list"""
-        field = 'M30,3C273'
-        expected_nrow = 2
-        fieldlist = ['M30__7', '3C273__8']
-
-        self.__exec_simple_test('field', field, fieldlist, 'FIELDNAME', expected_nrow)
-
-    @prepare
-    def test_field_mix_exprlist(self):
-        """test_field_mix_list: Test field selection by name and id"""
-        field = 'M1*,7~8'
-        expected_nrow = 4
-        fieldlist = ['M100__5', 'M100__6', 'M30__7', '3C273__8']
-
-        self.__exec_simple_test('field', field, fieldlist, 'FIELDNAME', expected_nrow)
-
-    ### spw selection syntax test ###
-    @prepare
-    def test_spw_id_default(self):
-        """test_spw_id_default: Test default value for spw"""
-        spw = ''
-        expected_nrow = 4
-        spwlist = [21, 23, 25]
-
-        self.__exec_simple_test('spw', spw, spwlist, 'IFNO', expected_nrow)
-        
-    @prepare
-    def test_spw_id_exact(self):
-        """test_spw_id_exact: Test spw selection by id ('N')"""
-        spw = '23'
-        expected_nrow = 2
-        spwlist = [23]
-
-        self.__exec_simple_test('spw', spw, spwlist, 'IFNO', expected_nrow)
-        
-    @prepare
-    def test_spw_id_lt(self):
-        """test_spw_id_lt: Test spw selection by id ('<N')"""
-        spw = '<23'
-        expected_nrow = 1
-        spwlist = [21]
-
-        self.__exec_simple_test('spw', spw, spwlist, 'IFNO', expected_nrow)
-
-    @prepare
-    def test_spw_id_gt(self):
-        """test_spw_id_lt: Test spw selection by id ('>N')"""
-        spw = '>23'
-        expected_nrow = 1
-        spwlist = [25]
-
-        self.__exec_simple_test('spw', spw, spwlist, 'IFNO', expected_nrow)
-
-    @prepare
-    def test_spw_id_range(self):
-        """test_spw_id_range: Test spw selection by id ('N~M')"""
-        spw = '22~24'
-        expected_nrow = 2
-        spwlist = [23]
-
-        self.__exec_simple_test('spw', spw, spwlist, 'IFNO', expected_nrow)
-
-    @prepare
-    def test_spw_id_list(self):
-        """test_spw_id_list: Test spw selection by id ('N,M')"""
-        spw = '21,25'
-        expected_nrow = 2
-        spwlist = [21, 25]
-
-        self.__exec_simple_test('spw', spw, spwlist, 'IFNO', expected_nrow)
-
-    @prepare
-    def test_spw_id_exprlist(self):
-        """test_spw_id_exprlist: Test spw selection by id ('EXP0,EXP1')"""
-        spw = '24~26,<23'
-        expected_nrow = 2
-        spwlist = [21, 25]
-
-        self.__exec_simple_test('spw', spw, spwlist, 'IFNO', expected_nrow)
-
-    @prepare
-    def test_spw_id_pattern(self):
-        """test_spw_id_pattern: Test spw selection by wildcard"""
-        spw = '*'
-        expected_nrow = 4
-        spwlist = [21, 23, 25]
-
-        self.__exec_simple_test('spw', spw, spwlist, 'IFNO', expected_nrow)
-
-    @prepare
-    def test_spw_value_frequency(self):
-        """test_spw_value_frequency: Test spw selection by frequency range ('FREQ0~FREQ1')"""
-        spw = '299~300GHz'
-        expected_nrow = 3
-        spwlist = [21, 23]
-
-        self.__exec_simple_test('spw', spw, spwlist, 'IFNO', expected_nrow)
-
-    @prepare
-    def test_spw_value_velocity(self):
-        """test_spw_value_velocity: Test spw selection by velocity range ('VEL0~VEL1')"""
-        spw = '-100~100km/s'
-        expected_nrow = 2
-        spwlist = [23]
-
-        self.__exec_simple_test('spw', spw, spwlist, 'IFNO', expected_nrow)
-
-    @prepare
-    def test_spw_mix_exprlist(self):
-        """test_spw_mix_exprlist: Test spw selection by id and frequency/velocity range"""
-        spw = '<23,-100~100km/s'
-        expected_nrow = 3
-        spwlist = [21, 23]
-
-        self.__exec_simple_test('spw', spw, spwlist, 'IFNO', expected_nrow)
-
-    ### spw (channel) selection syntax test ###
-    def test_spw_id_default_channel(self):
-        """test_spw_id_default_channel: Test spw selection with channel range (':CH0~CH1')"""
-        spw = ':0~19'
-        expected_nrow = 4
-        spwlist = [21, 23, 25]
-
-        self.__exec_simple_test('spw', spw, spwlist, 'IFNO', expected_nrow)
-
-    def test_spw_id_default_frequency(self):
-        """test_spw_id_default_frequency: Test spw selection with channel range (':FREQ0~FREQ1')"""
-        spw = ':299.45~299.509GHz'
-        expected_nrow = 1
-        spwlist = [21]
-
-        self.__exec_simple_test('spw', spw, spwlist, 'IFNO', expected_nrow)
-
-    def test_spw_id_default_velocity(self):
-        """test_spw_id_default_velocity: Test spw selection with channel range (':VEL0~VEL1')"""
-        spw = ':-28.98~28.98km/s'
-        expected_nrow = 2
-        spwlist = [23]
-
-        self.__exec_simple_test('spw', spw, spwlist, 'IFNO', expected_nrow)
-
-    def test_spw_id_default_list(self):
-        """test_spw_id_default_list: Test spw selection with multiple channel range (':CH0~CH1;CH2~CH3')"""
-        spw = ':0~19;81~100'
-        expected_nrow = 4
-        spwlist = [21, 23, 25]
-
-        self.__exec_simple_test('spw', spw, spwlist, 'IFNO', expected_nrow)
-
-    def test_spw_id_exact_channel(self):
-        """test_spw_id_exact_channel: Test spw selection with channel range ('N:CH0~CH1')"""
-        spw = '21:0~59'
-        expected_nrow = 1
-        spwlist = [21]
-
-        self.__exec_simple_test('spw', spw, spwlist, 'IFNO', expected_nrow)
-
-    def test_spw_id_exact_frequency(self):
-        """test_spw_id_exact_frequency: Test spw selection with channel range ('N:FREQ0~FREQ1')"""
-        spw = '21:299.45~299.509GHz'
-        expected_nrow = 1
-        spwlist = [21]
-
-        self.__exec_simple_test('spw', spw, spwlist, 'IFNO', expected_nrow)
-
-    def test_spw_id_exact_velocity(self):
-        """test_spw_id_exact_velocity: Test spw selection with channel range ('N:VEL0~VEL1')"""
-        spw = '23:-28.98~28.98km/s'
-        expected_nrow = 2
-        spwlist = [23]
-
-        self.__exec_simple_test('spw', spw, spwlist, 'IFNO', expected_nrow)
-
-    def test_spw_id_exact_list(self):
-        """test_spw_id_exact_list: Test spw selection with channel range ('N:CH0~CH1;CH2~CH3')"""
-        spw = '21:0~59;61~100'
-        expected_nrow = 1
-        spwlist = [21]
-
-        self.__exec_simple_test('spw', spw, spwlist, 'IFNO', expected_nrow)
-
-    def test_spw_id_pattern_channel(self):
-        """test_spw_id_pattern_channel: Test spw selection with channel range ('*:CH0~CH1')"""
-        spw = '*:0~19'
-        expected_nrow = 4
-        spwlist = [21, 23, 25]
-
-        self.__exec_simple_test('spw', spw, spwlist, 'IFNO', expected_nrow)
-
-    def test_spw_id_pattern_frequency(self):
-        """test_spw_id_pattern_frequency: Test spw selection with channel range ('*:FREQ0~FREQ1')"""
-        spw = '*:299.45~299.509GHz'
-        expected_nrow = 1
-        spwlist = [21]
-
-        self.__exec_simple_test('spw', spw, spwlist, 'IFNO', expected_nrow)
-
-    def test_spw_id_pattern_velocity(self):
-        """test_spw_id_pattern_velocity: Test spw selection with channel range ('*:VEL0~VEL1')"""
-        spw = '*:-28.98~28.98km/s'
-        expected_nrow = 2
-        spwlist = [23]
-
-        self.__exec_simple_test('spw', spw, spwlist, 'IFNO', expected_nrow)
-
-    def test_spw_id_pattern_list(self):
-        """test_spw_id_pattern_list: Test spw selection with channel range ('*:CH0~CH1;CH2~CH3')"""
-        spw = '*:0~19;81~100'
-        expected_nrow = 4
-        spwlist = [21, 23, 25]
-
-        self.__exec_simple_test('spw', spw, spwlist, 'IFNO', expected_nrow)
-
-    def test_spw_value_frequency_channel(self):
-        """test_spw_value_frequency_channel: Test spw selection with channel range ('FREQ0~FREQ1:CH0~CH1')"""
-        spw = '299.4~299.8GHz:0~59'
-        expected_nrow = 1
-        spwlist = [21]
-
-        self.__exec_simple_test('spw', spw, spwlist, 'IFNO', expected_nrow)
-
-    def test_spw_value_frequency_frequency(self):
-        """test_spw_value_frequency_frequency: Test spw selection with channel range ('FREQ0~FREQ1:FREQ2~FREQ3')"""
-        spw = '299.8~300.0GHz:299.971~300.029GHz'
-        expected_nrow = 2
-        spwlist = [23]
-
-        self.__exec_simple_test('spw', spw, spwlist, 'IFNO', expected_nrow)
-
-    def test_spw_value_frequency_velocity(self):
-        """test_spw_value_frequency_velocity: Test spw selection with channel range ('FREQ0~FREQ1:VEL0~VEL1')"""
-        spw = '299.8~300.0GHz:-28.98~28.98km/s'
-        expected_nrow = 2
-        spwlist = [23]
-
-        self.__exec_simple_test('spw', spw, spwlist, 'IFNO', expected_nrow)
-
-    def test_spw_value_frequency_list(self):
-        """test_spw_value_frequency_list: Test spw selection with channel range ('FREQ0~FREQ1:CH0~CH1;CH2~CH3')"""
-        spw = '299.4~299.8GHz:0~19;81~100'
-        expected_nrow = 1
-        spwlist = [21]
-
-        self.__exec_simple_test('spw', spw, spwlist, 'IFNO', expected_nrow)
-
-    def test_spw_value_velocity_channel(self):
-        """test_spw_value_velocity_channel: Test spw selection with channel range ('VEL0~VEL1:CH0~CH1')"""
-        spw = '-50~50km/s:21~79'
-        expected_nrow = 2
-        spwlist = [23]
-
-        self.__exec_simple_test('spw', spw, spwlist, 'IFNO', expected_nrow)
-
-    def test_spw_value_velocity_frequency(self):
-        """test_spw_value_velocity_frequency: Test spw selection with channel range ('VEL0~VEL1:FREQ0~FREQ1')"""
-        spw = '-50~50km/s:299.971~300.029GHz'
-        expected_nrow = 2
-        spwlist = [23]
-
-        self.__exec_simple_test('spw', spw, spwlist, 'IFNO', expected_nrow)
-
-    def test_spw_value_velocity_velocity(self):
-        """test_spw_value_velocity_velocity: Test spw selection with channel range ('VEL0~VEL1:VEL2~VEL3')"""
-        spw = '-50~50km/s:-28.98~28.98km/s'
-        expected_nrow = 2
-        spwlist = [23]
-
-        self.__exec_simple_test('spw', spw, spwlist, 'IFNO', expected_nrow)
-
-    def test_spw_value_velocity_list(self):
-        """test_spw_value_velocity_list: Test spw selection with channel range ('VEL0~VEL1:CH0~CH1;CH2~CH3')"""
-        spw = '-50~50km/s:0~19;21~79;81~100'
-        expected_nrow = 2
-        spwlist = [23]
-
-        self.__exec_simple_test('spw', spw, spwlist, 'IFNO', expected_nrow)
-
-    def test_spw_id_list_channel(self):
-        """test_spw_id_list_channel: Test spw selection with channnel range ('ID0:CH0~CH1,ID1:CH2~CH3')"""
-        spw = '21:0~59;61~100,25:0~39;41~100'
-        expected_nrow = 2
-        spwlist = [21,25]
-
-        self.__exec_simple_test('spw', spw, spwlist, 'IFNO', expected_nrow)
-        
-    ### timerange selection syntax test ###
-    @prepare
-    def test_timerange_value_default(self):
-        """test_timerange_value_default: Test default value for timerange"""
-        timerange = ''
-        expected_nrow = 4
-        timelist = [55876.10559574073, 55876.10629018517, 55876.106984629616]
-
-        self.__exec_simple_test('timerange', timerange, timelist, 'TIME', expected_nrow)
-
-    @prepare
-    def test_timerange_value_exact(self):
-        """test_timerange_value_exact: Test timerange selection by syntax 'T0'"""
-        timerange = '2011/11/11/02:32:03.5'
-        expected_nrow = 1
-        timelist = [55876.10559574073]
-
-        self.__exec_simple_test('timerange', timerange, timelist, 'TIME', expected_nrow)
-
-    @prepare
-    def test_timerange_value_range(self):
-        """test_timerange_value_range: Test timerange selection by syntax 'T0~T1'"""
-        timerange = '2011/11/11/02:32:00~02:34:00'
-        expected_nrow = 3
-        timelist = [55876.10559574073, 55876.10629018517]
-
-        self.__exec_simple_test('timerange', timerange, timelist, 'TIME', expected_nrow)
-
-    @prepare
-    def test_timerange_value_lt(self):
-        """test_timerange_value_lt: Test timerange selection by syntax '<T0'"""
-        timerange = '<2011/11/11/02:33:00'
-        expected_nrow = 1
-        timelist = [55876.10559574073]
-
-        self.__exec_simple_test('timerange', timerange, timelist, 'TIME', expected_nrow)
-
-    @prepare
-    def test_timerange_value_gt(self):
-        """test_timerange_value_gt: Test timerange selection by syntax '>T0'"""
-        timerange = '>2011/11/11/02:33:00'
-        expected_nrow = 3
-        timelist = [55876.10629018517, 55876.106984629616]
-
-        self.__exec_simple_test('timerange', timerange, timelist, 'TIME', expected_nrow)
-
-    @prepare
-    def test_timerange_value_interval(self):
-        """test_timerange_value_interval: Test timerange selection by syntax 'T0+dT'"""
-        timerange = '2011/11/11/02:33:00+10:00'
-        expected_nrow = 3
-        timelist = [55876.10629018517, 55876.106984629616]
-
-        self.__exec_simple_test('timerange', timerange, timelist, 'TIME', expected_nrow)
-
-    ### scan selection syntax test ###
-    @prepare
-    def test_scan_id_default(self):
-        """test_scan_id_default: Test default value for scan"""
-        scan = ''
-        expected_nrow = 4
-        scanlist = [15, 16, 17]
-
-        self.__exec_simple_test('scan', scan, scanlist, 'SCANNO', expected_nrow)
-
-    @prepare
-    def test_scan_id_exact(self):
-        """test_scan_id_exact: Test scan selection by id ('N')"""
-        scan = '15'
-        expected_nrow = 1
-        scanlist = [15]
-
-        self.__exec_simple_test('scan', scan, scanlist, 'SCANNO', expected_nrow)
-
-    @prepare
-    def test_scan_id_lt(self):
-        """test_scan_id_lt: Test scan selection by id ('<N')"""
-        scan = '<17'
-        expected_nrow = 3
-        scanlist = [15,16]
-
-        self.__exec_simple_test('scan', scan, scanlist, 'SCANNO', expected_nrow)
-
-    @prepare
-    def test_scan_id_gt(self):
-        """test_scan_id_gt: Test scan selection by id ('>N')"""
-        scan = '>16'
-        expected_nrow = 1
-        scanlist = [17]
-
-        self.__exec_simple_test('scan', scan, scanlist, 'SCANNO', expected_nrow)
-
-    @prepare
-    def test_scan_id_range(self):
-        """test_scan_id_range: Test scan selection by id ('N~M')"""
-        scan = '16~17'
-        expected_nrow = 3
-        scanlist = [16,17]
-
-        self.__exec_simple_test('scan', scan, scanlist, 'SCANNO', expected_nrow)
-
-    @prepare
-    def test_scan_id_list(self):
-        """test_scan_id_list: Test scan selection by id ('N,M')"""
-        scan = '15,17'
-        expected_nrow = 2
-        scanlist = [15,17]
-
-        self.__exec_simple_test('scan', scan, scanlist, 'SCANNO', expected_nrow)
-
-    @prepare
-    def test_scan_id_exprlist(self):
-        """test_scan_id_exprlist: Test scan selection by id ('EXP0,EXP1')"""
-        scan = '<16,>16'
-        expected_nrow = 2
-        scanlist = [15,17]
-
-        self.__exec_simple_test('scan', scan, scanlist, 'SCANNO', expected_nrow)
-
-    ### pol selection syntax test ###
-    @prepare
-    def test_pol_id_default(self):
-        """test_pol_id_default: Test default value for pol"""
-        pol = ''
-        expected_nrow = 4
-        pollist = [0,1]
-
-        self.__exec_simple_test('pol', pol, pollist, 'POLNO', expected_nrow)
-        
-    @prepare
-    def test_pol_id_exact(self):
-        """test_pol_id_exact: Test pol selection by id ('N')"""
-        pol = '1'
-        expected_nrow = 2
-        pollist = [1]
-
-        self.__exec_simple_test('pol', pol, pollist, 'POLNO', expected_nrow)
-        
-    @prepare
-    def test_pol_id_lt(self):
-        """test_pol_id_lt: Test pol selection by id ('<N')"""
-        pol = '<1'
-        expected_nrow = 2
-        pollist = [0]
-
-        self.__exec_simple_test('pol', pol, pollist, 'POLNO', expected_nrow)
-
-    @prepare
-    def test_pol_id_gt(self):
-        """test_pol_id_gt: Test pol selection by id ('>N')"""
-        pol = '>0'
-        expected_nrow = 2
-        pollist = [1]
-
-        self.__exec_simple_test('pol', pol, pollist, 'POLNO', expected_nrow)
-
-    @prepare
-    def test_pol_id_range(self):
-        """test_pol_id_range: Test pol selection by id ('N~M')"""
-        pol = '0~1'
-        expected_nrow = 4
-        pollist = [0,1]
-
-        self.__exec_simple_test('pol', pol, pollist, 'POLNO', expected_nrow)
-
-    @prepare
-    def test_pol_id_list(self):
-        """test_pol_id_list: Test pol selection by id ('N,M')"""
-        pol = '0,1'
-        expected_nrow = 4
-        pollist = [0,1]
-
-        self.__exec_simple_test('pol', pol, pollist, 'POLNO', expected_nrow)
-
-    @prepare
-    def test_pol_id_exprlist(self):
-        """test_pol_id_exprlist: Test pol selection by id ('EXP0,EXP1')"""
-        pol = '>0,<1'
-        expected_nrow = 4
-        pollist = [0,1]
-
-        self.__exec_simple_test('pol', pol, pollist, 'POLNO', expected_nrow)
-
-class sdbaseline_flagTest( unittest.TestCase ):
-    """
-    Unit tests for task sdbaseline. No interactive testing.
-    This test is to verify the proper flag handling in sdbaseline that
-       (1) for row-flagged spectra, neither fitting nor subtraction should be executed.
-       (2) if a channel is flagged, it will not be used for baseline calculation,
-           but the baseline subtraction at the channel should be made.
-       (3) no flag values themselves should be modified.
-           
-    The list of tests:
-    testFlagPoly01     --- test polynomial fitting with maskmode = 'list'
-    testFlagPoly02     --- test polynomial fitting with maskmode = 'auto'
-    testFlagCheby01    --- test Chebyshev polynomial fitting with maskmode = 'list'
-    testFlagCheby02    --- test Chebyshev polynomial fitting with maskmode = 'auto'
-    testFlagCSpline01  --- test cubic spline fitting with maskmode = 'list'
-    testFlagCSpline02  --- test cubic spline fitting with maskmode = 'auto'
-    testFlagSinusoid01 --- test sinusoidal fitting with maskmode = 'list'
-    testFlagSinusoid02 --- test sinusoidal fitting with maskmode = 'auto'
-
-    Note: the rms noise of input data for the tests *02 is 1.0.
-    """
-    tol01 = 1.0e-6
-    tol02 = 1.0 # large value owing to uncertainty in linefinder results and
-                # to small channel numbers. enough for this testing.
-    # Data path of input/output
-    datapath = os.environ.get('CASAPATH').split()[0] + \
-              '/data/regression/unittest/sdbaseline/'    
-    # Input and output names
-    infile_01 = 'sdbaseline_flagtest_withoutnoise.asap'
-    infile_02 = 'sdbaseline_flagtest_withnoise.asap'
-    outroot = 'sdbaseline_test'
-    tid = None
-
-    def setUp( self ):
-        if os.path.exists(self.infile_01):
-            shutil.rmtree(self.infile_01)
-        shutil.copytree(self.datapath+self.infile_01, self.infile_01)
-        if os.path.exists(self.infile_02):
-            shutil.rmtree(self.infile_02)
-        shutil.copytree(self.datapath+self.infile_02, self.infile_02)
-
-        default(sdbaseline)
-
-    def tearDown( self ):
-        if os.path.exists(self.infile_01):
-            shutil.rmtree(self.infile_01)
-        if os.path.exists(self.infile_02):
-            shutil.rmtree(self.infile_02)
-        os.system('rm -rf '+self.outroot+'*')
-
-    def testFlagPoly01( self ):
-        """Test FlagPoly01: Polynomial fitting with maskmode = 'list'"""
-        self.tid = "FlagPoly01"
-        infile = self.infile_01
-        mode = "list"
-        outfile = self.outroot+self.tid+".asap"
-        
-        result = sdbaseline(infile=infile,maskmode=mode,outfile=outfile,blfunc='poly',order=0)
-        self.assertEqual(result, None, msg="The task returned '"+str(result)+"' instead of None")
-        self._checkResult(infile, outfile, self.tol01)
-
-    def testFlagPoly02( self ):
-        """Test FlagPoly02: Polynomial fitting with maskmode = 'auto'"""
-        self.tid = "FlagPoly02"
-        infile = self.infile_02
-        mode = "auto"
-        outfile = self.outroot+self.tid+".asap"
-        
-        result = sdbaseline(infile=infile,maskmode=mode,outfile=outfile,blfunc='poly',order=0)
-        self.assertEqual(result, None, msg="The task returned '"+str(result)+"' instead of None")
-        self._checkResult(infile, outfile, self.tol02)
-
-    def testFlagCheby01( self ):
-        """Test FlagCheby01: Chebyshev Polynomial fitting with maskmode = 'list'"""
-        self.tid = "FlagCheby01"
-        infile = self.infile_01
-        mode = "list"
-        outfile = self.outroot+self.tid+".asap"
-        
-        result = sdbaseline(infile=infile,maskmode=mode,outfile=outfile,blfunc='chebyshev',order=0)
-        self.assertEqual(result, None, msg="The task returned '"+str(result)+"' instead of None")
-        self._checkResult(infile, outfile, self.tol01)
-
-    def testFlagCheby02( self ):
-        """Test FlagCheby02: Chebyshev Polynomial fitting with maskmode = 'auto'"""
-        self.tid = "FlagCheby02"
-        infile = self.infile_02
-        mode = "auto"
-        outfile = self.outroot+self.tid+".asap"
-        
-        result = sdbaseline(infile=infile,maskmode=mode,outfile=outfile,blfunc='chebyshev',order=0)
-        self.assertEqual(result, None, msg="The task returned '"+str(result)+"' instead of None")
-        self._checkResult(infile, outfile, self.tol02)
-
-    def testFlagCSpline01( self ):
-        """Test FlagCSpline01: Cubic spline fitting with maskmode = 'list'"""
-        self.tid = "FlagCSpline01"
-        infile = self.infile_01
-        mode = "list"
-        outfile = self.outroot+self.tid+".asap"
-        
-        result = sdbaseline(infile=infile,maskmode=mode,outfile=outfile,blfunc='cspline',npiece=1)
-        self.assertEqual(result, None, msg="The task returned '"+str(result)+"' instead of None")
-        self._checkResult(infile, outfile, self.tol01)
-
-    def testFlagCSpline02( self ):
-        """Test FlagCSpline02: Cubic spline fitting with maskmode = 'auto'"""
-        self.tid = "FlagCSpline02"
-        infile = self.infile_02
-        mode = "auto"
-        outfile = self.outroot+self.tid+".asap"
-        
-        result = sdbaseline(infile=infile,maskmode=mode,outfile=outfile,blfunc='cspline',npiece=1)
-        self.assertEqual(result, None, msg="The task returned '"+str(result)+"' instead of None")
-        self._checkResult(infile, outfile, self.tol02)
-
-    def testFlagSinusoid01( self ):
-        """Test FlagSinusoid01: Sinusoidal Polynomial fitting with maskmode = 'list'"""
-        self.tid = "FlagSinusoid01"
-        infile = self.infile_01
-        mode = "list"
-        outfile = self.outroot+self.tid+".asap"
-        
-        result = sdbaseline(infile=infile,maskmode=mode,outfile=outfile,blfunc='sinusoid')
-        self.assertEqual(result, None, msg="The task returned '"+str(result)+"' instead of None")
-        self._checkResult(infile, outfile, self.tol01)
-
-    def testFlagSinusoid02( self ):
-        """Test FlagSinusoid02: Sinusoidal Polynomial fitting with maskmode = 'auto'"""
-        self.tid = "FlagSinusoid02"
-        infile = self.infile_02
-        mode = "auto"
-        outfile = self.outroot+self.tid+".asap"
-        
-        result = sdbaseline(infile=infile,maskmode=mode,outfile=outfile,blfunc='sinusoid')
-        self.assertEqual(result, None, msg="The task returned '"+str(result)+"' instead of None")
-        self._checkResult(infile, outfile, self.tol02)
-
-    def _checkResult(self, infile, outfile, tol):
-        tb.open(infile)
-        inspec = [tb.getcell('SPECTRA', 0), tb.getcell('SPECTRA', 1), tb.getcell('SPECTRA', 2)]
-        inchnf = [tb.getcell('FLAGTRA', 0), tb.getcell('FLAGTRA', 1), tb.getcell('FLAGTRA', 2)]
-        inrowf = tb.getcol('FLAGROW')
-        tb.close()
-
-        tb.open(outfile)
-        outspec = [tb.getcell('SPECTRA', 0), tb.getcell('SPECTRA', 1), tb.getcell('SPECTRA', 2)]
-        outchnf = [tb.getcell('FLAGTRA', 0), tb.getcell('FLAGTRA', 1), tb.getcell('FLAGTRA', 2)]
-        outrowf = tb.getcol('FLAGROW')
-        tb.close()
-
-        #check if the values of row-flagged spectra are not changed
-        for i in xrange(2):
-            self.assertTrue(all(inspec[i]==outspec[i]))
-            
-        #check if flagged channels are (1) excluded from fitting, but are
-        #(2) the targets of baseline subtraction.
-        #  if the difference values between the input and output spectra
-        #  (input-output) are almost 1.0 (for tests *01) or distribute around
-        #  1.0 (for tests *02), it can be recognised that both of the above
-        # requirements are satisfied. actually, the mean of the (input-output)
-        # values is examined if it is close enough to 1.0.
-        #print '***************'+str(abs((inspec[2]-outspec[2]).mean()-1.0))
-        self.assertTrue(abs((inspec[2]-outspec[2]).mean()-1.0) < tol)
-        
-        #check if flag values are not changed in the output file.
-        for i in xrange(len(inchnf)):
-            self.assertTrue(all(inchnf[i]==outchnf[i]))
-        self.assertTrue(all(inrowf==outrowf))
-
-def suite():
-    return [sdbaseline_basicTest, sdbaseline_maskTest, sdbaseline_funcTest,
-            sdbaseline_multi_IF_test, sdbaseline_storageTest,
-            sdbaseline_selection_syntax,
-            sdbaseline_flagTest]+def parseRms( txt ):
+    t = txt.lstrip().rstrip( '\n' )[6:]
+    return float( t )
