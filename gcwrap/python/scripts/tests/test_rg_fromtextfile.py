##########################################################################
# imfit_test.py
#
# Copyright (C) 2008, 2009
# Associated Universities, Inc. Washington DC, USA.
#
# This script is free software; you can redistribute it and/or modify it
# under the terms of the GNU Library General Public License as published by
# the Free Software Foundation; either version 2 of the License, or (at your
# option) any later version.
#
# This library is distributed in the hope that it will be useful, but WITHOUT
# ANY WARRANTY; without even the implied warranty of MERCHANTABILITY or
# FITNESS FOR A PARTICULAR PURPOSE.  See the GNU Library General Public
# License for more details.
#
# You should have received a copy of the GNU Library General Public License
# along with this library; if not, write to the Free Software Foundation,
# Inc., 675 Massachusetts Ave, Cambridge, MA 02139, USA.
#
# Correspondence concerning AIPS++ should be adressed as follows:
#        Internet email: aips2-request@nrao.edu.
#        Postal address: AIPS++ Project Office
#                        National Radio Astronomy Observatory
#                        520 Edgemont Road
#                        Charlottesville, VA 22903-2475 USA
#
# <author>
# Dave Mehringer
# </author>
#
# <summary>
# Test suite for the CASA method rg.fromtextfile
# </summary>
#
# <reviewed reviwer="" date="" tests="" demos="">
# </reviewed
#
# <prerequisite>
# <ul>
#   <li> <linkto class="task_rg_fromtextfile.py:description">rg.fromtextfile</linkto> 
# </ul>
# </prerequisite>
#
# <etymology>
# Test for the rg.fromtextile method
# </etymology>
#
# <synopsis>
# Test the rg.fromtextfile method
# </synopsis> 
#
# <example>
#
# This test runs as part of the CASA python unit test suite and can be run from
# the command line via eg
# 
# `echo $CASAPATH/bin/casapy | sed -e 's$ $/$'` --nologger --log2term -c `echo $CASAPATH | awk '{print $1}'`/code/xmlcasa/scripts/regressions/admin/runUnitTest.py test_rg_fromtextfile[test1,test2,...]
#
# </example>
#
# <motivation>
# To provide a test standard for the rg.fromtextfile method to ensure
# coding changes do not break the associated bits 
# </motivation>
#

###########################################################################
import shutil
import casac
from tasks import *
from taskinit import *
from __main__ import *
import unittest
import numpy

image = "imregion.fits"
text1 = "goodfile1.txt"
res1 = "res1.rgn"
cas_3258t = "CAS-3258.txt"
cas_3258r = "CAS-3258.rgn"
cas_3259t = "CAS-3259.txt"
cas_3259r = "CAS-3259.rgn"
cas_3260t = "CAS-3260.txt"
cas_3260r = "CAS-3260.rgn"

datapath=os.environ.get('CASAPATH').split()[0]+'/data/regression/unittest/rg.fromtextfile/'

def deep_equality(a, b):
    if (type(a) != type(b)):
        print "types don't match, a is a " + str(type(a)) + " b is a " + str(type(b))
        return False
    if (type(a) == dict):
        if (a.keys() != b.keys()):
            print "keys don't match, a is " + str(a.keys()) + " b is " + str(b.keys())
            return False
        for k in a.keys():
            if (
                k == "telescope" or k == "observer"
                or k == "telescopeposition"
            ):
                continue
            elif (not deep_equality(a[k], b[k])):
                print "dictionary member inequality a[" + str(k) \
                    + "] is " + str(a[k]) + " b[" + str(k) + "] is " + str(b[k])
                return False
        return True
    if (type(a) == float):
        if not (a == b or abs((a-b)/a) <= 1e-6):
            print "float mismatch, a is " + str(a) + ", b is " + str(b)
        return a == b or abs((a-b)/a) <= 1e-6
    if (type(a) == numpy.ndarray):
        if (a.shape != b.shape):
            print "shape mismatch a is " + str(a.shape) + " b is " + str(b.shape)
            return False
        x = a.tolist()
        y = b.tolist()
        for i in range(len(x)):
            if (not deep_equality(x[i], y[i])):
                print "array element mismatch, x is " + str(x[i]) + " y is " + str(y[i])
                return False
        return True
    return a == b

datapath=os.environ.get('CASAPATH').split()[0]+'/data/regression/unittest/rg.fromtextfile/'


class rg_fromtextfile_test(unittest.TestCase):
    
    _fixtures = [
        image, text1, res1, cas_3258t, cas_3258r, cas_3259t, cas_3259r,
        cas_3260t, cas_3260r
    ]
    
    def setUp(self):
        for im in self._fixtures:
            shutil.copy(datapath + im, im)
        self.ia = iatool()
        self.rg = rgtool()
    
    def tearDown(self):
        for im in self._fixtures:
            os.remove(im)
        self.ia.done()
        del self.ia
        self.rg.done()
        del self.rg

    def _testit(self, text, rgn):
        csys = self.ia.coordsys().torecord()
        shape = self.ia.shape()
        got = self.rg.fromtextfile(text, shape, csys)
        expected = self.rg.fromfiletorecord(rgn)
        expected['comment'] = ""
        self.assertTrue(deep_equality(got, expected))
        
        f = open(text, 'r')
        text = f.read()
        got = self.rg.fromtext(text, shape, csys)
        self.assertTrue(deep_equality(got, expected))

    def test_exceptions(self):
        """test exception cases"""

        # bad file
        self.assertRaises(Exception, self.rg.fromtextfile, "blah", {}, [1,1])
        # coordsys not set
        self.assertRaises(Exception, self.rg.fromtextfile, text1, {}, [1,1])

    def test_read(self):
        """Read test"""
        self.ia.open(image)
        self._testit(text1, res1)
        
    def test_CAS_3258(self):
        """Verify fix to CAS-3258"""
        self.ia.fromshape("", [250,250])
        self._testit(cas_3258t, cas_3258r)
        
    def test_CAS_3259(self):
        """Verify fix to CAS-3259"""
        self.ia.fromshape("", [250,250])
        self._testit(cas_3259t, cas_3259r)
        
    def test_CAS_3260(self):
        """Verify fix to CAS-3260"""
        self.ia.fromshape("", [250,250])
        self._testit(cas_3260t, cas_3260r)
        
    def test_CAS_4415(self):
        """Verify CAS-4415 (parser did not properly handle frquency decreasing with pixel number)"""
        shape = [50, 50, 10]
        self.ia.fromshape("", shape)
        csys = self.ia.coordsys()
        increment = csys.increment()["numeric"]
        increment[2] = -increment[2]
        csys.setincrement(increment)
        self.ia.setcoordsys(csys.torecord())
        zz = rg.fromtext(
            "circle[[20pix,20pix],6pix],range=[1pix,3pix]",
            shape, csys.torecord()
        )
        self.assertTrue(len(zz.keys()) > 0)

    def test_CAS_4425(self):
        """ Verify CAS-4425 (pixel units now accounted for in range and no units throws exception)"""
        shape = [100, 100, 80]
        self.ia.fromshape("", shape)
        csys = self.ia.coordsys()
        zz = rg.fromtext("box[[30pix, 30pix], [39pix, 39pix]], range=[55pix,59pix]", shape, csys.torecord())
        self.assertTrue(self.ia.statistics(region=zz)["npts"] == 500)
        zz = rg.fromtext("box[[30pix, 30pix], [39pix, 39pix]], range=[59pix,55pix]", shape, csys.torecord())
        self.assertTrue(self.ia.statistics(region=zz)["npts"] == 500)
        self.assertRaises(
            Exception, rg.fromtext, "box[[30pix, 30pix], [39pix, 39pix]], range=[59,55]",
            shape, csys.torecord()
        )
         
    def test_rectangle_rotation(self):
        """Test rectangle region is preserved under coordinate frame switch"""
        self.ia.fromshape("",[200, 200])
        csys = self.ia.coordsys()
        # rectangular box
        xx = rg.fromtext(
            "box[[5834.23813221arcmin, -3676.92506701arcmin],[5729.75600494arcmin, -3545.36602909arcmin]] coord=GALACTIC",
            csys=csys.torecord(), shape=self.ia.shape()
        )
        zz = self.ia.subimage("", region=xx)
        got = zz.getchunk(getmask=True)
        self.ia.open(datapath + "rect_rot.im")
        expec = self.ia.getchunk(getmask=True)
        self.assertTrue((got == expec).all())
        zz.done()
        
        #center box
        self.ia.fromshape("",[200, 200])
        csys = self.ia.coordsys()
        yval = "-3611.1455480499999arcmin"
        xwidth = qa.tos(qa.mul(qa.quantity("104.48212727000009arcmin"),qa.cos(yval)))
        xx = rg.fromtext(
            "centerbox[[5781.9970685749995arcmin, " + yval + "],[" + xwidth + ", 131.55903791999981arcmin]] coord=GALACTIC",
            csys=csys.torecord(), shape=self.ia.shape()
        )
        zz = self.ia.subimage("", region=xx)
        got = zz.getchunk(getmask=True)
        self.ia.open(datapath + "rect_rot2.im")
        expec = self.ia.getchunk(getmask=True)
        self.assertTrue((got == expec).all())
        
        zz.done()
        self.ia.done()
        
    def test_rotbox(self):
        """Test rotbox when specified in pixels (CAS-5723)"""
        self.ia.fromshape("",[200,200])
        reg = rg.fromtext(
            "rotbox [ [ 60pix , 50pix ] , [ 30pix , 30pix ] , 30deg ]",
            csys=self.ia.coordsys().torecord(),shape=self.ia.shape()
        )
        self.assertTrue(self.ia.statistics(region=reg)['npts'] == 901)
        csys = self.ia.coordsys()
        csys.setreferencevalue([800,70*60])
        self.ia.setcoordsys(csys.torecord())
        reg = rg.fromtext(
            "rotbox [ [ 60pix , 50pix ] , [ 30pix , 30pix ] , 30deg ]",
            csys=self.ia.coordsys().torecord(),shape=self.ia.shape()
        )
        self.assertTrue(self.ia.statistics(region=reg)['npts'] == 901)
<<<<<<< HEAD
        
    def test_ellipse(self):
        """Test ellipse for image in GALACTIC and file in J2000"""
        self.ia.open(datapath + "gal.im")
        reg = rg.fromtextfile(
            datapath + "testEllipse90deg.crtf",
            csys = self.ia.coordsys().torecord(),
            shape=self.ia.shape()
        )
        subi = self.ia.subimage("", region=reg)
        self.ia.open(datapath + "galwj2kellipse.im")
        expec = self.ia.getchunk(getmask=True)
        self.ia.done()
        got = subi.getchunk(getmask=True)
        subi.done()
        self.assertTrue((got == expec).all())
        
=======

>>>>>>> 36b1dd33
def suite():
    return [rg_fromtextfile_test]<|MERGE_RESOLUTION|>--- conflicted
+++ resolved
@@ -83,8 +83,6 @@
 cas_3259r = "CAS-3259.rgn"
 cas_3260t = "CAS-3260.txt"
 cas_3260r = "CAS-3260.rgn"
-
-datapath=os.environ.get('CASAPATH').split()[0]+'/data/regression/unittest/rg.fromtextfile/'
 
 def deep_equality(a, b):
     if (type(a) != type(b)):
@@ -133,6 +131,7 @@
     ]
     
     def setUp(self):
+        datapath=os.environ.get('CASAPATH').split()[0]+'/data/regression/unittest/rg.fromtextfile/'
         for im in self._fixtures:
             shutil.copy(datapath + im, im)
         self.ia = iatool()
@@ -266,26 +265,6 @@
             csys=self.ia.coordsys().torecord(),shape=self.ia.shape()
         )
         self.assertTrue(self.ia.statistics(region=reg)['npts'] == 901)
-<<<<<<< HEAD
-        
-    def test_ellipse(self):
-        """Test ellipse for image in GALACTIC and file in J2000"""
-        self.ia.open(datapath + "gal.im")
-        reg = rg.fromtextfile(
-            datapath + "testEllipse90deg.crtf",
-            csys = self.ia.coordsys().torecord(),
-            shape=self.ia.shape()
-        )
-        subi = self.ia.subimage("", region=reg)
-        self.ia.open(datapath + "galwj2kellipse.im")
-        expec = self.ia.getchunk(getmask=True)
-        self.ia.done()
-        got = subi.getchunk(getmask=True)
-        subi.done()
-        self.assertTrue((got == expec).all())
-        
-=======
-
->>>>>>> 36b1dd33
+
 def suite():
     return [rg_fromtextfile_test]