##########################################################################
# imfit_test.py
#
# Copyright (C) 2008, 2009
# Associated Universities, Inc. Washington DC, USA.
#
# This script is free software; you can redistribute it and/or modify it
# under the terms of the GNU Library General Public License as published by
# the Free Software Foundation; either version 2 of the License, or (at your
# option) any later version.
#
# This library is distributed in the hope that it will be useful, but WITHOUT
# ANY WARRANTY; without even the implied warranty of MERCHANTABILITY or
# FITNESS FOR A PARTICULAR PURPOSE.  See the GNU Library General Public
# License for more details.
#
# You should have received a copy of the GNU Library General Public License
# along with this library; if not, write to the Free Software Foundation,
# Inc., 675 Massachusetts Ave, Cambridge, MA 02139, USA.
#
# Correspondence concerning AIPS++ should be adressed as follows:
#        Internet email: aips2-request@nrao.edu.
#        Postal address: AIPS++ Project Office
#                        National Radio Astronomy Observatory
#                        520 Edgemont Road
#                        Charlottesville, VA 22903-2475 USA
#
# <author>
# Dave Mehringer
# </author>
#
# <summary>
# Test suite for the CASA imfit Task
# </summary>
#
# <reviewed reviwer="" date="" tests="" demos="">
# </reviewed
#
# <prerequisite>
# <ul>
#   <li> <linkto class="imfit.py:description">imfit</linkto> 
# </ul>
# </prerequisite>
#
# <etymology>
# imfit_test stands for imfit test
# </etymology>
#
# <synopsis>
# imfit_test.py is a Python script that tests the correctness
# of the ia.fitcomponents tool method and the imfit task in CASA.
# </synopsis> 
#
# <example>
# `echo $CASAPATH/bin/casapy | sed -e 's$ $/$'` --nologger --log2term -c `echo $CASAPATH | awk '{print $1}'`/code/xmlcasa/scripts/regressions/admin/runUnitTest.py test_imfit[test1,test2,...]
# </example>
#
# <motivation>
# To provide a test standard to the imfit task to ensure
# coding changes do not break the associated bits 
# </motivation>
#

###########################################################################
import os
import casac
from tasks import *
from taskinit import *
import hashlib
import shutil
from __main__ import *
import unittest


noisy_image = "gaussian_model_with_noise.im"
noisy_image_xx = "gaussian_model_with_noise_xx.im"
expected_model = "gaussian_model_with_noise_model.fits"
expected_residual = "gaussian_model_with_noise_resid.fits"
convolved_model = "gaussian_convolved.fits"
estimates_convolved = "estimates_convolved.txt"
two_gaussians_image = "two_gaussian_model.fits"
stokes_image = "imfit_stokes.fits"
two_gaussians_estimates = "estimates_2gauss.txt"
expected_new_estimates = "expected_new_estimates.txt"
gauss_no_pol = "gauss_no_pol.fits"
jyperbeamkms = "jyperbeamkmpersec.fits";
masked_image = 'myout.im'
multiplane_image = "gauss_multiplane.fits"
multibeam_image = "gauss_multibeam.im"
two_gauss_multiplane_estimates="estimates_2gauss_multiplane.txt"
msgs = ''
twogim = "2g.im"
twogest = "2g_estimates.txt"
circular = "circular_gaussian.im"
kimage = "bunitk.im"
<<<<<<< HEAD
decon_im = "decon_test.im"
=======
>>>>>>> 36b1dd33

datapath=os.environ.get('CASAPATH').split()[0]+'/data/regression/unittest/imfit/'

# are the two specified numeric values relatively close to each other? 
def near (first, second, epsilon):
    if first == 0 and second == 0:
        return True
    denom = first
    if first == 0:
        denom = second
    return (abs((first - second)/denom) <= abs(epsilon))

def near_abs(first, second, epsilon):
    return abs(first - second) <= epsilon
# Do the got and expected images match?
# @param got The name of the test image
# @param expected The name of the expected image
# @param difference The name of the difference image to write
def check_image(got, expected):
    myia = iatool()
    if not myia.open(got):
        casalog.post("Cannot find image " + got, 'SEVERE')
        return False
    gotunit = myia.brightnessunit()
    gotpix = myia.getchunk()
    myia.open(expected)
    expunit = myia.brightnessunit()
    if gotunit != expunit:
        casalog.post(
            "Units differ: got '" + gotunit
            + "' expected '" + expunit + "'",
            'SEVERE'
        )
        myia.done()
        return False
    exppix = myia.getchunk()
    myia.done()
    return (gotpix - exppix == 0).all()

# count the number of lines in the specified file in which the spcified string occurs
def count_matches(filename, match_string):
    count = 0
    for line in open(filename):
        if (match_string in line):
            count += 1
    return count

class imfit_test(unittest.TestCase):
    
    def setUp(self):
        
        for f in [
            noisy_image, noisy_image_xx, expected_model, expected_residual, convolved_model,
            estimates_convolved, two_gaussians_image, two_gaussians_estimates,
            stokes_image, gauss_no_pol, jyperbeamkms,
            masked_image, multiplane_image, multibeam_image, two_gauss_multiplane_estimates,
            twogim, twogest
        ] :
            if not os.path.exists(f):
                if (os.path.isdir(datapath + f)):
                    shutil.copytree(datapath + f, f)
                if (os.path.isfile(datapath + f)):
                    shutil.copy(datapath + f, f)

    def tearDown(self):
        for f in [
            # removing this image with rmtree() etc fails on mac
            # noisy_image,
            noisy_image_xx, expected_model, expected_residual, convolved_model,
            estimates_convolved, two_gaussians_estimates,
            stokes_image, gauss_no_pol, jyperbeamkms,
            masked_image, multiplane_image, multibeam_image, two_gauss_multiplane_estimates
        ] :
            if (os.path.isdir(f)):
                os.system("rm -rf " + f)
                #shutil.rmtree(f)
            if (os.path.isfile(f)):
                os.remove(f)
        self.assertTrue(len(tb.showcache()) == 0)

    def test_fit_using_full_image(self):
        '''Imfit: Fit using full image'''
        test = "fit_using_full_image: "
        def run_fitcomponents():
            myia = iatool()
            myia.open(noisy_image)
            res = myia.fitcomponents()
            myia.done()
            return res
        def run_imfit():
            default('imfit')
            return imfit(imagename=noisy_image)
    
        for i in [0 ,1]:
            if (i == 0):
                code = run_fitcomponents
                method = test + "ia.fitcomponents: "
            else:
                code = run_imfit
                method += test + "imfit: "
            self._check_results(code())
            
    def _check_results(self, res):
            success = True
            global msgs
            clist = res['results']
            if (not res['converged'][0]):
                success = False
                msgs += method + "fit did not converge unexpectedly"
            epsilon = 1e-5
            # I flux test
            got = clist['component0']['flux']['value'][0]
            expected = 60291.7956
            if (not near(got, expected, epsilon)):
                success = False
                msgs += method + "I flux density test failure, got " + str(got) + " expected " + str(expected) + "\n"
            # Q flux test
            got = clist['component0']['flux']['value'][1]
            expected = 0
            if (got != expected):
                success = False
                msgs += method + "Q flux density test failure, got " + str(got) + " expected " + str(expected) + "\n"
            # RA test
            got = clist['component0']['shape']['direction']['m0']['value']
            expected = 0.00021339
            if (not near_abs(got, expected, epsilon)):
                success = False
                msgs += method + "RA test failure, got " + str(got) + " expected " + str(expected) + "\n"
            # Dec test
            got = clist['component0']['shape']['direction']['m1']['value']
            expected = 1.935825e-5 
            if (not near_abs(got, expected, epsilon)):
                success = False
                msgs += method + "Dec test failure, got " + str(got) + " expected " + str(expected) + "\n"
            # Major axis test
            got = clist['component0']['shape']['majoraxis']['value']
            expected = 23.530022 
            epsilon = 1e-6
            if (not near(got, expected, epsilon)):
                success = False
                msgs += method + "Major axis test failure, got " + str(got) + " expected " + str(expected) + "\n"
            # Minor axis test
            got = clist['component0']['shape']['minoraxis']['value']
            expected = 18.862125  
            if (not near(got, expected, epsilon)):
                success = False
                msgs += method + "Minor axis test failure, got " + str(got) + " expected " + str(expected) + "\n"
            # Position angle test
            got = clist['component0']['shape']['positionangle']['value']
            expected = 119.88185
            epsilon = 1e-5 
            if (not near_abs(got, expected, epsilon)):
                success = False
                msgs += method + "Position angle test failure, got " + str(got) + " expected " + str(expected) + "\n"

            self.assertTrue(success,msgs)
        
    
    def test_fit_using_box(self):
        '''Imfit: Fit using box'''
        for i in range(3):
            test = 'fit_using_box, loop #' + str(i) + ': '
            # the regions and box that should be used all define the same region
            # so that the results are the same for each loop (which makes the
            # code more compact)
            # i = 0: use box= keyword
            # i = 1: use region record
            # i = 2: use named region (ie region record saved in image)
            if (i == 0):
                box = "130,89,170,129"
                region = ""
            elif (i == 1):
                box = ''
                region = rg.box([130,89,0,0],[170,129,0,0])
            elif (i == 2):
                box = ''
                region = 'mybox'
    
            def run_fitcomponents():
                myia = iatool()
                myia.open(noisy_image)
                res = myia.fitcomponents(box=box, region=region)
                myia.close()
                return res
            def run_imfit():
                default('imfit')
                return imfit(imagename=noisy_image, box=box, region=region)
            for code in [run_fitcomponents, run_imfit]:
                self._check_box_results(code())
                
    def _check_box_results(self, res):
        epsilon = 1e-5
        clist = res['results']
        self.assertTrue(
            res['converged'][0],
            "fit did not converge unexpectedly"
        )
        # I flux test
        got = clist['component0']['flux']['value'][0]
        expected = 60319.8604
        self.assertTrue(
            near(got, expected, epsilon),
            "I flux density test failure, got " + str(got)
            + " expected " + str(expected)
        )
        # Q flux test
        got = clist['component0']['flux']['value'][1]
        expected = 0
        self.assertTrue(
            got == expected,
            "Q flux density test failure, got " + str(got)
            + " expected " + str(expected)
        )
        # RA test
        got = clist['component0']['shape']['direction']['m0']['value']
        expected = 0.00021337
        self.assertTrue(
            near_abs(got, expected, epsilon),
            "RA test failure, got " + str(got) + " expected " + str(expected)
        )
        # Dec test
        got = clist['component0']['shape']['direction']['m1']['value']
        expected = 1.935906e-05
        self.assertTrue(
            near_abs(got, expected, epsilon),
            "Dec test failure, got " + str(got) + " expected " + str(expected)
        )
        # Major axis test
        got = clist['component0']['shape']['majoraxis']['value']
        expected = 23.545212
        epsilon = 1e-6
        self.assertTrue(
            near(got, expected, epsilon),
            "Major axis test failure, got " + str(got) + " expected " + str(expected)
        )
        got = clist['component0']['shape']['majoraxiserror']['value']
        expected = 0.01776
        epsilon = 1e-3
        self.assertTrue(
            near(got, expected, epsilon),
            "Major axis error test failure, got " + str(got) + " expected " + str(expected)
        )
        self.assertTrue(
            clist['component0']['shape']['majoraxis']['unit']
            == clist['component0']['shape']['majoraxiserror']['unit'],
            "Major axis and major axis error units are different\n"
        )
        # Minor axis test
        got = clist['component0']['shape']['minoraxis']['value']
        expected = 18.86450
        epsilon = 1e-6
        self.assertTrue(
            near(got, expected, epsilon),
            "Minor axis test failure, got " + str(got) + " expected " + str(expected)
        )
        got = clist['component0']['shape']['minoraxiserror']['value']
        expected = 0.01423
        epsilon = 1e-3
        self.assertTrue(
            near(got, expected, epsilon),
            "Minor axis error test failure, got " + str(got) + " expected " + str(expected)
        )
        self.assertTrue(
            clist['component0']['shape']['minoraxis']['unit']
            == clist['component0']['shape']['minoraxiserror']['unit'],
            "Minor axis and minor axis error units are different"
        )
        # Position angle test
        got = clist['component0']['shape']['positionangle']['value']
        expected = 119.81296
        epsilon = 1e-5
        self.assertTrue(
            near_abs(got, expected, epsilon),
            "Position angle test failure, got " + str(got)
            + " expected " + str(expected)
        )
        got = clist['component0']['shape']['positionangleerror']['value']
        expected = 0.1367
        epsilon = 1e-3
        self.assertTrue(
            near(got, expected, epsilon),
            "Position angle error test failure, got " + str(got) + " expected " + str(expected)
        )
        self.assertTrue(
            clist['component0']['shape']['positionangle']['unit']
            == clist['component0']['shape']['positionangleerror']['unit'],
            "Position angle and position angle error units are different"
        )

    def test_nonconvergence(self):
        '''Imfit: Test non-convergence'''
        test = "test_nonconvergence: "
        success = True
        global msgs
    
        box = '0,0,20,20'
        def run_fitcomponents():
            myia = iatool()
            myia.open(noisy_image)
            res = myia.fitcomponents(box=box)
            myia.done()
            return res
        def run_imfit():
            default('imfit')
            return imfit(imagename=noisy_image, box=box)
    
        for code in [run_fitcomponents, run_imfit]:
            res = code()
            if (res['converged'][0]):
                success = False
                msgs += method + "fit unexpectedly converged\n"
    
        self.assertTrue(success,msgs)
    
    def test_fit_using_range(self):
        '''Imfit: Fit using range'''
        success = True
        global msgs
        for i in range(4):
            test = 'fit_using_range, loop #' + str(i) + ': '
            # the ranges and mask defined all define the same pixels to be used
            # so that the results are the same for each loop (which makes the
            # code more compact)
            # i = 0: use mask keyword
            # i = 1: use includepix keyword
            # i = 2: use excludepix keyword
            # i = 3 use masked image
            if (i == 0):
                mask = noisy_image + ">40"
                includepix = []
                excludepix = []
                pixelmask = ""
            elif (i == 1):
                mask = ''
                includepix = [40,400]
                excludepix = []
                pixelmask = ""
            elif (i == 2):
                mask = ''
                includepix = []
                excludepix = [-10,40]
                pixelmask = ""
            elif (i == 3):
                mask = ''
                includepix = []
                excludepix = []
                pixelmask = "mymask"
    
            def run_fitcomponents():
                myia = iatool()
                myia.open(masked_image)
                myia.maskhandler("set", pixelmask)
                res = myia.fitcomponents(mask=mask, includepix=includepix, excludepix=excludepix)
                myia.close()
                return res
            def run_imfit():
                default('imfit')
                return imfit(imagename=masked_image, mask=mask, includepix=includepix, excludepix=excludepix)
    
            for code in [run_fitcomponents, run_imfit]:
                res = code()
                clist = res['results']
                if (not res['converged'][0]):
                    success = False
                    msgs += method + "fit did not converge unexpectedly"
                epsilon = 1e-5
                # I flux test
                got = clist['component0']['flux']['value'][0]
                expected = 60354.3232
                if (not near(got, expected, epsilon)):
                    success = False
                    msgs += test + "I flux density test failure, got " + str(got) \
                        + " expected " + str(expected) + "\n"
                # Q flux test
                got = clist['component0']['flux']['value'][1]
                expected = 0
                if (got != expected):
                    success = False
                    msgs += test + "Q flux density test failure, got " + str(got) \
                        + " expected " + str(expected) + "\n"
                # RA test
                got = clist['component0']['shape']['direction']['m0']['value']
                expected = 0.000213391
                if (not near(got, expected, epsilon)):
                    success = False
                    msgs += test + "RA test failure, got " + str(got) + " expected " + str(expected) + "\n"
                # Dec test
                got = clist['component0']['shape']['direction']['m1']['value']
                expected = 1.93449e-05
                if (not near(got, expected, epsilon)):
                    success = False
                    msgs += test + "Dec test failure, got " + str(got) + " expected " + str(expected) + "\n"
                # Major axis test
                got = clist['component0']['shape']['majoraxis']['value']
                expected = 23.541712
                epsilon = 1e-7
                if (not near(got, expected, epsilon)):
                    success = False
                    msgs += test + "Major axis test failure, got " + str(got) + " expected " + str(expected) + "\n"
                # Minor axis test
                got = clist['component0']['shape']['minoraxis']['value']
                expected = 18.882029
                if (not near(got, expected, epsilon)):
                    success = False
                    msgs += test + "Minor axis test failure, got " + str(got) + " expected " + str(expected) + "\n"
                # Position angle test
                got = clist['component0']['shape']['positionangle']['value']
                expected = 119.769648
                if (not near(got, expected, epsilon)):
                    success = False
                    msgs += test + "Position angle test failure, got " + str(got) + \
                        " expected " + str(expected) + "\n"
    
        self.assertTrue(success,msgs)
    
    
    # Test writing of residual and model images 
    def test_residual_and_model(self):
        '''Imfit: Test residual and model'''        
        box="100,100,200,200"
        def run_fitcomponents(model, residual):
            myia = iatool()
            myia.open(noisy_image)
            res = myia.fitcomponents(
                box=box, residual=residual, model=model
            )
            myia.done()
            return res
        def run_imfit(model, residual):
            default('imfit')
            return imfit(
                imagename=noisy_image, box=box, residual=residual,
                model=model
            )
        for code in [run_fitcomponents, run_imfit]:
            model = 'model_' + str(code) + '.im'
            residual = 'resid_' + str(code) + '.im'

            res = code(model, residual)
            clist = res['results']
    
            self.assertTrue(res['converged'][0])
            self.assertTrue(check_image(residual, expected_residual))
            self.assertTrue(check_image(model, expected_model))
                
                    
    # Test using initial estimates and fixed parameters
    def test_fit_using_estimates(self):
        '''Imfit: Test using estimates'''
        test = 'fit_using_estimates: '
        global msgs
        box = "121,84,178,135"
        def run_fitcomponents():
            myia = iatool()
            myia.open(convolved_model)
            res = myia.fitcomponents(estimates=estimates_convolved, box=box)
            print "** image " + convolved_model
            print "*** estimates " + estimates_convolved
            myia.done()
            return res
        def run_imfit():
            default('imfit')
            return imfit(
                imagename=convolved_model, box=box,
                estimates=estimates_convolved
            )
        for code in [run_fitcomponents, run_imfit]:
            res = code()
    
            clist = res['results']
            self.assertTrue(
                res['converged'][0],
                test + "fit did not converge unexpectedly"
            )
            epsilon = 1e-5
            # I flux test
            got = clist['component0']['flux']['value'][0]
            expected = 60300
            self.assertTrue(
                near(got, expected, 0.01),
                test + "I flux density test failure, got " + str(got) + " expected " + str(expected)
            )                                                                  
            # Q flux test
            got = clist['component0']['flux']['value'][1]
            expected = 0
            self.assertTrue(
                got == expected,
                test + "Q flux density test failure, got " + str(got) + " expected " + str(expected)
            )
            # RA test
            shape = clist['component0']['shape']
            got = shape['direction']['m0']['value']
            expected =  0.00021329
            self.assertTrue(near(got, expected, 0.01),
                test + "RA test failure, got " + str(got) + " expected " + str(expected)
            )
            # Dec test
            got = shape['direction']['m1']['value']
            expected = 1.93925e-5
            self.assertTrue(
                near(got, expected, 0.01),
                test + "Dec test failure, got " + str(got) + " expected " + str(expected)
            )
            # Major axis test
            got = shape['majoraxis']['value']
            expected =  28.2615
            epsilon = 0.01
            self.assertTrue(
                near(got, expected, epsilon),
                test+ "Major axis test failure, got " + str(got) + " expected " + str(expected)
            )
            # Minor axis test
            got = shape['minoraxis']['value']
            expected = 25.55
            self.assertTrue(
                near(got, expected, epsilon),
                test + "Minor axis test failure, got " + str(got) + " expected " + str(expected)
            )
            # Position angle test
            got = shape['positionangle']['value']
            expected = 126.868
            self.assertTrue(
                near(got, expected, epsilon),
                test + "Position angle test failure, got " + str(got) + " expected " + str(expected)
            )

    def test_position_errors(self):
        '''Imfit: Test position errors'''
        success = True
        test = 'test_position_errors: '
        box = "122, 85, 177, 138"
        def run_fitcomponents():
            myia = iatool()
            myia.open(convolved_model)
            res = myia.fitcomponents(box=box)
            myia.done()
            return res
        def run_imfit():
            default('imfit')
            return imfit(imagename=convolved_model, box=box)
    
        for code in [run_fitcomponents, run_imfit]:
            res = code()
            clist = res['results']
            error = clist['component0']['shape']['direction']['error']

            self.assertTrue(res['converged'][0])
            got = error['latitude']['value']
            print "*** got ", got
            self.assertTrue(abs(got) < 1e-6)
    
            got = error['longitude']['value']
            self.assertTrue(abs(got) < 1e-6)

        self.assertTrue(success,msgs)
    
    # test writing, appending, and overwriting log files
    def test_logfile(self):
        '''Imfit: Test logfile'''
        for i in [0, 1]:
            logfile = os.getcwd() + "/imfit.log" + str(i)
            box = "21, 159, 93, 237, 126, 89, 169, 131"
            if (i == 0):
                def run_fitcomponents(append=None):
                    myia = iatool()
                    myia.open(two_gaussians_image)
                    if (append == None):
                        res = myia.fitcomponents(box=box, estimates=two_gaussians_estimates, logfile=logfile)
                    else:
                        res = myia.fitcomponents(box=box, estimates=two_gaussians_estimates, logfile=logfile, append=append)
                    myia.done()
                    return res
                
                code = run_fitcomponents
            else:
                def run_imfit(append=None):
                    default('imfit')
                    if (append == None):
                        return imfit(imagename=two_gaussians_image, box=box, estimates=two_gaussians_estimates, logfile=logfile)
                    else:
                        return imfit(
                            imagename=two_gaussians_image, box=box, estimates=two_gaussians_estimates,
                            logfile=logfile, append=append
                        )
                code = run_imfit
            res = code()
            self.assertTrue(os.path.exists(logfile), "logfile was not written")       
       
            self.assertTrue(
                count_matches(logfile, "****** Fit performed") == 1,
                "unexpected logfile"
            )
            #default, append
            res = code()
            self.assertTrue(
                os.path.exists(logfile), "logfile was not written"
            )
            self.assertTrue(
                count_matches(logfile, "****** Fit performed") == 2,
                "logfile not appended"
            )
            # explicit append
            res = code(True)
            self.assertTrue(
                os.path.exists(logfile), "logfile was not written"
            )
            self.assertTrue(
                count_matches(logfile, "****** Fit performed") == 3,
                "logfile not appended"
            )
            # overwrite
            res = code(False)
            self.assertTrue(
                os.path.exists(logfile), "logfile was not written"
            )
            self.assertTrue(
                count_matches(logfile, "****** Fit performed") == 1,
                "logfile not overwritten"
            )
    
    # Test writing of a new estimates file
    def test_newestimates(self):
        '''Imfit: Test new estimates'''
        box = "20, 157, 93, 233, 119, 87, 178, 133"
        for i in [0, 1]:
            newestimates = "newestimates" + str(i) + ".txt"
            if (i == 0):
                def run_fitcomponents():
                    myia = iatool()
                    myia.open(two_gaussians_image)
                    res = myia.fitcomponents(box=box, estimates=two_gaussians_estimates, newestimates=newestimates)
                    return res
                code = run_fitcomponents
            else:
                def run_imfit():
                    default('imfit')
                    return imfit(
                        imagename=two_gaussians_image, box=box, estimates=two_gaussians_estimates,
                        newestimates=newestimates
                    )
                code = run_imfit
            res = code()
    
            self.assertTrue(os.path.exists(newestimates)) 
            expec = datapath + expected_new_estimates
            expected_sha = hashlib.sha512(open(expec, 'r').read()).hexdigest()
    
            got_sha = hashlib.sha512(open(newestimates, 'r').read()).hexdigest()
            self.assertTrue(
                got_sha == expected_sha,
                newestimates + " differs from " + expec
            )
        
    ## Test imfit on various polarization planes
    def test_polarization_image(self):
        '''Imfit: Test polarization image'''
        success = True
        test = 'test_polarization_image: '
        global msgs
        def run_fitcomponents(stokes):
            myia = iatool()
            myia.open(stokes_image)
            res = myia.fitcomponents(stokes=stokes)
            return res
        def run_imfit(stokes):
            default('imfit')
            return imfit(imagename=stokes_image, stokes=stokes)
    
        stokes = ['I','Q','U','V']
        expectedFlux = [133.60641, 400.81921, 375.76801, -1157.92212]
        expectedRA = [1.2479113396, 1.2479113694, 1.2478908580, 1.2478908284]
        expectedDec = [0.782579122, 0.782593666, 0.782593687, 0.782579143]
        expectedMaj = [7.992524398, 11.988806751, 8.991589959, 12.987878913]
        expectedMin = [5.994405977, 5.994395540, 4.995338093, 7.992524265]
        expectedPA = [40.083248, 160.083213, 50.082442, 135.08243]
    
        for i in [0 ,1]:
            for j in range(len(stokes)):
                if (i == 0):
                    code = run_fitcomponents
                    method = test + "ia.fitcomponents: "
                else:
                    code = run_imfit
                    method += test + "imfit: "
                res = code(stokes[j])
    
                clist = res['results']
                if (not res['converged'][0]):
                    success = False
                    msgs += method + "fit did not converge unexpectedly for stokes " + stokes[j]
                got = clist['component0']['flux']['value'][j]
    
                # flux density test
                if (not near(got, expectedFlux[j], 1e-5)):
                    success = False
                    msgs += method + " " + str(stokes) + " flux density test failure, got " + str(got) + " expected " + str(expectedFlux[j]) + "\n"
    
                # RA test
                got = clist['component0']['shape']['direction']['m0']['value']
                if (not near_abs(got, expectedRA[j], 1e-8)):
                    success = False
                    msgs += method + "stokes " + stokes[j] + " RA test failure, got " + str(got) + " expected " + str(expectedRA[j]) + "\n"
    
                # Dec test
                got = clist['component0']['shape']['direction']['m1']['value']
                if (not near_abs(got, expectedDec[j], 1e-8)):
                    success = False
                    msgs += method + "stokes " + stokes[j] + " Dec test failure, got " + str(got) + " expected " + str(expectedDec[j]) + "\n"
    
                # Major axis test
                got = clist['component0']['shape']['majoraxis']['value']
                if (not near(got, expectedMaj[j], 1e-7)):
                    success = False
                    msgs += method + "stokes " + stokes[j] + " Major axis test failure, got " + str(got) + " expected " + str(expectedMaj[j]) + "\n"
            
                # Minor axis test
                got = clist['component0']['shape']['minoraxis']['value']
                if (not near(got, expectedMin[j], 1e-7)):
                    success = False
                    msgs += method + "stokes " + stokes[j] + " Minor axis test failure, got " + str(got) + " expected " + str(expectedMin[j]) + "\n"
    
                # Position angle test
                got = clist['component0']['shape']['positionangle']['value']
                if (not near_abs(got, expectedPA[j], 1e-5)):
                    success = False
                    msgs += method + "stokes " + stokes[j] + " Position angle test failure, got " + str(got) + " expected " + str(expectedPA[j]) + "\n"
        
        self.assertTrue(success,msgs)         
    
    def test_CAS_2318(self):
        "Verification of CAS-2318 fix"
        success = True
        test = 'test_CAS_2318: '
        global msgs
        def run_fitcomponents():
            myia = iatool()
            myia.open(gauss_no_pol)
            res = myia.fitcomponents()
            myia.done()
            return res
        def run_imfit():
            default('imfit')
            return imfit(imagename=gauss_no_pol)
        
        for code in [run_fitcomponents, run_imfit]:

            # Just the fact that an exception isn't thrown verifies the fix
            clist = code()['results']
            got = clist['component0']['flux']['value'][0]
            expected = 394312.65593496
            self.assertTrue(near(got, expected, 1e-5))

    def test_CAS_1233(self):
        box = "124, 88, 173, 134"
        def run_fitcomponents():
            myia = iatool()
            myia.open(jyperbeamkms)
            res = myia.fitcomponents(box=box)
            myia.done()
            return res
        def run_imfit():
            default('imfit')
            return imfit(imagename=jyperbeamkms, box=box)
    
        for i in [0 ,1]:
            if (i == 0):
                code = run_fitcomponents
            else:
                code = run_imfit
            res = code()
            clist = res['results']
            self.assertTrue(
                res['converged'][0],
                "fit did not converge unexpectedly"
            )
            epsilon = 1e-5
            # I flux test
            self.assertTrue(clist['component0']['flux']['unit'] == 'Jy.km/s')

            got = clist['component0']['flux']['value'][0]
            expected = 60318.6
            self.assertTrue(
                near(got, expected, epsilon),
                "I flux density test failure, got " + str(got) + " expected " + str(expected)
            )

            # RA test
            got = clist['component0']['shape']['direction']['m0']['value']
            expected = 0.000213318
            self.assertTrue(
                near_abs(got, expected, epsilon),
                "RA test failure, got " + str(got) + " expected " + str(expected)
            )
            # Dec test
            got = clist['component0']['shape']['direction']['m1']['value']
            expected = 1.939254e-5
            self.assertTrue(
                near_abs(got, expected, epsilon),
                "Dec test failure, got " + str(got) + " expected " + str(expected)
            )
            # Major axis test
            got = clist['component0']['shape']['majoraxis']['value']
            expected =  26.50461508
            epsilon = 1e-6
            self.assertTrue(
                near(got, expected, epsilon),
                "Major axis test failure, got " + str(got) + " expected " + str(expected)
            )
            # Minor axis test
            got = clist['component0']['shape']['minoraxis']['value']
            expected = 23.99821851
            self.assertTrue(
                near(got, expected, epsilon),
                "Minor axis test failure, got " + str(got) + " expected " + str(expected)
            )
            # Position angle test
            got = clist['component0']['shape']['positionangle']['value']
            expected = 126.3211060
            epsilon = 1e-5
            self.assertTrue(
                near_abs(got, expected, epsilon),
                "Position angle test failure, got " + str(got) + " expected " + str(expected)
            )

    def test_CAS_2633(self):
        """bug fix: imfit always returns 1000 MHz as image frequency"""
        method = "test_CAS_2633"
        test = "test_CAS_2633"
        box = "120, 90, 175, 130"
        def run_fitcomponents():
            myia = iatool()
            myia.open(jyperbeamkms)
            res = myia.fitcomponents(box=box)
            myia.done()
            return res
        def run_imfit():
            default('imfit')
            return imfit(imagename=jyperbeamkms, box=box)
    
        for i in [0 ,1]:
            if (i == 0):
                code = run_fitcomponents
                method = test + "ia.fitcomponents: "
            else:
                code = run_imfit
                method += test + "imfit: "
            res = code()
            clist = res['results']
            self.assertTrue(res['converged'][0])
            epsilon = 1e-7
            # ref freq test
            got = clist['component0']['spectrum']['frequency']['m0']['value']
            expected = 1.415
            self.assertTrue(near(got, expected, epsilon))

    def test_CAS_2595(self):
        """ Test CAS-2595 feature addition: write component list table"""
        method = "test_CAS_2595"
        test = "test_CAS_2595"
        mycl = cltool()
        complist = "mycomplist_CAS-2595.tbl"
        def run_fitcomponents(imagename, estimates, overwrite, box=""):
            myia = iatool()
            myia.open(imagename)
            res = myia.fitcomponents(
                complist=complist, estimates=estimates,
                box=box, overwrite=overwrite
            )
            myia.done()
            return res
        def run_imfit(imagename, estimates, overwrite, box=""):
            default('imfit')
            return imfit(
                imagename=imagename, estimates=estimates, box=box,
                complist=complist, overwrite=overwrite
            )
        for code in (run_fitcomponents, run_imfit):
            res = code(noisy_image, "", False, "130,92,169,130")
            mycl.open(complist)
            self.assertTrue(
                mycl.length() == 1,
                str(code) + " didn't get 1 component as expected from table"
            )
            mycl.done()
            # don't overwrite existing comp list
            res = code(
                two_gaussians_image, two_gaussians_estimates, False,
                "31, 172, 89, 232, 128, 91, 171, 134"
            )
            mycl.open(complist)
            self.assertTrue(
                mycl.length() == 1,
                str(code) + " didn't get 1 component as expected from table"
            )
            mycl.done()
            # now overwrite existing comp list
            res = code(
                two_gaussians_image, two_gaussians_estimates, True,
                "31, 172, 89, 232, 128, 91, 171, 134"
            )
            mycl.open(complist)
            self.assertTrue(
                mycl.length() == 2,
                str(code) + " didn't get 2 component as expected from table"
            )
            
            mycl.done()
            shutil.rmtree(complist)
 
    def test_CAS_2999(self):
        """Test multiplane fitting"""
        
        method = "test_CAS_2999"
        test = "test_CAS_2999"
        imagename = multiplane_image
        complist = "mycomplist_CAS-2999.tbl"
        estimates = two_gauss_multiplane_estimates
        chans = "0~3"
        resid = "residualImage_multi"
        model = "modelImage_multi"
        mask = "gauss_multiplane.fits<15";
        def run_fitcomponents():
            myia = iatool()
            myia.open(imagename)
            res = myia.fitcomponents(
                chans=chans, mask=mask, complist=complist,
                estimates=estimates, overwrite=True,
                model=model, residual=resid
            )
            myia.done()
            return res
        def run_imfit():
            default('imfit')
            return imfit(
                imagename=imagename, chans=chans,
                mask=mask, complist=complist, estimates=estimates,
                overwrite=True, model=model, residual=resid
            )
        mycl = cltool()
        for code in (run_fitcomponents, run_imfit):
            res = code()
            mycl.open(complist)
            self.assertTrue(
                mycl.length() == 8,
                str(code) + " didn't get 8 component as expected from table"
            )
            mycl.done()
            self.assertTrue(
                res['converged'].size == 4,
                "Size of converged array is not 4"
            )
            self.assertTrue(
                all(res['converged']),
                "One or more of the converged elements are False"
            )

    def test_zero_level(self):
        """Test zero level fitting"""
        
        mycl = cltool()
        myia = iatool()

        def run_fitcomponents(imagename):
            myia = iatool()
            myia.open(imagename)
            res = myia.fitcomponents(
                box="130,89,170,129", dooff=True, offset=0.0
            )
            myia.done()
            return res
        def run_imfit(imagename):
            default('imfit')
            return imfit(
                imagename=imagename, 
                box="130,89,170,129", dooff=True, offset=0.0
            )
        
        j = 0
        for code in (run_fitcomponents, run_imfit):
            for i in range(3):
                if i == 0:
                    off = -10
                if i == 1:
                    off = 0
                if i == 2:
                    off = 5
                myia.open(noisy_image)
                myshape = myia.shape()
                csys = myia.coordsys().torecord()
                myia.done()
                myia.fromshape(
                    "tmp" + str(i) + "_" + str(j) + ".im",
                    myshape, csys
                )
                myia.calc(noisy_image + "+" + str(off))
                imagename = "xx" + str(i) + "_" + str(j) + ".im"
                subim = myia.subimage(imagename)
                subim.done()
                myia.done()
                            
                res = code(imagename)
                mycl.fromrecord(res["results"])
                got = mycl.getfluxvalue(0)[0]
                expected = 60498.5586
                epsilon = 1e-5
                self.assertTrue(near(got, expected, epsilon))
                got = mycl.getfluxvalue(0)[1]
                self.assertTrue(got == 0)
                got = mycl.getrefdir(0)["m0"]["value"]
                expected = 0.000213372126
                epsilon = 1e-5
                self.assertTrue(near(got, expected, epsilon))
                got = mycl.getrefdir(0)["m1"]["value"]
                expected = 1.93581236e-05
                epsilon = 1e-5
                self.assertTrue(near(got, expected, epsilon))
                shape = mycl.getshape(0)
                got = shape["majoraxis"]["value"]
                expected = 23.5743464
                epsilon = 1e-5
                self.assertTrue(near(got, expected, epsilon))
                got = shape["minoraxis"]["value"]
                expected = 18.8905131
                epsilon = 1e-5
                self.assertTrue(near(got, expected, epsilon))
                got = shape["positionangle"]["value"]
                expected = 119.818744
                epsilon = 1e-5
                self.assertTrue(near(got, expected, epsilon))
                mycl.done()
                
                got = res["zerooff"]["value"][0]
                expected = off - 0.102277
                self.assertTrue(near(got, expected, epsilon))
                self.assertTrue(res['zerooff']['unit'] == "Jy/pixel")

                mycl.done()
                
                j = j + 1

    def test_fix_zero_level(self):
        """Test fixing zero level offset"""
        
        method = "test_fix_zero_level"
        test = method
        mycl = cltool()
        myia = iatool()
        offset = -0.102277
        imagename = noisy_image

        def run_fitcomponents(imagename):
            myia = iatool()
            myia.open(imagename)
            res = myia.fitcomponents(
                box="130,89,170,129", dooff=True,
                offset=offset, fixoffset=True
            )
            myia.done()
            return res
        j = 0
        def run_imfit(imagename):
            default('imfit')
            return imfit(
                imagename=imagename, 
                box="130,89,170,129", dooff=True,
                offset=offset, fixoffset=True
            )
        for code in (run_fitcomponents, run_imfit):                    
            res = code(imagename)
            mycl.fromrecord(res["results"])
            got = mycl.getfluxvalue(0)[0]
            expected = 60498.5586
            epsilon = 1e-5
            print "***got " + str(got)
            self.assertTrue(near(got, expected, epsilon))
            got = mycl.getfluxvalue(0)[1]
            self.assertTrue(got == 0)
            got = mycl.getrefdir(0)["m0"]["value"]
            expected = 0.000213372126
            epsilon = 1e-5
            self.assertTrue(near(got, expected, epsilon))
            got = mycl.getrefdir(0)["m1"]["value"]
            expected = 1.93581236e-05
            epsilon = 1e-5
            self.assertTrue(near(got, expected, epsilon))
            shape = mycl.getshape(0)
            got = shape["majoraxis"]["value"]
            expected = 23.5743464
            epsilon = 1e-5
            self.assertTrue(near(got, expected, epsilon))
            got = shape["minoraxis"]["value"]
            expected = 18.8905131
            epsilon = 1e-5
            self.assertTrue(near(got, expected, epsilon))
            got = shape["positionangle"]["value"]
            expected = 119.818744
            epsilon = 1e-5
            self.assertTrue(near(got, expected, epsilon))
            mycl.done()
                
            got = res["zerooff"]["value"][0]
            expected = offset
            self.assertTrue(near(got, expected, epsilon))
            
            got = res["zeroofferr"]["value"][0]
            expected = 0
            self.assertTrue(near(got, expected, epsilon))
            mycl.done()
                
            j = j + 1

    def test_stretch(self):
        """imfit : test mask stretch"""
        imagename = multiplane_image
        yy = iatool()
        yy.open(imagename)
        mycsys = yy.coordsys().torecord()
        yy.done()
        mymask = "maskim"
        yy.fromshape(mymask, [70, 70, 1])
        yy.setcoordsys(mycsys)
        yy.addnoise()
        yy.done()
        yy.open(imagename)
        zz = yy.fitcomponents(
            mask=mymask + ">-100",
            stretch=False
        )
        self.assertTrue(zz['results']['nelements'] == 0)
        zz = imfit(
            imagename, mask=mymask + ">-100",
            stretch=False
        )
        self.assertTrue(zz['results']['nelements'] == 0)

        zz = yy.fitcomponents(
            mask=mymask + ">-100",
            stretch=True
        )
        self.assertTrue(zz['results']['nelements'] == 4)

        yy.done()
        zz = imfit(
            imagename, mask=mymask + ">-100",
            stretch=True
        )
        self.assertTrue(zz['results']['nelements'] == 4)

    def test_non_zero_channel(self):
        """imfit: test fitting for channel number other than zero (CAS-3676)"""
        imagename = multiplane_image
        chans = "1~3"
        box = "8, 10, 69, 69"
        def run_fitcomponents():
            myia = iatool()
            myia.open(imagename)
            res = myia.fitcomponents(
                box=box, chans=chans, mask="", complist="",
                estimates="", overwrite=True,
                model="", residual=""
            )
            myia.done()
            return res
        def run_imfit():
            default('imfit')
            return imfit(
                imagename=imagename, box=box, chans=chans,
                mask="", complist="", estimates="",
                overwrite=True, model="", residual=""
            )
        mycl = cltool()
        epsilon = 1e-5
        for code in (run_fitcomponents, run_imfit):
            res = code()
            mycl.fromrecord(res["results"])
            self.assertTrue(
                near(mycl.getfluxvalue(0)[0], 840.364455394, epsilon),
                str(code) + " didn't get right flux for comp 0"
            )
            self.assertTrue(
                near(mycl.getfluxvalue(1)[0], 1145.9896413, epsilon),
                str(code) + " didn't get right flux for comp 1"
            )
            print "*** got ", mycl.getfluxvalue(2)[0]

            self.assertTrue(
                near(mycl.getfluxvalue(2)[0], 3143.99613138, epsilon),
                str(code) + " didn't get right flux for comp 2"
            )
            mycl.done()
            self.assertTrue(
                res['converged'].size == 3,
                "Size of converged array is not 3"
            )
            self.assertTrue(
                all(res['converged']),
                "One or more of the converged elements are False"
            )

    def test_xx_fit(self):
        '''Imfit: Fit using pol xx'''
        success = True
        test = "fit_xx: "
        global msgs
        def run_fitcomponents():
            myia = iatool()
            myia.open(noisy_image_xx)
            res = myia.fitcomponents()
            myia.done()
            return res
        def run_imfit():
            default('imfit')
            return imfit(imagename=noisy_image_xx)
    
        for i in [0 ,1]:
            if (i == 0):
                code = run_fitcomponents
                method = test + "ia.fitcomponents: "
            else:
                code = run_imfit
                method += test + "imfit: "
            res = code()
            clist = res['results']
            if (not res['converged'][0]):
                success = False
                msgs += method + "fit did not converge unexpectedly"
            epsilon = 1e-5
            # I flux test
            got = clist['component0']['flux']['value'][0]
            expected = 60291.7956
            if (not near(got, expected, epsilon)):
                success = False
                msgs += method + "I flux density test failure, got " + str(got) + " expected " + str(expected) + "\n"
            # Q flux test
            got = clist['component0']['flux']['value'][1]
            expected = 0
            if (got != expected):
                success = False
                msgs += method + "Q flux density test failure, got " + str(got) + " expected " + str(expected) + "\n"
            # RA test
            got = clist['component0']['shape']['direction']['m0']['value']
            expected = 0.00021339
            if (not near_abs(got, expected, epsilon)):
                success = False
                msgs += method + "RA test failure, got " + str(got) + " expected " + str(expected) + "\n"
            # Dec test
            got = clist['component0']['shape']['direction']['m1']['value']
            expected = 1.935825e-5 
            if (not near_abs(got, expected, epsilon)):
                success = False
                msgs += method + "Dec test failure, got " + str(got) + " expected " + str(expected) + "\n"
            # Major axis test
            got = clist['component0']['shape']['majoraxis']['value']
            expected = 23.530022 
            epsilon = 1e-6
            if (not near(got, expected, epsilon)):
                success = False
                msgs += method + "Major axis test failure, got " + str(got) + " expected " + str(expected) + "\n"
            # Minor axis test
            got = clist['component0']['shape']['minoraxis']['value']
            expected = 18.862125  
            if (not near(got, expected, epsilon)):
                success = False
                msgs += method + "Minor axis test failure, got " + str(got) + " expected " + str(expected) + "\n"
            # Position angle test
            got = clist['component0']['shape']['positionangle']['value']
            expected = 119.88185
            epsilon = 1e-5 
            if (not near_abs(got, expected, epsilon)):
                success = False
                msgs += method + "Position angle test failure, got " + str(got) + " expected " + str(expected) + "\n"

        self.assertTrue(success,msgs)
        
    def test_multibeam(self):
        myia = iatool()
        myia.open(multibeam_image)
        # just confirm it finishes successfully
        res = myia.fitcomponents()
        self.assertTrue(res["converged"].all())
        
    def test_strange_units(self):
        '''Imfit: Test strange units'''
        myia = iatool()
        test = "test_strange_units: "
        myia.open(noisy_image)
        box = "130,89,170,129"
        outname = "bad_units.im"
        subim = myia.subimage(outname)
        myia.done()
        unit = "erg"
        subim.setbrightnessunit(unit)
        self.assertTrue(subim.brightnessunit() == unit)
        subim.done()
        def run_fitcomponents():
            myia.open(outname)
            res = myia.fitcomponents(box=box)
            myia.done()
            return res
        def run_imfit():
            default('imfit')
            return imfit(imagename=outname, box=box)
    
        for i in [0 ,1]:
            if (i == 0):
                code = run_fitcomponents
                method = test + "ia.fitcomponents: "
            else:
                code = run_imfit
                method += test + "imfit: "
            self._check_box_results(code())
            
    def test_multiple_boxes(self):
        """Test support for multiple boxes (CAS-4978)"""
        myia = iatool()
        myia.open(twogim)
        # just that it runs successfully is test enough
        myia.fitcomponents(box="37,43,59,56,143,142,157,159", estimates=twogest)
        myia.done()
        imfit(imagename=twogim, box="37,43,59,56,143,142,157,159", estimates=twogest)
        
    def test_region_selection(self):
        """Test region selection raised in CAS-5093"""
        # from George's tests
        imagename = os.environ.get('CASAPATH').split()[0]+'/data/regression/unittest/imfit/CAS-5093.im'
        myia = iatool()
        residual = 'framework.resid.tmp'
        myia.open(imagename)
        shape=myia.shape()
        plane = 23
        blc = [174, 164, 0, plane]
        trc = [213, 206, 0, plane]
        reg=rg.box(blc=blc, trc=trc)
        a = myia.fitcomponents(region=reg, residual=residual)
        self.assertTrue(a['converged'])
        a = myia.fitcomponents(box="174, 164, 213, 206", chans="23", residual=residual)
        self.assertTrue(a['converged'])
        myia.done()
        
    def test_circular_gaussian(self):
        """Test convolved circular gaussian with noise doesn't throw exception (CAS-5211)""" 
        myia = iatool()
        myia.open(datapath + "circular_gaussian.im")
        self.assertTrue(myia.fitcomponents())
        myia.done()
        
    def test_k_image(self):
        """Test brightness units = K, CAS-5711"""
        myia = iatool()
        myia.open(datapath + kimage)
        # we modify the image, so want to leave the original intact
        sub = myia.subimage()
        myia.done()
        zz = sub.fitcomponents()
        flux = zz['results']['component0']['flux']
        self.assertTrue(near(flux['value'][0], 0.00028916, 1e-4))
<<<<<<< HEAD
        print "*** xx " + str(flux['error'][0])
        self.assertTrue(near(flux['error'][0], 2.22688e-8, 1e-4))
=======
        self.assertTrue(near(flux['error'][0], 1.73518728e-08, 1e-4))
>>>>>>> 36b1dd33
        self.assertTrue(flux['unit'] == "K.rad.rad")
        
        sub.setbrightnessunit("Jy/beam")
        zz = sub.fitcomponents()
        flux = zz['results']['component0']['flux']
        self.assertTrue(near(flux['value'][0], 60318.42427068, 1e-4))
<<<<<<< HEAD
        self.assertTrue(near(flux['error'][0], 4.6, 1e-1))
=======
        self.assertTrue(near(flux['error'][0], 3.58921108, 1e-4))
>>>>>>> 36b1dd33
        self.assertTrue(flux['unit'] == "Jy")
        
        sub.setrestoringbeam(remove=T)
        sub.setbrightnessunit("Jy/pixel")
        zz = sub.fitcomponents()
        flux = zz['results']['component0']['flux']
        self.assertTrue(near(flux['value'][0], 12302316.98919902, 1e-4))
<<<<<<< HEAD
        self.assertTrue(near(flux['error'][0], 55, 1e-1))
=======
        self.assertTrue(near(flux['error'][0], 732.04187606, 1e-4))
>>>>>>> 36b1dd33
        self.assertTrue(flux['unit'] == "Jy")
        
        sub.setbrightnessunit("K")
        zz = sub.fitcomponents()
        flux = zz['results']['component0']['flux']
        self.assertTrue(near(flux['value'][0],  0.00028916, 1e-4))
<<<<<<< HEAD
        print "got ", flux['error'][0]
        self.assertTrue(near(flux['error'][0], 1.3e-9, 1e-1))
        self.assertTrue(flux['unit'] == "K.rad.rad")
        
        sub.done()
=======
        self.assertTrue(near(flux['error'][0], 1.73518728e-08, 1e-4))
        self.assertTrue(flux['unit'] == "K.rad.rad")
        
        sub.done()

>>>>>>> 36b1dd33

        myia.done()
        
    def test_rms(self):
        '''Test rms parameter'''
        box = "130,89,170,129"
        def run_fitcomponents():
            myia = iatool()
            myia.open(noisy_image)
            res = myia.fitcomponents(box=box, rms=rms)
            myia.done()
            return res
        def run_imfit():
            default('imfit')
            return imfit(imagename=noisy_image, box=box, rms=rms)
        mycl = cltool()
        for i in [0 ,1]:
            for rms in [5, "5Jy/pixel"]:
                if (i == 0):
                    code = run_fitcomponents
                else:
                    code = run_imfit
                zz = code()
                self._check_results2(zz)
                mycl.fromrecord(zz['results'])
                got = mycl.getfluxerror(0)[0]
                print "*** got ", got
                self.assertTrue(abs(got - 224) < 1)
            
    def _check_results2(self, res):
        clist = res['results']
        self.assertTrue(
            res['converged'][0], "fit did not converge"
        )
        epsilon = 1e-5
        # I flux test
        got = clist['component0']['flux']['value'][0]
        expected = 60319.8603529
        self.assertTrue(
            near(got, expected, epsilon),
            "I flux density test failure, got " + str(got) + " expected " + str(expected)
        )
        # Q flux test
        got = clist['component0']['flux']['value'][1]
        expected = 0
        self.assertTrue(
            got == expected,
            "Q flux density test failure, got " + str(got) + " expected " + str(expected)
        )
        # RA test
        got = clist['component0']['shape']['direction']['m0']['value']
        expected = 0.00021339
        self.assertTrue(
            near_abs(got, expected, epsilon),
            "RA test failure, got " + str(got) + " expected " + str(expected)
        )
        # Dec test
        got = clist['component0']['shape']['direction']['m1']['value']
        expected = 1.935825e-5 
        self.assertTrue(
            near_abs(got, expected, epsilon),
            "Dec test failure, got " + str(got) + " expected " + str(expected)
        )
        # Major axis test
        got = clist['component0']['shape']['majoraxis']['value']
        expected = 23.545212402
        epsilon = 1e-6
        self.assertTrue(
            near(got, expected, epsilon),
            "Major axis test failure, got " + str(got) + " expected " + str(expected)
        )
        # Minor axis test
        got = clist['component0']['shape']['minoraxis']['value']
        expected =   18.864504714
        self.assertTrue(
            near(got, expected, epsilon),
            "Minor axis test failure, got " + str(got) + " expected " + str(expected)
        )
        # Position angle test
        got = clist['component0']['shape']['positionangle']['value']
        expected = 119.812966882
        epsilon = 1e-5 
        self.assertTrue(
            near_abs(got, expected, epsilon),
            "Position angle test failure, got " + str(got) + " expected " + str(expected)
        )
            
    def test_deconvolved_dictionary(self):
        """Test deconvolved dictionary"""
        def _comp_lists(zz):
            decon = cltool()
            decon.fromrecord(zz['deconvolved'])
            con = cltool()
            con.fromrecord(zz['results'])
            self.assertTrue((decon.getfluxvalue(0) == con.getfluxvalue(0)).all())
            self.assertTrue((decon.getfluxerror(0) == con.getfluxerror(0)).all())
            self.assertTrue((decon.getfluxunit(0) == con.getfluxunit(0)))
            self.assertTrue((decon.getrefdir(0) == con.getrefdir(0)))
            self.assertTrue((decon.getspectrum(0) == con.getspectrum(0)))
            self.assertFalse((decon.getshape(0) == con.getshape(0)))
            return [decon, con]
            
        shutil.copytree(datapath + decon_im, decon_im)
        myia = iatool()
        myia.open(decon_im)
        myia.setrestoringbeam("3arcmin", "3arcmin", "0deg")
        # force use of uncorrelated noise
        zz = imfit(imagename=decon_im, noisefwhm=0)
        [decon, con] = _comp_lists(zz)
        dshape = decon.getshape(0)
        cshape = con.getshape(0)
        self.assertTrue(abs(dshape['majoraxis']['value'] - 230) < 1)
        self.assertTrue(abs(dshape['minoraxis']['value'] - 141) < 1)
        self.assertTrue(abs(cshape['majoraxis']['value'] - 292) < 1)
        self.assertTrue(abs(cshape['minoraxis']['value'] - 229) < 1)
        comp = zz['deconvolved']['component0']
        self.assertTrue(abs(comp['peak']['value'] - 2.19935) < 1e-5)
        self.assertTrue(abs(comp['peak']['error'] - 0.278872) < 1e-5)
        self.assertTrue(abs(comp['sum']['value'] - 10.93169) < 1e-5)
        beaminfo = comp['beam']
        self.assertTrue(beaminfo['beamarcsec']['major']['value'] == 180)
        self.assertTrue(beaminfo['beamarcsec']['minor']['value'] == 180)
        self.assertTrue(abs(beaminfo['beampixels'] - 10.197810) < 1e-5)
        self.assertTrue(abs(beaminfo['beamster'] - 8.62897407e-7) < 1e-15)
        
        self.assertTrue(comp['spectrum']['channel'] == 0)
        self.assertFalse(zz['results']['component0']['ispoint'])
        self.assertFalse(zz['deconvolved']['component0']['ispoint'])
        myia.setrestoringbeam("4arcmin", "4arcmin", "0deg")
        zz = imfit(imagename=decon_im)
        [decon, con] = _comp_lists(zz)
        self.assertTrue(zz['results']['component0']['ispoint'])
        self.assertTrue(zz['deconvolved']['component0']['ispoint'])
        dshape = decon.getshape(0)
        cshape = con.getshape(0)
        major = dshape['majoraxis']['value']
        minor = dshape['minoraxis']['value']
        self.assertTrue(major < 1e-59 and major > 0)
        self.assertTrue(minor < 1e-59 and minor > 0)
        self.assertTrue(abs(cshape['majoraxis']['value'] - 292) < 1)
        self.assertTrue(abs(cshape['minoraxis']['value'] - 229) < 1)
        myia.setrestoringbeam("5arcmin", "5arcmin", "0deg")
        zz = imfit(imagename=decon_im)
        self.assertTrue(zz['results']['component0']['ispoint'])
        self.assertTrue(zz['deconvolved']['component0']['ispoint'])

        [decon, con] = _comp_lists(zz)
        dshape = decon.getshape(0)
        cshape = con.getshape(0)
        self.assertTrue(
            decon.torecord()['component0']['shape']['type'] == 'Point'
        )
        self.assertTrue(abs(cshape['majoraxis']['value'] - 292) < 1)
        self.assertTrue(abs(cshape['minoraxis']['value'] - 229) < 1)
        
        decon.done()
        con.done()
        myia.done()
        
    def test_uncertainties(self):
        """Test uncertainties, CAS-3476"""
        imagename = datapath + "uncertainties_fixture.im"
        myia = iatool()
        mycl = cltool()
        
        def run_fitcomponents():
            myia = iatool()
            myia.open(imagename)
            res = myia.fitcomponents(
                chans=chans, rms=rms, noisefwhm=noisefwhm
            )
            myia.done()
            return res
        def run_imfit():
            default('imfit')
            return imfit(
                imagename=imagename, chans=chans,
                rms=rms, noisefwhm=noisefwhm
            )
        def frac(val, err):
            f = qa.div(err, val)
            f = qa.convert(f, "")
            return qa.getvalue(f)
        
        # first channel has gaussian elongated along x axis
        # second channel has gaussian elongated along y axis
        # third channel has gaussian at PA = 60 (150 degrees wrt positive x pixel axis)
        
        # uncorrelated noise, sqrt(2)/rho = 0.01329
        noisefwhm = "-1arcmin"
        rms = 0.1
        # expfrac = sqrt(2)/rho
        expfrac = 0.01329
        for chans in range(3):
            for code in [run_fitcomponents, run_imfit]:
                res = code()
                mycl.fromrecord(res['results'])
                got = mycl.getfluxerror(0)[0]
                self.assertTrue(near(got, 0.2214, 1e-3))
                shape = mycl.getshape(0)
                mj = qa.quantity(shape['majoraxis'])
                mjerr = qa.quantity(shape['majoraxiserror'])
                f = frac(mj, mjerr)
                self.assertTrue(near(f, expfrac, 1e-3))
                mn = qa.quantity(shape['minoraxis'])
                mnerr = qa.quantity(shape['minoraxiserror'])
                f = frac(mn, mnerr)
                self.assertTrue(near(f, expfrac, 1e-3))
                paerr = qa.quantity(shape['positionangleerror'])
                paerr = qa.convert(paerr,"rad")
                paerr = qa.getvalue(paerr)
                self.assertTrue(near(paerr, 0.012526, 1e-3))
                direrr = res['results']['component0']['shape']['direction']['error']
                longerr = qa.convert(direrr['longitude'], "arcsec")
                laterr = qa.convert(direrr['latitude'], "arcsec")
                if chans == 0:
                    self.assertTrue(near(qa.getvalue(longerr), 6.77, 1e-3))
                    self.assertTrue(near(qa.getvalue(laterr), 3.39, 1e-2))
                    got = qa.quantity(
                        res['deconvolved']['component0']['shape']['majoraxis']
                    )
                    # arcsec
                    self.assertTrue(near(qa.getvalue(got), 1181, 1e-3))
                    
                    got = qa.quantity(
                        res['deconvolved']['component0']['shape']['majoraxiserror']
                    )
                    self.assertTrue(near(qa.getvalue(got), 16.33, 1e-3))
                    got = qa.quantity(
                        res['deconvolved']['component0']['shape']['minoraxis']
                    )
                    self.assertTrue(near(qa.getvalue(got), 561.1, 1e-3))
                    got = qa.quantity(
                        res['deconvolved']['component0']['shape']['minoraxiserror']
                    )
                    self.assertTrue(near(qa.getvalue(got), 8.821, 1e-3))
                    got = qa.quantity(
                        res['deconvolved']['component0']['shape']['positionangle']
                    )
                    self.assertTrue(near(qa.getvalue(got), 90.67, 1e-3))
                    got = qa.quantity(
                        res['deconvolved']['component0']['shape']['positionangleerror']
                    )
                    self.assertTrue(near(qa.getvalue(got), 0.7479, 1e-3))
                if chans == 1:
                    self.assertTrue(near(qa.getvalue(longerr), 3.39, 1e-2))
                    self.assertTrue(near(qa.getvalue(laterr), 6.77, 1e-3))
                if chans == 2:
                    self.assertTrue(near(qa.getvalue(longerr), 6.10, 1e-2))
                    self.assertTrue(near(qa.getvalue(laterr), 4.48, 1e-3))
                    
                noisefwhm = "-1arcmin"        
        
        # correlated noise for rms = 0.1 and noisefwhm="4arcmin"
        # sqrt(2)/rho(1.5, 1.5) = 0.069498
        # sqrt(2)/rho(2.5, 0.5) = 0.073398
        # sqrt(2)/rho(0.5, 2.5) = 0.065805
        
        noisefwhm = "4arcmin"
        for chans in range(3):
            for code in [run_fitcomponents, run_imfit]:
                res = code()
                mycl.fromrecord(res['results'])
                got = mycl.getfluxerror(0)[0]
                self.assertTrue(near(got, 1.248, 1e-3))
                shape = mycl.getshape(0)
                mj = qa.quantity(shape['majoraxis'])
                mjerr = qa.quantity(shape['majoraxiserror'])
                f = frac(mj, mjerr)
                self.assertTrue(near(f, 0.073398, 1e-3))
                mn = qa.quantity(shape['minoraxis'])
                mnerr = qa.quantity(shape['minoraxiserror'])
                f = frac(mn, mnerr)
                self.assertTrue(near(f, 0.065805, 1e-3))
                paerr = qa.quantity(shape['positionangleerror'])
                paerr = qa.convert(paerr,"rad")
                paerr = qa.getvalue(paerr)
                self.assertTrue(near(paerr, 0.06204, 1e-3))
                direrr = res['results']['component0']['shape']['direction']['error']
                longerr = qa.convert(direrr['longitude'], "arcsec")
                laterr = qa.convert(direrr['latitude'], "arcsec")
                if chans == 0:
                    self.assertTrue(near(qa.getvalue(longerr), 37.403, 1e-3))
                    self.assertTrue(near(qa.getvalue(laterr), 16.766, 1e-3))
                if chans == 1:
                    self.assertTrue(near(qa.getvalue(longerr), 16.766, 1e-3))
                    self.assertTrue(near(qa.getvalue(laterr), 37.403, 1e-3))
                if chans == 2:
                    self.assertTrue(near(qa.getvalue(longerr), 33.46, 1e-3))
                    self.assertTrue(near(qa.getvalue(laterr), 23.68, 1e-3))
                    
        # correlated noise for rms = 0.1 and noisefwhm not specified, image has beam
        # so noisefwhm used is sqrt(12.0) arcmin
        # sqrt(2)/rho(1.5, 1.5) = 0.062241
        # sqrt(2)/rho(2.5, 0.5) = 0.064904
        # sqrt(2)/rho(0.5, 2.5) = 0.059688
        
        noisefwhm = ""
        for chans in range(3):
            for code in [run_fitcomponents, run_imfit]:
                res = code()
                mycl.fromrecord(res['results'])
                got = mycl.getfluxerror(0)[0]
                print "*** got", got
                self.assertTrue(near(got, 1.09766, 1e-3))
                shape = mycl.getshape(0)
                mj = qa.quantity(shape['majoraxis'])
                mjerr = qa.quantity(shape['majoraxiserror'])
                f = frac(mj, mjerr)
                self.assertTrue(near(f, 0.064904, 1e-3))
                mn = qa.quantity(shape['minoraxis'])
                mnerr = qa.quantity(shape['minoraxiserror'])
                f = frac(mn, mnerr)
                self.assertTrue(near(f, 0.059688, 1e-3))
                paerr = qa.quantity(shape['positionangleerror'])
                paerr = qa.convert(paerr,"rad")
                paerr = qa.getvalue(paerr)
                self.assertTrue(near(paerr, 0.0562746, 1e-3))
                direrr = res['results']['component0']['shape']['direction']['error']
                longerr = qa.convert(direrr['longitude'], "arcsec")
                laterr = qa.convert(direrr['latitude'], "arcsec")
                if chans == 0:
                    
                    self.assertTrue(near(qa.getvalue(longerr), 33.0745, 1e-3))
                    self.assertTrue(near(qa.getvalue(laterr), 15.2083, 1e-3))
                if chans == 1:
                    self.assertTrue(near(qa.getvalue(longerr), 15.2083, 1e-3))
                    self.assertTrue(near(qa.getvalue(laterr), 33.0745, 1e-3))
                if chans == 2:
                    print "long ", qa.getvalue(longerr)
                    print "lat ", qa.getvalue(laterr)
                    self.assertTrue(near(qa.getvalue(longerr), 29.6355, 1e-3))
                    self.assertTrue(near(qa.getvalue(laterr), 21.1412, 1e-3))

def suite():
    return [imfit_test]<|MERGE_RESOLUTION|>--- conflicted
+++ resolved
@@ -93,10 +93,6 @@
 twogest = "2g_estimates.txt"
 circular = "circular_gaussian.im"
 kimage = "bunitk.im"
-<<<<<<< HEAD
-decon_im = "decon_test.im"
-=======
->>>>>>> 36b1dd33
 
 datapath=os.environ.get('CASAPATH').split()[0]+'/data/regression/unittest/imfit/'
 
@@ -117,21 +113,9 @@
 # @param difference The name of the difference image to write
 def check_image(got, expected):
     myia = iatool()
-    if not myia.open(got):
-        casalog.post("Cannot find image " + got, 'SEVERE')
-        return False
-    gotunit = myia.brightnessunit()
+    myia.open(got)
     gotpix = myia.getchunk()
     myia.open(expected)
-    expunit = myia.brightnessunit()
-    if gotunit != expunit:
-        casalog.post(
-            "Units differ: got '" + gotunit
-            + "' expected '" + expunit + "'",
-            'SEVERE'
-        )
-        myia.done()
-        return False
     exppix = myia.getchunk()
     myia.done()
     return (gotpix - exppix == 0).all()
@@ -151,7 +135,7 @@
         for f in [
             noisy_image, noisy_image_xx, expected_model, expected_residual, convolved_model,
             estimates_convolved, two_gaussians_image, two_gaussians_estimates,
-            stokes_image, gauss_no_pol, jyperbeamkms,
+            expected_new_estimates, stokes_image, gauss_no_pol, jyperbeamkms,
             masked_image, multiplane_image, multibeam_image, two_gauss_multiplane_estimates,
             twogim, twogest
         ] :
@@ -166,8 +150,8 @@
             # removing this image with rmtree() etc fails on mac
             # noisy_image,
             noisy_image_xx, expected_model, expected_residual, convolved_model,
-            estimates_convolved, two_gaussians_estimates,
-            stokes_image, gauss_no_pol, jyperbeamkms,
+            estimates_convolved, two_gaussians_image, two_gaussians_estimates,
+            expected_new_estimates, stokes_image, gauss_no_pol, jyperbeamkms,
             masked_image, multiplane_image, multibeam_image, two_gauss_multiplane_estimates
         ] :
             if (os.path.isdir(f)):
@@ -257,21 +241,28 @@
     
     def test_fit_using_box(self):
         '''Imfit: Fit using box'''
-        for i in range(3):
+        method = "test_fit_using_box"
+        success = True
+        global msgs
+        for i in range(4):
             test = 'fit_using_box, loop #' + str(i) + ': '
             # the regions and box that should be used all define the same region
             # so that the results are the same for each loop (which makes the
             # code more compact)
             # i = 0: use box= keyword
-            # i = 1: use region record
-            # i = 2: use named region (ie region record saved in image)
+            # i = 1: verify box is used when given both box and region
+            # i = 2: use region record
+            # i = 3: use named region (ie region record saved in image)
             if (i == 0):
                 box = "130,89,170,129"
                 region = ""
             elif (i == 1):
+                box = "130,89,170,129"
+                #region = rg.box([0,0,0,0],[2,2,0,0])
+            elif (i == 2):
                 box = ''
                 region = rg.box([130,89,0,0],[170,129,0,0])
-            elif (i == 2):
+            elif (i == 3):
                 box = ''
                 region = 'mybox'
     
@@ -284,108 +275,99 @@
             def run_imfit():
                 default('imfit')
                 return imfit(imagename=noisy_image, box=box, region=region)
+    
             for code in [run_fitcomponents, run_imfit]:
-                self._check_box_results(code())
-                
-    def _check_box_results(self, res):
-        epsilon = 1e-5
-        clist = res['results']
-        self.assertTrue(
-            res['converged'][0],
-            "fit did not converge unexpectedly"
-        )
-        # I flux test
-        got = clist['component0']['flux']['value'][0]
-        expected = 60319.8604
-        self.assertTrue(
-            near(got, expected, epsilon),
-            "I flux density test failure, got " + str(got)
-            + " expected " + str(expected)
-        )
-        # Q flux test
-        got = clist['component0']['flux']['value'][1]
-        expected = 0
-        self.assertTrue(
-            got == expected,
-            "Q flux density test failure, got " + str(got)
-            + " expected " + str(expected)
-        )
-        # RA test
-        got = clist['component0']['shape']['direction']['m0']['value']
-        expected = 0.00021337
-        self.assertTrue(
-            near_abs(got, expected, epsilon),
-            "RA test failure, got " + str(got) + " expected " + str(expected)
-        )
-        # Dec test
-        got = clist['component0']['shape']['direction']['m1']['value']
-        expected = 1.935906e-05
-        self.assertTrue(
-            near_abs(got, expected, epsilon),
-            "Dec test failure, got " + str(got) + " expected " + str(expected)
-        )
-        # Major axis test
-        got = clist['component0']['shape']['majoraxis']['value']
-        expected = 23.545212
-        epsilon = 1e-6
-        self.assertTrue(
-            near(got, expected, epsilon),
-            "Major axis test failure, got " + str(got) + " expected " + str(expected)
-        )
-        got = clist['component0']['shape']['majoraxiserror']['value']
-        expected = 0.01776
-        epsilon = 1e-3
-        self.assertTrue(
-            near(got, expected, epsilon),
-            "Major axis error test failure, got " + str(got) + " expected " + str(expected)
-        )
-        self.assertTrue(
-            clist['component0']['shape']['majoraxis']['unit']
-            == clist['component0']['shape']['majoraxiserror']['unit'],
-            "Major axis and major axis error units are different\n"
-        )
-        # Minor axis test
-        got = clist['component0']['shape']['minoraxis']['value']
-        expected = 18.86450
-        epsilon = 1e-6
-        self.assertTrue(
-            near(got, expected, epsilon),
-            "Minor axis test failure, got " + str(got) + " expected " + str(expected)
-        )
-        got = clist['component0']['shape']['minoraxiserror']['value']
-        expected = 0.01423
-        epsilon = 1e-3
-        self.assertTrue(
-            near(got, expected, epsilon),
-            "Minor axis error test failure, got " + str(got) + " expected " + str(expected)
-        )
-        self.assertTrue(
-            clist['component0']['shape']['minoraxis']['unit']
-            == clist['component0']['shape']['minoraxiserror']['unit'],
-            "Minor axis and minor axis error units are different"
-        )
-        # Position angle test
-        got = clist['component0']['shape']['positionangle']['value']
-        expected = 119.81296
-        epsilon = 1e-5
-        self.assertTrue(
-            near_abs(got, expected, epsilon),
-            "Position angle test failure, got " + str(got)
-            + " expected " + str(expected)
-        )
-        got = clist['component0']['shape']['positionangleerror']['value']
-        expected = 0.1367
-        epsilon = 1e-3
-        self.assertTrue(
-            near(got, expected, epsilon),
-            "Position angle error test failure, got " + str(got) + " expected " + str(expected)
-        )
-        self.assertTrue(
-            clist['component0']['shape']['positionangle']['unit']
-            == clist['component0']['shape']['positionangleerror']['unit'],
-            "Position angle and position angle error units are different"
-        )
-
+                res = code()
+                clist = res['results']
+                if (not res['converged'][0]):
+                    success = False
+                    msgs += method + " fit did not converge unexpectedly. box=" + box + " region=" + str(region)
+                epsilon = 1e-5
+                # I flux test
+                got = clist['component0']['flux']['value'][0]
+                expected = 60319.8604
+                if (not near(got, expected, epsilon)):
+                    success = False
+                    msgs += method + "I flux density test failure, got " + str(got) \
+                        + " expected " + str(expected) + "\n"
+                # Q flux test
+                got = clist['component0']['flux']['value'][1]
+                expected = 0
+                if (got != expected):
+                    success = False
+                    msgs += method + "Q flux density test failure, got " + str(got) \
+                        + " expected " + str(expected) + "\n"
+                # RA test
+                got = clist['component0']['shape']['direction']['m0']['value']
+                expected = 0.00021337
+                if (not near_abs(got, expected, epsilon)):
+                    success = False
+                    msgs += method + "RA test failure, got " + str(got) + " expected " + str(expected) + "\n"
+                # Dec test
+                got = clist['component0']['shape']['direction']['m1']['value']
+                expected = 1.935906e-05
+                if (not near_abs(got, expected, epsilon)):
+                    success = False
+                    msgs += method + "Dec test failure, got " + str(got) + " expected " + str(expected) + "\n"
+                # Major axis test
+                got = clist['component0']['shape']['majoraxis']['value']
+                expected = 23.545212
+                epsilon = 1e-6
+                if (not near(got, expected, epsilon)):
+                    success = False
+                    msgs += method + "Major axis test failure, got " + str(got) + " expected " + str(expected) + "\n"
+                got = clist['component0']['shape']['majoraxiserror']['value']
+                expected = 0.0188108125957
+                epsilon = 1e-6
+                if (not near(got, expected, epsilon)):
+                    success = False
+                    msgs += method + "Major axis error test failure, got " + str(got) + " expected " + str(expected) + "\n"
+                if (
+                    not clist['component0']['shape']['majoraxis']['unit']
+                    == clist['component0']['shape']['majoraxiserror']['unit']
+                ):
+                    success = False
+                    msgs += method + "Major axis and major axis error units are different\n"
+                # Minor axis test
+                got = clist['component0']['shape']['minoraxis']['value']
+                expected = 18.86450
+
+                if (not near(got, expected, epsilon)):
+                    success = False
+                    msgs += method + "Minor axis test failure, got " + str(got) + " expected " + str(expected) + "\n"
+                got = clist['component0']['shape']['minoraxiserror']['value']
+                expected = 0.0207481352015
+
+                if (not near(got, expected, epsilon)):
+                    success = False
+                    msgs += method + "Minor axis error test failure, got " + str(got) + " expected " + str(expected) + "\n"
+                if (
+                    not clist['component0']['shape']['minoraxis']['unit']
+                    == clist['component0']['shape']['minoraxiserror']['unit']
+                ):
+                    success = False
+                    msgs += method + "Minor axis and minor axis error units are different\n"
+                # Position angle test
+                got = clist['component0']['shape']['positionangle']['value']
+                expected = 119.81296
+                epsilon = 1e-5
+                if (not near_abs(got, expected, epsilon)):
+                    success = False
+                    msgs += method + "Position angle test failure, got " + str(got) \
+                        + " expected " + str(expected) + "\n"
+                got = clist['component0']['shape']['positionangleerror']['value']
+                expected = 0.1425508
+                if (not near(got, expected, epsilon)):
+                    success = False
+                    msgs += method + "Position angle error test failure, got " + str(got) + " expected " + str(expected) + "\n"
+                if (
+                    not clist['component0']['shape']['positionangle']['unit']
+                    == clist['component0']['shape']['positionangleerror']['unit']
+                ):
+                    success = False
+                    msgs += method + "Position angle and position angle error units are different\n"
+        self.assertTrue(success,msgs)
+        
     def test_nonconvergence(self):
         '''Imfit: Test non-convergence'''
         test = "test_nonconvergence: "
@@ -515,7 +497,10 @@
     
     # Test writing of residual and model images 
     def test_residual_and_model(self):
-        '''Imfit: Test residual and model'''        
+        '''Imfit: Test residual and model'''
+        test = "residual_and_model_test: "
+        success = True
+        global msgs
         box="100,100,200,200"
         def run_fitcomponents(model, residual):
             myia = iatool()
@@ -531,6 +516,7 @@
                 imagename=noisy_image, box=box, residual=residual,
                 model=model
             )
+    
         for code in [run_fitcomponents, run_imfit]:
             model = 'model_' + str(code) + '.im'
             residual = 'resid_' + str(code) + '.im'
@@ -538,217 +524,255 @@
             res = code(model, residual)
             clist = res['results']
     
-            self.assertTrue(res['converged'][0])
-            self.assertTrue(check_image(residual, expected_residual))
-            self.assertTrue(check_image(model, expected_model))
-                
-                    
+            if (not res['converged'][0]):
+                success = False
+                msgs + test + "fit did not converge unexpectedly"
+            if (not check_image(residual, expected_residual)):
+                success = False
+                msgs += test + "Did not get expected residual image\n"
+            if (not check_image(model, expected_model)):
+                success = False
+                msgs += test + "Did not get expected model image\n"
+    
+        self.assertTrue(success,msgs)
+    
     # Test using initial estimates and fixed parameters
     def test_fit_using_estimates(self):
         '''Imfit: Test using estimates'''
+        success = True
         test = 'fit_using_estimates: '
         global msgs
-        box = "121,84,178,135"
+    
         def run_fitcomponents():
             myia = iatool()
             myia.open(convolved_model)
-            res = myia.fitcomponents(estimates=estimates_convolved, box=box)
+            res = myia.fitcomponents(estimates=estimates_convolved)
             print "** image " + convolved_model
             print "*** estimates " + estimates_convolved
             myia.done()
             return res
         def run_imfit():
             default('imfit')
-            return imfit(
-                imagename=convolved_model, box=box,
-                estimates=estimates_convolved
-            )
+            return imfit(imagename=convolved_model, estimates=estimates_convolved)
+    
         for code in [run_fitcomponents, run_imfit]:
             res = code()
     
             clist = res['results']
-            self.assertTrue(
-                res['converged'][0],
-                test + "fit did not converge unexpectedly"
-            )
+            if (not res['converged'][0]):
+                success = False
+                msgs += test + "fit did not converge unexpectedly"
             epsilon = 1e-5
             # I flux test
             got = clist['component0']['flux']['value'][0]
-            expected = 60300
-            self.assertTrue(
-                near(got, expected, 0.01),
-                test + "I flux density test failure, got " + str(got) + " expected " + str(expected)
-            )                                                                  
+            expected = 60082.6
+            if (not near(got, expected, epsilon)):
+                success = False
+                msgs += test + "I flux density test failure, got " + str(got) + " expected " + str(expected) + "\n"
             # Q flux test
             got = clist['component0']['flux']['value'][1]
             expected = 0
-            self.assertTrue(
-                got == expected,
-                test + "Q flux density test failure, got " + str(got) + " expected " + str(expected)
-            )
+            if (got != expected):
+                success = False
+                msgs += test + "Q flux density test failure, got " + str(got) + " expected " + str(expected) + "\n"
             # RA test
             shape = clist['component0']['shape']
             got = shape['direction']['m0']['value']
-            expected =  0.00021329
-            self.assertTrue(near(got, expected, 0.01),
-                test + "RA test failure, got " + str(got) + " expected " + str(expected)
-            )
+            expected = 0.000213318
+            if (not near(got, expected, epsilon)):
+                success = False
+                msgs += test + "RA test failure, got " + str(got) + " expected " + str(expected) + "\n"
             # Dec test
             got = shape['direction']['m1']['value']
-            expected = 1.93925e-5
-            self.assertTrue(
-                near(got, expected, 0.01),
-                test + "Dec test failure, got " + str(got) + " expected " + str(expected)
-            )
+            expected = 1.939254e-5 
+            if (not near(got, expected, epsilon)):
+                success = False
+                msgs += test + "Dec test failure, got " + str(got) + " expected " + str(expected) + "\n"
             # Major axis test
             got = shape['majoraxis']['value']
-            expected =  28.2615
-            epsilon = 0.01
-            self.assertTrue(
-                near(got, expected, epsilon),
-                test+ "Major axis test failure, got " + str(got) + " expected " + str(expected)
-            )
+            expected = 28.21859344 
+            epsilon = 1e-7
+            if (not near(got, expected, epsilon)):
+                success = False
+                msgs += test+ "Major axis test failure, got " + str(got) + " expected " + str(expected) + "\n"
             # Minor axis test
             got = shape['minoraxis']['value']
-            expected = 25.55
-            self.assertTrue(
-                near(got, expected, epsilon),
-                test + "Minor axis test failure, got " + str(got) + " expected " + str(expected)
-            )
+            expected = 25.55011520
+            if (not near(got, expected, epsilon)):
+                success = False
+                msgs += test + "Minor axis test failure, got " + str(got) + " expected " + str(expected) + "\n"
             # Position angle test
             got = shape['positionangle']['value']
-            expected = 126.868
-            self.assertTrue(
-                near(got, expected, epsilon),
-                test + "Position angle test failure, got " + str(got) + " expected " + str(expected)
-            )
+            expected = 126.3211050
+            if (not near(got, expected, epsilon)):
+                success = False
+                msgs += test + "Position angle test failure, got " + str(got) + " expected " + str(expected) + "\n"
+    
+            # test errors
+
+
+        self.assertTrue(success,msgs)
 
     def test_position_errors(self):
         '''Imfit: Test position errors'''
         success = True
         test = 'test_position_errors: '
-        box = "122, 85, 177, 138"
+        global msgs
+    
         def run_fitcomponents():
             myia = iatool()
             myia.open(convolved_model)
-            res = myia.fitcomponents(box=box)
+            res = myia.fitcomponents()
             myia.done()
             return res
         def run_imfit():
             default('imfit')
-            return imfit(imagename=convolved_model, box=box)
+            return imfit(imagename=convolved_model)
     
         for code in [run_fitcomponents, run_imfit]:
             res = code()
             clist = res['results']
-            error = clist['component0']['shape']['direction']['error']
-
-            self.assertTrue(res['converged'][0])
-            got = error['latitude']['value']
-            print "*** got ", got
-            self.assertTrue(abs(got) < 1e-6)
-    
-            got = error['longitude']['value']
-            self.assertTrue(abs(got) < 1e-6)
+            shape = clist['component0']['shape']
+
+            if (not res['converged'][0]):
+                success = False
+                msgs += test + "fit did not converge unexpectedly"
+            epsilon = 1e-5
+
+            got = shape['direction']['error']['latitude']['value']
+            expected = 1.0511699866407922e-07
+            if (not near(got, expected, epsilon)):
+                success = False
+                msgs += test + "Dec error test failure, got " + str(got) + " expected " + str(expected) + "\n"
+    
+            got = shape['direction']['error']['longitude']['value']
+            expected = 8.8704046316191542e-08
+            if (not near(got, expected, epsilon)):
+                success = False
+                msgs += test + "RA error test failure, got " + str(got) + " expected " + str(expected) + "\n"
 
         self.assertTrue(success,msgs)
+
+
+
     
     # test writing, appending, and overwriting log files
     def test_logfile(self):
         '''Imfit: Test logfile'''
+        success = True
+        test = "test_logfile: "
+        global msgs
+    
         for i in [0, 1]:
             logfile = os.getcwd() + "/imfit.log" + str(i)
-            box = "21, 159, 93, 237, 126, 89, 169, 131"
             if (i == 0):
                 def run_fitcomponents(append=None):
                     myia = iatool()
                     myia.open(two_gaussians_image)
                     if (append == None):
-                        res = myia.fitcomponents(box=box, estimates=two_gaussians_estimates, logfile=logfile)
+                        res = myia.fitcomponents(estimates=two_gaussians_estimates, logfile=logfile)
                     else:
-                        res = myia.fitcomponents(box=box, estimates=two_gaussians_estimates, logfile=logfile, append=append)
+                        res = myia.fitcomponents(estimates=two_gaussians_estimates, logfile=logfile, append=append)
                     myia.done()
                     return res
                 
                 code = run_fitcomponents
+                method = test + "ia.fitcomponents: "
             else:
                 def run_imfit(append=None):
                     default('imfit')
                     if (append == None):
-                        return imfit(imagename=two_gaussians_image, box=box, estimates=two_gaussians_estimates, logfile=logfile)
+                        return imfit(imagename=two_gaussians_image, estimates=two_gaussians_estimates, logfile=logfile)
                     else:
                         return imfit(
-                            imagename=two_gaussians_image, box=box, estimates=two_gaussians_estimates,
+                            imagename=two_gaussians_image, estimates=two_gaussians_estimates,
                             logfile=logfile, append=append
                         )
                 code = run_imfit
+                method = test + "imfit: "
             res = code()
-            self.assertTrue(os.path.exists(logfile), "logfile was not written")       
+            if (not os.path.exists(logfile)):
+                success = False
+                msgs += method + "logfile was not written\n"
+                return {'success' : success, 'error_msgs' : msgs}        
        
-            self.assertTrue(
-                count_matches(logfile, "****** Fit performed") == 1,
-                "unexpected logfile"
-            )
+            if ( count_matches(logfile, "****** Fit performed") != 1):
+                success = False
+                msgs += method + "unexpected logfile\n"
             #default, append
             res = code()
-            self.assertTrue(
-                os.path.exists(logfile), "logfile was not written"
-            )
-            self.assertTrue(
-                count_matches(logfile, "****** Fit performed") == 2,
-                "logfile not appended"
-            )
+            if (not os.path.exists(logfile)):
+                success = False
+                msgs += method + "logfile was not written\n"
+                return {'success' : success, 'error_msgs' : msgs}        
+       
+            if ( count_matches(logfile, "****** Fit performed") != 2):
+                success = False
+                msgs += method + "logfile not appended\n"
+        
             # explicit append
             res = code(True)
-            self.assertTrue(
-                os.path.exists(logfile), "logfile was not written"
-            )
-            self.assertTrue(
-                count_matches(logfile, "****** Fit performed") == 3,
-                "logfile not appended"
-            )
+            if (not os.path.exists(logfile)):
+                success = False
+                msgs += method + "logfile was not written\n"
+                return {'success' : success, 'error_msgs' : msgs}        
+       
+            if ( count_matches(logfile, "****** Fit performed") != 3):
+                success = False
+                msgs += method + "logfile not appended\n"
             # overwrite
             res = code(False)
-            self.assertTrue(
-                os.path.exists(logfile), "logfile was not written"
-            )
-            self.assertTrue(
-                count_matches(logfile, "****** Fit performed") == 1,
-                "logfile not overwritten"
-            )
+            if (not os.path.exists(logfile)):
+                success = False
+                msgs += method + "logfile was not written\n"
+                return {'success' : success, 'error_msgs' : msgs}        
+       
+            if ( count_matches(logfile, "****** Fit performed") != 1):
+                success = False
+                msgs += method + "logfile not overwritten\n"
+        
+        self.assertTrue(success,msgs)
     
     # Test writing of a new estimates file
     def test_newestimates(self):
         '''Imfit: Test new estimates'''
-        box = "20, 157, 93, 233, 119, 87, 178, 133"
+        success = True
+        test = 'test_newestimates: '
+        global msgs
+    
         for i in [0, 1]:
             newestimates = "newestimates" + str(i) + ".txt"
             if (i == 0):
                 def run_fitcomponents():
                     myia = iatool()
                     myia.open(two_gaussians_image)
-                    res = myia.fitcomponents(box=box, estimates=two_gaussians_estimates, newestimates=newestimates)
+                    res = myia.fitcomponents(estimates=two_gaussians_estimates, newestimates=newestimates)
                     return res
                 code = run_fitcomponents
+                method = test + "ia.fitcomponents: "
             else:
                 def run_imfit():
                     default('imfit')
                     return imfit(
-                        imagename=two_gaussians_image, box=box, estimates=two_gaussians_estimates,
-                        newestimates=newestimates
+                        imagename=two_gaussians_image, estimates=two_gaussians_estimates, newestimates=newestimates
                     )
                 code = run_imfit
+                method = test + "imfit: "
             res = code()
     
-            self.assertTrue(os.path.exists(newestimates)) 
-            expec = datapath + expected_new_estimates
-            expected_sha = hashlib.sha512(open(expec, 'r').read()).hexdigest()
+            if (not os.path.exists(newestimates)):
+                success = False
+                msgs += method + "new estimates file was not written\n"
+                return {'success' : success, 'error_msgs' : msgs}        
+     
+            expected_sha = hashlib.sha512(open(expected_new_estimates, 'r').read()).hexdigest()
     
             got_sha = hashlib.sha512(open(newestimates, 'r').read()).hexdigest()
-            self.assertTrue(
-                got_sha == expected_sha,
-                newestimates + " differs from " + expec
-            )
+            if (got_sha != expected_sha):
+                success = False
+                msgs += method + "new estimates file differs from expected\n"
+        
+        self.assertTrue(success,msgs)
         
     ## Test imfit on various polarization planes
     def test_polarization_image(self):
@@ -850,91 +874,20 @@
             self.assertTrue(near(got, expected, 1e-5))
 
     def test_CAS_1233(self):
-        box = "124, 88, 173, 134"
+        method = "test_CAS_1233"
+        test = "test_CAS_1233"
+
+        global msgs
+        success = True
         def run_fitcomponents():
             myia = iatool()
             myia.open(jyperbeamkms)
-            res = myia.fitcomponents(box=box)
+            res = myia.fitcomponents()
             myia.done()
             return res
         def run_imfit():
             default('imfit')
-            return imfit(imagename=jyperbeamkms, box=box)
-    
-        for i in [0 ,1]:
-            if (i == 0):
-                code = run_fitcomponents
-            else:
-                code = run_imfit
-            res = code()
-            clist = res['results']
-            self.assertTrue(
-                res['converged'][0],
-                "fit did not converge unexpectedly"
-            )
-            epsilon = 1e-5
-            # I flux test
-            self.assertTrue(clist['component0']['flux']['unit'] == 'Jy.km/s')
-
-            got = clist['component0']['flux']['value'][0]
-            expected = 60318.6
-            self.assertTrue(
-                near(got, expected, epsilon),
-                "I flux density test failure, got " + str(got) + " expected " + str(expected)
-            )
-
-            # RA test
-            got = clist['component0']['shape']['direction']['m0']['value']
-            expected = 0.000213318
-            self.assertTrue(
-                near_abs(got, expected, epsilon),
-                "RA test failure, got " + str(got) + " expected " + str(expected)
-            )
-            # Dec test
-            got = clist['component0']['shape']['direction']['m1']['value']
-            expected = 1.939254e-5
-            self.assertTrue(
-                near_abs(got, expected, epsilon),
-                "Dec test failure, got " + str(got) + " expected " + str(expected)
-            )
-            # Major axis test
-            got = clist['component0']['shape']['majoraxis']['value']
-            expected =  26.50461508
-            epsilon = 1e-6
-            self.assertTrue(
-                near(got, expected, epsilon),
-                "Major axis test failure, got " + str(got) + " expected " + str(expected)
-            )
-            # Minor axis test
-            got = clist['component0']['shape']['minoraxis']['value']
-            expected = 23.99821851
-            self.assertTrue(
-                near(got, expected, epsilon),
-                "Minor axis test failure, got " + str(got) + " expected " + str(expected)
-            )
-            # Position angle test
-            got = clist['component0']['shape']['positionangle']['value']
-            expected = 126.3211060
-            epsilon = 1e-5
-            self.assertTrue(
-                near_abs(got, expected, epsilon),
-                "Position angle test failure, got " + str(got) + " expected " + str(expected)
-            )
-
-    def test_CAS_2633(self):
-        """bug fix: imfit always returns 1000 MHz as image frequency"""
-        method = "test_CAS_2633"
-        test = "test_CAS_2633"
-        box = "120, 90, 175, 130"
-        def run_fitcomponents():
-            myia = iatool()
-            myia.open(jyperbeamkms)
-            res = myia.fitcomponents(box=box)
-            myia.done()
-            return res
-        def run_imfit():
-            default('imfit')
-            return imfit(imagename=jyperbeamkms, box=box)
+            return imfit(imagename=jyperbeamkms)
     
         for i in [0 ,1]:
             if (i == 0):
@@ -945,36 +898,111 @@
                 method += test + "imfit: "
             res = code()
             clist = res['results']
-            self.assertTrue(res['converged'][0])
+            if (not res['converged'][0]):
+                success = False
+                msgs += method + "fit did not converge unexpectedly"
+            epsilon = 1e-5
+            # I flux test
+            self.assertTrue(clist['component0']['flux']['unit'] == 'Jy.km/s')
+
+            got = clist['component0']['flux']['value'][0]
+            expected = 60318.6
+            if (not near(got, expected, epsilon)):
+                success = False
+                msgs += method + "I flux density test failure, got " + str(got) + " expected " + str(expected) + "\n"
+
+            # RA test
+            got = clist['component0']['shape']['direction']['m0']['value']
+            expected = 0.000213318
+            if (not near_abs(got, expected, epsilon)):
+                success = False
+                msgs += method + "RA test failure, got " + str(got) + " expected " + str(expected) + "\n"
+            # Dec test
+            got = clist['component0']['shape']['direction']['m1']['value']
+            expected = 1.939254e-5
+            if (not near_abs(got, expected, epsilon)):
+                success = False
+                msgs += method + "Dec test failure, got " + str(got) + " expected " + str(expected) + "\n"
+            # Major axis test
+            got = clist['component0']['shape']['majoraxis']['value']
+            expected =  26.50461508
+            epsilon = 1e-6
+            if (not near(got, expected, epsilon)):
+                success = False
+                msgs += method + "Major axis test failure, got " + str(got) + " expected " + str(expected) + "\n"
+            # Minor axis test
+            got = clist['component0']['shape']['minoraxis']['value']
+            expected = 23.99821851
+            if (not near(got, expected, epsilon)):
+                success = False
+                msgs += method + "Minor axis test failure, got " + str(got) + " expected " + str(expected) + "\n"
+            # Position angle test
+            got = clist['component0']['shape']['positionangle']['value']
+            expected = 126.3211060
+            epsilon = 1e-5
+            if (not near_abs(got, expected, epsilon)):
+                success = False
+                msgs += method + "Position angle test failure, got " + str(got) + " expected " + str(expected) + "\n"
+
+        self.assertTrue(success,msgs)
+
+    def test_CAS_2633(self):
+        method = "test_CAS_2633"
+        test = "test_CAS_2633"
+
+        global msgs
+        success = True
+        def run_fitcomponents():
+            myia = iatool()
+            myia.open(jyperbeamkms)
+            res = myia.fitcomponents()
+            myia.done()
+            return res
+        def run_imfit():
+            default('imfit')
+            return imfit(imagename=jyperbeamkms)
+    
+        for i in [0 ,1]:
+            if (i == 0):
+                code = run_fitcomponents
+                method = test + "ia.fitcomponents: "
+            else:
+                code = run_imfit
+                method += test + "imfit: "
+            res = code()
+            clist = res['results']
+            if (not res['converged'][0]):
+                success = False
+                msgs += method + "fit did not converge unexpectedly"
             epsilon = 1e-7
             # ref freq test
             got = clist['component0']['spectrum']['frequency']['m0']['value']
             expected = 1.415
-            self.assertTrue(near(got, expected, epsilon))
+            if (not near(got, expected, epsilon)):
+                success = False
+                msgs += method + "frequency test failure, got " + str(got) + " expected " + str(expected) + "\n"
+
+
+        self.assertTrue(success,msgs)
 
     def test_CAS_2595(self):
         """ Test CAS-2595 feature addition: write component list table"""
         method = "test_CAS_2595"
         test = "test_CAS_2595"
         mycl = cltool()
-        complist = "mycomplist_CAS-2595.tbl"
-        def run_fitcomponents(imagename, estimates, overwrite, box=""):
+        complist = "mycomplist.tbl"
+        def run_fitcomponents(imagename, estimates, overwrite):
             myia = iatool()
             myia.open(imagename)
-            res = myia.fitcomponents(
-                complist=complist, estimates=estimates,
-                box=box, overwrite=overwrite
-            )
+            res = myia.fitcomponents(complist=complist, estimates=estimates, overwrite=overwrite)
             myia.done()
             return res
-        def run_imfit(imagename, estimates, overwrite, box=""):
+        def run_imfit(imagename, estimates, overwrite):
             default('imfit')
-            return imfit(
-                imagename=imagename, estimates=estimates, box=box,
-                complist=complist, overwrite=overwrite
-            )
+            return imfit(imagename=imagename, estimates=estimates, complist=complist, overwrite=overwrite)
+        #for i in [noisy_image ,two_gaussians_image]:
         for code in (run_fitcomponents, run_imfit):
-            res = code(noisy_image, "", False, "130,92,169,130")
+            res = code(noisy_image, "", False)
             mycl.open(complist)
             self.assertTrue(
                 mycl.length() == 1,
@@ -982,10 +1010,7 @@
             )
             mycl.done()
             # don't overwrite existing comp list
-            res = code(
-                two_gaussians_image, two_gaussians_estimates, False,
-                "31, 172, 89, 232, 128, 91, 171, 134"
-            )
+            res = code(two_gaussians_image, two_gaussians_estimates, False)
             mycl.open(complist)
             self.assertTrue(
                 mycl.length() == 1,
@@ -993,10 +1018,7 @@
             )
             mycl.done()
             # now overwrite existing comp list
-            res = code(
-                two_gaussians_image, two_gaussians_estimates, True,
-                "31, 172, 89, 232, 128, 91, 171, 134"
-            )
+            res = code(two_gaussians_image, two_gaussians_estimates, True)
             mycl.open(complist)
             self.assertTrue(
                 mycl.length() == 2,
@@ -1012,7 +1034,7 @@
         method = "test_CAS_2999"
         test = "test_CAS_2999"
         imagename = multiplane_image
-        complist = "mycomplist_CAS-2999.tbl"
+        complist = "mycomplist.tbl"
         estimates = two_gauss_multiplane_estimates
         chans = "0~3"
         resid = "residualImage_multi"
@@ -1056,6 +1078,8 @@
     def test_zero_level(self):
         """Test zero level fitting"""
         
+        method = "test_zero_level"
+        test = "test_zero_level"
         mycl = cltool()
         myia = iatool()
 
@@ -1128,11 +1152,9 @@
                 self.assertTrue(near(got, expected, epsilon))
                 mycl.done()
                 
-                got = res["zerooff"]["value"][0]
+                got = res["zerooff"]
                 expected = off - 0.102277
                 self.assertTrue(near(got, expected, epsilon))
-                self.assertTrue(res['zerooff']['unit'] == "Jy/pixel")
-
                 mycl.done()
                 
                 j = j + 1
@@ -1197,11 +1219,11 @@
             self.assertTrue(near(got, expected, epsilon))
             mycl.done()
                 
-            got = res["zerooff"]["value"][0]
+            got = res["zerooff"]
             expected = offset
             self.assertTrue(near(got, expected, epsilon))
             
-            got = res["zeroofferr"]["value"][0]
+            got = res["zeroofferr"]
             expected = 0
             self.assertTrue(near(got, expected, epsilon))
             mycl.done()
@@ -1249,12 +1271,11 @@
         """imfit: test fitting for channel number other than zero (CAS-3676)"""
         imagename = multiplane_image
         chans = "1~3"
-        box = "8, 10, 69, 69"
         def run_fitcomponents():
             myia = iatool()
             myia.open(imagename)
             res = myia.fitcomponents(
-                box=box, chans=chans, mask="", complist="",
+                chans=chans, mask="", complist="",
                 estimates="", overwrite=True,
                 model="", residual=""
             )
@@ -1263,7 +1284,7 @@
         def run_imfit():
             default('imfit')
             return imfit(
-                imagename=imagename, box=box, chans=chans,
+                imagename=imagename, chans=chans,
                 mask="", complist="", estimates="",
                 overwrite=True, model="", residual=""
             )
@@ -1273,17 +1294,15 @@
             res = code()
             mycl.fromrecord(res["results"])
             self.assertTrue(
-                near(mycl.getfluxvalue(0)[0], 840.364455394, epsilon),
+                near(mycl.getfluxvalue(0)[0], 757.2717438, epsilon),
                 str(code) + " didn't get right flux for comp 0"
             )
             self.assertTrue(
-                near(mycl.getfluxvalue(1)[0], 1145.9896413, epsilon),
+                near(mycl.getfluxvalue(1)[0], 1048.7750351, epsilon),
                 str(code) + " didn't get right flux for comp 1"
             )
-            print "*** got ", mycl.getfluxvalue(2)[0]
-
             self.assertTrue(
-                near(mycl.getfluxvalue(2)[0], 3143.99613138, epsilon),
+                near(mycl.getfluxvalue(2)[0], 2712.41789, epsilon),
                 str(code) + " didn't get right flux for comp 2"
             )
             mycl.done()
@@ -1297,7 +1316,7 @@
             )
 
     def test_xx_fit(self):
-        '''Imfit: Fit using pol xx'''
+        '''Imfit: Fit using full image'''
         success = True
         test = "fit_xx: "
         global msgs
@@ -1383,7 +1402,6 @@
         myia = iatool()
         test = "test_strange_units: "
         myia.open(noisy_image)
-        box = "130,89,170,129"
         outname = "bad_units.im"
         subim = myia.subimage(outname)
         myia.done()
@@ -1393,12 +1411,12 @@
         subim.done()
         def run_fitcomponents():
             myia.open(outname)
-            res = myia.fitcomponents(box=box)
+            res = myia.fitcomponents()
             myia.done()
             return res
         def run_imfit():
             default('imfit')
-            return imfit(imagename=outname, box=box)
+            return imfit(imagename=outname)
     
         for i in [0 ,1]:
             if (i == 0):
@@ -1407,7 +1425,7 @@
             else:
                 code = run_imfit
                 method += test + "imfit: "
-            self._check_box_results(code())
+            self._check_results(code())
             
     def test_multiple_boxes(self):
         """Test support for multiple boxes (CAS-4978)"""
@@ -1427,12 +1445,12 @@
         myia.open(imagename)
         shape=myia.shape()
         plane = 23
-        blc = [174, 164, 0, plane]
-        trc = [213, 206, 0, plane]
+        blc = [0 , 0 , 0, plane]
+        trc = [shape[0]-1, shape[1]-1, 0, plane]
         reg=rg.box(blc=blc, trc=trc)
         a = myia.fitcomponents(region=reg, residual=residual)
         self.assertTrue(a['converged'])
-        a = myia.fitcomponents(box="174, 164, 213, 206", chans="23", residual=residual)
+        a = myia.fitcomponents(chans="23", residual=residual)
         self.assertTrue(a['converged'])
         myia.done()
         
@@ -1453,23 +1471,14 @@
         zz = sub.fitcomponents()
         flux = zz['results']['component0']['flux']
         self.assertTrue(near(flux['value'][0], 0.00028916, 1e-4))
-<<<<<<< HEAD
-        print "*** xx " + str(flux['error'][0])
-        self.assertTrue(near(flux['error'][0], 2.22688e-8, 1e-4))
-=======
         self.assertTrue(near(flux['error'][0], 1.73518728e-08, 1e-4))
->>>>>>> 36b1dd33
         self.assertTrue(flux['unit'] == "K.rad.rad")
         
         sub.setbrightnessunit("Jy/beam")
         zz = sub.fitcomponents()
         flux = zz['results']['component0']['flux']
         self.assertTrue(near(flux['value'][0], 60318.42427068, 1e-4))
-<<<<<<< HEAD
-        self.assertTrue(near(flux['error'][0], 4.6, 1e-1))
-=======
         self.assertTrue(near(flux['error'][0], 3.58921108, 1e-4))
->>>>>>> 36b1dd33
         self.assertTrue(flux['unit'] == "Jy")
         
         sub.setrestoringbeam(remove=T)
@@ -1477,363 +1486,22 @@
         zz = sub.fitcomponents()
         flux = zz['results']['component0']['flux']
         self.assertTrue(near(flux['value'][0], 12302316.98919902, 1e-4))
-<<<<<<< HEAD
-        self.assertTrue(near(flux['error'][0], 55, 1e-1))
-=======
         self.assertTrue(near(flux['error'][0], 732.04187606, 1e-4))
->>>>>>> 36b1dd33
         self.assertTrue(flux['unit'] == "Jy")
         
         sub.setbrightnessunit("K")
         zz = sub.fitcomponents()
         flux = zz['results']['component0']['flux']
         self.assertTrue(near(flux['value'][0],  0.00028916, 1e-4))
-<<<<<<< HEAD
-        print "got ", flux['error'][0]
-        self.assertTrue(near(flux['error'][0], 1.3e-9, 1e-1))
-        self.assertTrue(flux['unit'] == "K.rad.rad")
-        
-        sub.done()
-=======
         self.assertTrue(near(flux['error'][0], 1.73518728e-08, 1e-4))
         self.assertTrue(flux['unit'] == "K.rad.rad")
         
         sub.done()
 
->>>>>>> 36b1dd33
-
-        myia.done()
-        
-    def test_rms(self):
-        '''Test rms parameter'''
-        box = "130,89,170,129"
-        def run_fitcomponents():
-            myia = iatool()
-            myia.open(noisy_image)
-            res = myia.fitcomponents(box=box, rms=rms)
-            myia.done()
-            return res
-        def run_imfit():
-            default('imfit')
-            return imfit(imagename=noisy_image, box=box, rms=rms)
-        mycl = cltool()
-        for i in [0 ,1]:
-            for rms in [5, "5Jy/pixel"]:
-                if (i == 0):
-                    code = run_fitcomponents
-                else:
-                    code = run_imfit
-                zz = code()
-                self._check_results2(zz)
-                mycl.fromrecord(zz['results'])
-                got = mycl.getfluxerror(0)[0]
-                print "*** got ", got
-                self.assertTrue(abs(got - 224) < 1)
-            
-    def _check_results2(self, res):
-        clist = res['results']
-        self.assertTrue(
-            res['converged'][0], "fit did not converge"
-        )
-        epsilon = 1e-5
-        # I flux test
-        got = clist['component0']['flux']['value'][0]
-        expected = 60319.8603529
-        self.assertTrue(
-            near(got, expected, epsilon),
-            "I flux density test failure, got " + str(got) + " expected " + str(expected)
-        )
-        # Q flux test
-        got = clist['component0']['flux']['value'][1]
-        expected = 0
-        self.assertTrue(
-            got == expected,
-            "Q flux density test failure, got " + str(got) + " expected " + str(expected)
-        )
-        # RA test
-        got = clist['component0']['shape']['direction']['m0']['value']
-        expected = 0.00021339
-        self.assertTrue(
-            near_abs(got, expected, epsilon),
-            "RA test failure, got " + str(got) + " expected " + str(expected)
-        )
-        # Dec test
-        got = clist['component0']['shape']['direction']['m1']['value']
-        expected = 1.935825e-5 
-        self.assertTrue(
-            near_abs(got, expected, epsilon),
-            "Dec test failure, got " + str(got) + " expected " + str(expected)
-        )
-        # Major axis test
-        got = clist['component0']['shape']['majoraxis']['value']
-        expected = 23.545212402
-        epsilon = 1e-6
-        self.assertTrue(
-            near(got, expected, epsilon),
-            "Major axis test failure, got " + str(got) + " expected " + str(expected)
-        )
-        # Minor axis test
-        got = clist['component0']['shape']['minoraxis']['value']
-        expected =   18.864504714
-        self.assertTrue(
-            near(got, expected, epsilon),
-            "Minor axis test failure, got " + str(got) + " expected " + str(expected)
-        )
-        # Position angle test
-        got = clist['component0']['shape']['positionangle']['value']
-        expected = 119.812966882
-        epsilon = 1e-5 
-        self.assertTrue(
-            near_abs(got, expected, epsilon),
-            "Position angle test failure, got " + str(got) + " expected " + str(expected)
-        )
-            
-    def test_deconvolved_dictionary(self):
-        """Test deconvolved dictionary"""
-        def _comp_lists(zz):
-            decon = cltool()
-            decon.fromrecord(zz['deconvolved'])
-            con = cltool()
-            con.fromrecord(zz['results'])
-            self.assertTrue((decon.getfluxvalue(0) == con.getfluxvalue(0)).all())
-            self.assertTrue((decon.getfluxerror(0) == con.getfluxerror(0)).all())
-            self.assertTrue((decon.getfluxunit(0) == con.getfluxunit(0)))
-            self.assertTrue((decon.getrefdir(0) == con.getrefdir(0)))
-            self.assertTrue((decon.getspectrum(0) == con.getspectrum(0)))
-            self.assertFalse((decon.getshape(0) == con.getshape(0)))
-            return [decon, con]
-            
-        shutil.copytree(datapath + decon_im, decon_im)
-        myia = iatool()
-        myia.open(decon_im)
-        myia.setrestoringbeam("3arcmin", "3arcmin", "0deg")
-        # force use of uncorrelated noise
-        zz = imfit(imagename=decon_im, noisefwhm=0)
-        [decon, con] = _comp_lists(zz)
-        dshape = decon.getshape(0)
-        cshape = con.getshape(0)
-        self.assertTrue(abs(dshape['majoraxis']['value'] - 230) < 1)
-        self.assertTrue(abs(dshape['minoraxis']['value'] - 141) < 1)
-        self.assertTrue(abs(cshape['majoraxis']['value'] - 292) < 1)
-        self.assertTrue(abs(cshape['minoraxis']['value'] - 229) < 1)
-        comp = zz['deconvolved']['component0']
-        self.assertTrue(abs(comp['peak']['value'] - 2.19935) < 1e-5)
-        self.assertTrue(abs(comp['peak']['error'] - 0.278872) < 1e-5)
-        self.assertTrue(abs(comp['sum']['value'] - 10.93169) < 1e-5)
-        beaminfo = comp['beam']
-        self.assertTrue(beaminfo['beamarcsec']['major']['value'] == 180)
-        self.assertTrue(beaminfo['beamarcsec']['minor']['value'] == 180)
-        self.assertTrue(abs(beaminfo['beampixels'] - 10.197810) < 1e-5)
-        self.assertTrue(abs(beaminfo['beamster'] - 8.62897407e-7) < 1e-15)
-        
-        self.assertTrue(comp['spectrum']['channel'] == 0)
-        self.assertFalse(zz['results']['component0']['ispoint'])
-        self.assertFalse(zz['deconvolved']['component0']['ispoint'])
-        myia.setrestoringbeam("4arcmin", "4arcmin", "0deg")
-        zz = imfit(imagename=decon_im)
-        [decon, con] = _comp_lists(zz)
-        self.assertTrue(zz['results']['component0']['ispoint'])
-        self.assertTrue(zz['deconvolved']['component0']['ispoint'])
-        dshape = decon.getshape(0)
-        cshape = con.getshape(0)
-        major = dshape['majoraxis']['value']
-        minor = dshape['minoraxis']['value']
-        self.assertTrue(major < 1e-59 and major > 0)
-        self.assertTrue(minor < 1e-59 and minor > 0)
-        self.assertTrue(abs(cshape['majoraxis']['value'] - 292) < 1)
-        self.assertTrue(abs(cshape['minoraxis']['value'] - 229) < 1)
-        myia.setrestoringbeam("5arcmin", "5arcmin", "0deg")
-        zz = imfit(imagename=decon_im)
-        self.assertTrue(zz['results']['component0']['ispoint'])
-        self.assertTrue(zz['deconvolved']['component0']['ispoint'])
-
-        [decon, con] = _comp_lists(zz)
-        dshape = decon.getshape(0)
-        cshape = con.getshape(0)
-        self.assertTrue(
-            decon.torecord()['component0']['shape']['type'] == 'Point'
-        )
-        self.assertTrue(abs(cshape['majoraxis']['value'] - 292) < 1)
-        self.assertTrue(abs(cshape['minoraxis']['value'] - 229) < 1)
-        
-        decon.done()
-        con.done()
-        myia.done()
-        
-    def test_uncertainties(self):
-        """Test uncertainties, CAS-3476"""
-        imagename = datapath + "uncertainties_fixture.im"
-        myia = iatool()
-        mycl = cltool()
-        
-        def run_fitcomponents():
-            myia = iatool()
-            myia.open(imagename)
-            res = myia.fitcomponents(
-                chans=chans, rms=rms, noisefwhm=noisefwhm
-            )
-            myia.done()
-            return res
-        def run_imfit():
-            default('imfit')
-            return imfit(
-                imagename=imagename, chans=chans,
-                rms=rms, noisefwhm=noisefwhm
-            )
-        def frac(val, err):
-            f = qa.div(err, val)
-            f = qa.convert(f, "")
-            return qa.getvalue(f)
-        
-        # first channel has gaussian elongated along x axis
-        # second channel has gaussian elongated along y axis
-        # third channel has gaussian at PA = 60 (150 degrees wrt positive x pixel axis)
-        
-        # uncorrelated noise, sqrt(2)/rho = 0.01329
-        noisefwhm = "-1arcmin"
-        rms = 0.1
-        # expfrac = sqrt(2)/rho
-        expfrac = 0.01329
-        for chans in range(3):
-            for code in [run_fitcomponents, run_imfit]:
-                res = code()
-                mycl.fromrecord(res['results'])
-                got = mycl.getfluxerror(0)[0]
-                self.assertTrue(near(got, 0.2214, 1e-3))
-                shape = mycl.getshape(0)
-                mj = qa.quantity(shape['majoraxis'])
-                mjerr = qa.quantity(shape['majoraxiserror'])
-                f = frac(mj, mjerr)
-                self.assertTrue(near(f, expfrac, 1e-3))
-                mn = qa.quantity(shape['minoraxis'])
-                mnerr = qa.quantity(shape['minoraxiserror'])
-                f = frac(mn, mnerr)
-                self.assertTrue(near(f, expfrac, 1e-3))
-                paerr = qa.quantity(shape['positionangleerror'])
-                paerr = qa.convert(paerr,"rad")
-                paerr = qa.getvalue(paerr)
-                self.assertTrue(near(paerr, 0.012526, 1e-3))
-                direrr = res['results']['component0']['shape']['direction']['error']
-                longerr = qa.convert(direrr['longitude'], "arcsec")
-                laterr = qa.convert(direrr['latitude'], "arcsec")
-                if chans == 0:
-                    self.assertTrue(near(qa.getvalue(longerr), 6.77, 1e-3))
-                    self.assertTrue(near(qa.getvalue(laterr), 3.39, 1e-2))
-                    got = qa.quantity(
-                        res['deconvolved']['component0']['shape']['majoraxis']
-                    )
-                    # arcsec
-                    self.assertTrue(near(qa.getvalue(got), 1181, 1e-3))
-                    
-                    got = qa.quantity(
-                        res['deconvolved']['component0']['shape']['majoraxiserror']
-                    )
-                    self.assertTrue(near(qa.getvalue(got), 16.33, 1e-3))
-                    got = qa.quantity(
-                        res['deconvolved']['component0']['shape']['minoraxis']
-                    )
-                    self.assertTrue(near(qa.getvalue(got), 561.1, 1e-3))
-                    got = qa.quantity(
-                        res['deconvolved']['component0']['shape']['minoraxiserror']
-                    )
-                    self.assertTrue(near(qa.getvalue(got), 8.821, 1e-3))
-                    got = qa.quantity(
-                        res['deconvolved']['component0']['shape']['positionangle']
-                    )
-                    self.assertTrue(near(qa.getvalue(got), 90.67, 1e-3))
-                    got = qa.quantity(
-                        res['deconvolved']['component0']['shape']['positionangleerror']
-                    )
-                    self.assertTrue(near(qa.getvalue(got), 0.7479, 1e-3))
-                if chans == 1:
-                    self.assertTrue(near(qa.getvalue(longerr), 3.39, 1e-2))
-                    self.assertTrue(near(qa.getvalue(laterr), 6.77, 1e-3))
-                if chans == 2:
-                    self.assertTrue(near(qa.getvalue(longerr), 6.10, 1e-2))
-                    self.assertTrue(near(qa.getvalue(laterr), 4.48, 1e-3))
-                    
-                noisefwhm = "-1arcmin"        
-        
-        # correlated noise for rms = 0.1 and noisefwhm="4arcmin"
-        # sqrt(2)/rho(1.5, 1.5) = 0.069498
-        # sqrt(2)/rho(2.5, 0.5) = 0.073398
-        # sqrt(2)/rho(0.5, 2.5) = 0.065805
-        
-        noisefwhm = "4arcmin"
-        for chans in range(3):
-            for code in [run_fitcomponents, run_imfit]:
-                res = code()
-                mycl.fromrecord(res['results'])
-                got = mycl.getfluxerror(0)[0]
-                self.assertTrue(near(got, 1.248, 1e-3))
-                shape = mycl.getshape(0)
-                mj = qa.quantity(shape['majoraxis'])
-                mjerr = qa.quantity(shape['majoraxiserror'])
-                f = frac(mj, mjerr)
-                self.assertTrue(near(f, 0.073398, 1e-3))
-                mn = qa.quantity(shape['minoraxis'])
-                mnerr = qa.quantity(shape['minoraxiserror'])
-                f = frac(mn, mnerr)
-                self.assertTrue(near(f, 0.065805, 1e-3))
-                paerr = qa.quantity(shape['positionangleerror'])
-                paerr = qa.convert(paerr,"rad")
-                paerr = qa.getvalue(paerr)
-                self.assertTrue(near(paerr, 0.06204, 1e-3))
-                direrr = res['results']['component0']['shape']['direction']['error']
-                longerr = qa.convert(direrr['longitude'], "arcsec")
-                laterr = qa.convert(direrr['latitude'], "arcsec")
-                if chans == 0:
-                    self.assertTrue(near(qa.getvalue(longerr), 37.403, 1e-3))
-                    self.assertTrue(near(qa.getvalue(laterr), 16.766, 1e-3))
-                if chans == 1:
-                    self.assertTrue(near(qa.getvalue(longerr), 16.766, 1e-3))
-                    self.assertTrue(near(qa.getvalue(laterr), 37.403, 1e-3))
-                if chans == 2:
-                    self.assertTrue(near(qa.getvalue(longerr), 33.46, 1e-3))
-                    self.assertTrue(near(qa.getvalue(laterr), 23.68, 1e-3))
-                    
-        # correlated noise for rms = 0.1 and noisefwhm not specified, image has beam
-        # so noisefwhm used is sqrt(12.0) arcmin
-        # sqrt(2)/rho(1.5, 1.5) = 0.062241
-        # sqrt(2)/rho(2.5, 0.5) = 0.064904
-        # sqrt(2)/rho(0.5, 2.5) = 0.059688
-        
-        noisefwhm = ""
-        for chans in range(3):
-            for code in [run_fitcomponents, run_imfit]:
-                res = code()
-                mycl.fromrecord(res['results'])
-                got = mycl.getfluxerror(0)[0]
-                print "*** got", got
-                self.assertTrue(near(got, 1.09766, 1e-3))
-                shape = mycl.getshape(0)
-                mj = qa.quantity(shape['majoraxis'])
-                mjerr = qa.quantity(shape['majoraxiserror'])
-                f = frac(mj, mjerr)
-                self.assertTrue(near(f, 0.064904, 1e-3))
-                mn = qa.quantity(shape['minoraxis'])
-                mnerr = qa.quantity(shape['minoraxiserror'])
-                f = frac(mn, mnerr)
-                self.assertTrue(near(f, 0.059688, 1e-3))
-                paerr = qa.quantity(shape['positionangleerror'])
-                paerr = qa.convert(paerr,"rad")
-                paerr = qa.getvalue(paerr)
-                self.assertTrue(near(paerr, 0.0562746, 1e-3))
-                direrr = res['results']['component0']['shape']['direction']['error']
-                longerr = qa.convert(direrr['longitude'], "arcsec")
-                laterr = qa.convert(direrr['latitude'], "arcsec")
-                if chans == 0:
-                    
-                    self.assertTrue(near(qa.getvalue(longerr), 33.0745, 1e-3))
-                    self.assertTrue(near(qa.getvalue(laterr), 15.2083, 1e-3))
-                if chans == 1:
-                    self.assertTrue(near(qa.getvalue(longerr), 15.2083, 1e-3))
-                    self.assertTrue(near(qa.getvalue(laterr), 33.0745, 1e-3))
-                if chans == 2:
-                    print "long ", qa.getvalue(longerr)
-                    print "lat ", qa.getvalue(laterr)
-                    self.assertTrue(near(qa.getvalue(longerr), 29.6355, 1e-3))
-                    self.assertTrue(near(qa.getvalue(laterr), 21.1412, 1e-3))
+
+ia.close()
+
+        
 
 def suite():
     return [imfit_test]