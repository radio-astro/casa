--- conflicted
+++ resolved
@@ -1,7 +1,6 @@
 import os
 import sys
 import shutil
-import numpy
 from __main__ import default
 from tasks import *
 from taskinit import *
@@ -56,20 +55,9 @@
         sd.rcParams['plotter.gui'] = usegui
         sd.plotter.__init__()
 
-    def _check_file( self, filename, fail=True ):
-        """
-        Check if filename exists.
-        The test fails if fail=True. Otherwise the method returns
-        a bool which indicates if exists or not.
-        """
-        exists = os.path.exists(filename)
-        if fail:
-            self.assertTrue(exists,"'%s' does not exists." % filename)
-        return exists
-
     # compare two figures
     def _checkOutFile( self, filename, compare=False ):
-        self._check_file(filename)
+        self.assertTrue(os.path.exists(filename),"'%s' does not exists." % filename)
         self.assertTrue(os.path.isfile(filename),\
                         "Not a regular file. (A directory?): %s" % filename)
         self.assertTrue(os.path.getsize(filename) > self.minsize,\
@@ -77,7 +65,7 @@
                         (int(self.minsize/1000), filename))
         prevfig = self.prevdir+'/'+filename
         currfig = self.currdir+'/'+filename
-        if compare and self._check_file(prevfig, False):
+        if compare and os.path.exists(prevfig):
             # The unit test framework doesn't allow saving previous results
             # This test is not run.
             msg = "Compareing with previous plot:\n"
@@ -87,7 +75,7 @@
         shutil.move(filename,currfig)
 
         # Save the figure for future comparison if possible.
-        if self._check_file(self.prevdir, False) and self.saveref:
+        if os.path.exists(self.prevdir) and self.saveref:
             try:
                 casalog.post("copying %s to %s" % (currfig,prevfig),'INFO')
                 shutil.copyfile(currfig, prevfig)
@@ -1564,7 +1552,6 @@
     prefix=sdplot_unittest_base.taskname+'TestSel'
     postfix='.plot.png'
     outfile=prefix+postfix
-<<<<<<< HEAD
 
     def _get_selection_plot_info( self, is_field=None ):
         if is_field is None: is_field = False
@@ -2054,745 +2041,7 @@
         refinfo = self._set_selection_plot_info([11,13])
         self._compareDictVal(outinfo, refinfo)
 
-
-class sdplot_flagTest(sdplot_unittest_base,unittest.TestCase):
-    """
-    Test flag handling in sdplot
-    
-    The dataset used for this test is testgrid4chan.1point.asap
-    | ROW | SCAN | POL | SPECTRA (all IF=2, 4chans)
-    |  0  |   0  |  0  | [10,10,10,10]
-    |  1  |   0  |  1  | [15,15,15,15]
-    |  2  |   1  |  0  | [1, 1, 1, 1]
-    |  3  |   1  |  1  | [7, 7, 7, 7]
-    """
-    # Input and output names
-    infile = 'testgrid4chan.1point.asap'
-    panel = 'r'
-    stack = 'p'
-    spec= [[10,10,10,10], [15,15,15,15], [1, 1, 1, 1], [7, 7, 7, 7]]
-    masked_spec = None
-    to_deg = 180./numpy.pi  #Az-El and pointing plots are in deg.
-
-    def setUp( self ):
-        # switch on/off GUI
-        self._switchPlotterGUI(self.usegui)
-        # Fresh copy of input data
-        if os.path.exists(self.infile):
-            shutil.rmtree(self.infile)
-        shutil.copytree(self.datapath+self.infile, self.infile)
-        # create base reference data
-        self.masked_spec = []
-        for sp in self.spec:
-            self.masked_spec.append(numpy.ma.masked_array(sp, False))
-        
-=======
-
-    def _get_selection_plot_info( self, is_field=None ):
-        if is_field is None: is_field = False
-        
-        retdic = {}
-        titles = []
-        npanel = len(sd.plotter._plotter.subplots)
-        for i in xrange(npanel):
-            ttmp = sd.plotter._plotter.subplots[i]['axes'].get_title().upper().strip()
-            if is_field:
-                title = ttmp.split('(')[1].split(')')[0].strip()
-            else:
-                if len(ttmp.split(' ')) > 1: # scan/beam
-                    title = ttmp.split(' ')[1]
-                elif ttmp[0:2].upper() == 'IF': # spw
-                    title = ttmp.strip()[2:]
-                #elif ttmp[0:4].upper() == 'BEAM': # beam
-                #    title = ttmp.strip()[4:]
-                else: # pol
-                    title = ttmp
-            if title not in titles:
-                titles.append(title)
-        titles.sort()
-        retdic['title'] = titles
-
-        return retdic
-    
-    def _set_selection_plot_info( self, fields, which_param=None ):
-        retdic = {}
-        flist = []
-        for field in fields:
-            if which_param == 'pol':
-                if field == 0:
-                    val = 'XX'
-                else:
-                    val = 'YY'
-                flist.append(val)
-            elif which_param == 'field':
-                try:
-                    fid = int(field)
-                    if fid == 5:
-                        sfield = 'M100'
-                    elif fid == 6:
-                        sfield = 'M100'
-                    elif fid == 7:
-                        sfield = 'M30'
-                    elif fid == 8:
-                        sfield = '3C273'
-                    else:
-                        raise Exception("bad field ID (" + str(fid) + ")")
-                except:
-                    sfield = field.upper().strip()
-                finally:
-                    if sfield not in flist:
-                        flist.append(sfield)
-            else:
-                flist.append(str(field))
-                
-        flist.sort()
-        retdic['title'] = flist
-        return retdic
-
-    @property
-    def task(self):
-        return sdplot
-    
-    @property
-    def spw_channel_selection(self):
-        return False
-
-    def setUp(self):
-        # switch on/off GUI
-        self._switchPlotterGUI(self.usegui)
-        self.res=None
-        if (not os.path.exists(self.infile)):
-            shutil.copytree(self.datapath+self.infile, self.infile)
-
->>>>>>> 36b1dd33
-        default(sdplot)
-
-    def tearDown(self):
-        # restore GUI setting
-        self._switchPlotterGUI(self.oldgui)
-        if (os.path.exists(self.infile)):
-            shutil.rmtree(self.infile)
-<<<<<<< HEAD
-
-    def test_spectraRflag(self):
-        """test row flag in plottype='spectra'"""
-        self._flag_table(row=[0,3])
-        self.run_test(self.masked_spec, 'spectra')
-        
-    def test_spectraCflag(self):
-        """test channel flag in plottype='spectra'"""
-        self._flag_table(row=[1,2], chan=[[1,2]])
-        self.run_test(self.masked_spec, 'spectra')
-        
-    def test_gridRflag(self):
-        """test row flag in plottype='grid'"""
-        self._flag_table(row=[0])
-        refdata = [ self.masked_spec[2] ]
-        self.run_test(refdata, 'grid', subplot=11)
-        
-    def test_gridCflag(self):
-        """test channel flag in plottype='grid'"""
-        self._flag_table(row=[0], chan=[[1,2]])
-        self._flag_table(row=[2], chan=[[2,3]])
-        refdata = [ numpy.ma.masked_array([5.5,1,0,10], [0,0,1,0]) ]
-        self.run_test(refdata, 'grid', subplot=11)
-        
-    def test_azelRflag(self):
-        """test row flag in plottype='azel'"""
-        self._flag_table(row=[0])
-        tb.open(self.infile)
-        try:
-            az = tb.getcol('AZIMUTH')
-            el = tb.getcol('ELEVATION')
-        except: raise
-        finally: tb.close()
-        mask = [ sp.mask.all() for sp in self.masked_spec ]
-        refdata = [ numpy.ma.masked_array(el*self.to_deg, mask),
-                    numpy.ma.masked_array(az*self.to_deg, mask) ]
-        self.run_test(refdata, 'azel')
-        
-    def test_azelCflag(self):
-        """test channel flag in plottype='azel'"""
-        self._flag_table(row=[0], chan=[[0,3]]) # flag all channels
-        self._flag_table(row=[2], chan=[[2,3]])
-        tb.open(self.infile)
-        try:
-            az = tb.getcol('AZIMUTH')
-            el = tb.getcol('ELEVATION')
-        except: raise
-        finally: tb.close()
-        mask = [ 1, 0, 0, 0 ]
-        refdata = [ numpy.ma.masked_array(el*self.to_deg, mask),
-                    numpy.ma.masked_array(az*self.to_deg, mask) ]
-        self.run_test(refdata, 'azel')
-        
-    def test_pointingRflag(self):
-        """test row flag in plottype='pointing'"""
-        self._flag_table(row=[0]) # flag all chans
-        tb.open(self.infile)
-        try: dec = tb.getcol('DIRECTION')[1]
-        except: raise
-        finally: tb.close()
-        dec *= self.to_deg
-        # stack='r' is not supported (pol=0 is in rows = 0, 2)
-        refdata = [ numpy.ma.masked_array([dec[i] for i in [0,2]], [1, 0]) ]
-        self.run_test(refdata, 'pointing', pol='0')
-        
-    def test_pointingCflag(self):
-        """test channel flag in plottype='pointing'"""
-        self._flag_table(row=[0], chan=[[1,2]])
-        self._flag_table(row=[2], chan=[[0,3]])
-        tb.open(self.infile)
-        try: dec = tb.getcol('DIRECTION')[1]
-        except: raise
-        finally: tb.close()
-        dec *= self.to_deg
-        # stack='r' is not supported (pol=0 is in rows = 0, 2)
-        refdata = [ numpy.ma.masked_array([dec[i] for i in [0,2]], [0, 1]) ]
-        self.run_test(refdata, 'pointing', pol='0')
-
-    def test_totalpowerRflag(self):
-        """test row flag in plottype='totalpower'"""
-        self._flag_table(row=[1])
-        data = [ sp.mean() for sp in self.masked_spec ]
-        mask = [ 0, 1, 0, 0 ]
-        refdata = [ numpy.ma.masked_array(data, mask) ]
-        self.run_test(refdata, 'totalpower')
-        
-    def test_totalpowerCflag(self):
-        """test channel flag in plottype='totalpower'"""
-        self._flag_table(row=[0], chan=[[1,2]])
-        self._flag_table(row=[2], chan=[[0,3]])
-        tb.open(self.infile, nomodify=False)
-        # make sure mean is calculated only from valid channels
-        try:
-            tb.putcell('SPECTRA', 0, [10, 0, 0, 10])
-        except: raise
-        finally: tb.close()
-        data = [ sp.mean() for sp in self.masked_spec ]
-        mask = [ 0, 0, 1, 0 ]
-        refdata = [ numpy.ma.masked_array(data, mask) ]
-        self.run_test(refdata, 'totalpower')
-
-    ####################
-    # Helper functions
-    ####################
-    def _flag_table(self, row=[], chan=[]):
-        """
-        flag self.infile and update reference data corresponding to flag.
-        row: a list of row ids to flag
-        chan : a list of [start, end] channels to flag
-        when chan=[], FLAGROW is set. Otherwise, channel flag is set
-        for the row list.
-        """
-        if len(row) == 0: return
-        flagrow = (len(chan)==0)
-        self._check_file(self.infile)
-        tb.open(self.infile, nomodify=False)
-        try:
-            self.assertEqual(tb.nrows(), len(self.masked_spec),
-                             "number of table rows differs from reference data")
-            if flagrow:
-                fl = tb.getcol('FLAGROW')
-                for idx in row:
-                    fl[idx] = 1
-                    self.masked_spec[idx] = numpy.ma.masked_array(self.masked_spec[idx].data, fl[idx])
-                tb.putcol('FLAGROW', fl)
-            else:
-                if type(chan[0]) in [int, float]:
-                    chan = [chan]
-                fl = tb.getcol('FLAGTRA').transpose()
-                for irow in row:
-                    for (schan, echan) in chan:
-                        fl[irow][schan:echan+1] = 1
-                    self.masked_spec[irow] = numpy.ma.masked_array(self.masked_spec[irow].data, fl[irow])
-                tb.putcol('FLAGTRA', fl.transpose())
-        except:
-            raise
-        finally:
-            tb.flush()
-            tb.close()
-
-    def run_test(self, refdata, plottype, **kwargs):
-        verbose = False
-        # construct task parameters
-        self.assertFalse(kwargs.has_key('plottype'), "Internal error. plot type should be defined as argument")
-        params = kwargs
-        params['plottype'] = plottype
-        predefs = ['infile', 'panel', 'stack']
-        for par in predefs:
-            if not params.has_key(par) and hasattr(self, par):
-                params[par] = getattr(self, par)
-        # save flag for comparison
-        tbname = params['infile']
-        self._check_file(tbname)
-        tb.open(tbname)
-        flagtra_pre = tb.getcol('FLAGTRA')
-        flagrow_pre = tb.getcol('FLAGROW')
-        tb.close()
-        # invoke task
-        sdplot(**params)
-        # check number of pannels and lines, and data plotted
-        fig = pl.gcf()
-        panels =  fig.axes
-        npanel = len(panels)
-        if verbose: print("number of pannels: %d (expected: %d)." % (npanel, len(refdata)))
-        self.assertEqual(npanel, len(refdata),
-                         "Number of panels differs: %d (expected: %d)." % \
-                         (npanel, len(refdata)))
-        for i in range(npanel):
-            lines = panels[i].get_lines()
-            nline = len(lines)
-            spref = refdata[i]
-            nref = 0 if spref.mask.all() else 1
-            if verbose: print("number of lines in panel %d = %d (expected: %d)" % (i, nline, nref))
-            self.assertEqual(nline, nref, "number of lines in panel %d differs: %d (expected: %d)" % (i, nline, nref))
-            for il in range(nline):
-                spec = lines[il].get_ydata()
-                if verbose: print("spectra=%s (expected: %s)" % (str(spec), str(spref)))
-                self.assertTrue(self._compare_mased_array(spec, spref),
-                                "spectral data differs (panel=%d line=%d)" % (i, il))
-        # make sure FLAGTRA and FLAGROW are not changed
-        tb.open(tbname)
-        flagtra_post = tb.getcol('FLAGTRA')
-        flagrow_post = tb.getcol('FLAGROW')
-        tb.close()
-        self.assertTrue((flagrow_post==flagrow_pre).all(),
-                        "FLAGROW has been changed by task operation")
-        self.assertTrue((flagtra_post==flagtra_pre).all(),
-                        "FLAGTRA has been changed by task operation")
-
-
-    def _compare_mased_array( self, testval, refval, reltol=1.0e-5 ):
-        """
-        Check if a masked array of test values is within permissive relative
-        difference from refval.
-        Returns a boolean.
-        testval & refval : two masked arrays to compare
-        reltol           : allowed relative difference to consider the two
-                           values to be equal. (default 1.e-5)
-        """
-        maskok = (testval.mask == refval.mask).all()
-        if not maskok: return False
-        for i in range(len(refval)):
-            if refval.mask[i]: continue
-            if not self._isInAllowedRange(refval[i], testval[i], reltol):
-                return False
-        return True
-
-
-=======
-        os.system( 'rm -rf '+self.prefix+'*' )
-
-    ####################
-    # scan
-    ####################
-    def test_scan_id_default(self):
-        """test scan selection (scan='')"""
-        scan=''
-        self.res=sdplot(scan=scan,panel='s',infile=self.infile,outfile=self.outfile)
-        self.assertEqual(self.res,None, msg='Any error occurred during calibration')
-        outinfo = self._get_selection_plot_info()
-        refinfo = self._set_selection_plot_info([15,16,17])
-        self._compareDictVal(outinfo, refinfo)
-    
-    def test_scan_id_exact(self):
-        """ test scan selection (scan='15')"""
-        scan='15'
-        self.res=sdplot(scan=scan,panel='s',infile=self.infile,outfile=self.outfile)
-        self.assertEqual(self.res,None, msg='Any error occurred during calibration')
-        outinfo = self._get_selection_plot_info()
-        refinfo = self._set_selection_plot_info([15])
-        self._compareDictVal(outinfo, refinfo)
-        
-    def test_scan_id_lt(self):
-        """ test scan selection (scan='<17')"""
-        scan = '<17'
-        self.res=sdplot(scan=scan,panel='s',infile=self.infile,outfile=self.outfile)
-        self.assertEqual(self.res,None, msg='Any error occurred during calibration')
-        outinfo = self._get_selection_plot_info()
-        refinfo = self._set_selection_plot_info([15,16])
-        self._compareDictVal(outinfo, refinfo)
-    
-    def test_scan_id_gt(self):
-        """ test scan selection (scan='>15')"""
-        scan = '>15'
-        self.res=sdplot(scan=scan,panel='s',infile=self.infile,outfile=self.outfile)
-        self.assertEqual(self.res,None, msg='Any error occurred during calibration')
-        outinfo = self._get_selection_plot_info()
-        refinfo = self._set_selection_plot_info([16,17])
-        self._compareDictVal(outinfo, refinfo)
-    
-    def test_scan_id_range(self):
-        """ test scan selection (scan='15~16')"""
-        scan = '15~16'
-        self.res=sdplot(scan=scan,panel='s',infile=self.infile,outfile=self.outfile)
-        self.assertEqual(self.res,None, msg='Any error occurred during calibration')
-        outinfo = self._get_selection_plot_info()
-        refinfo = self._set_selection_plot_info([15,16])
-        self._compareDictVal(outinfo, refinfo)
-    
-    def test_scan_id_list(self):
-        """ test scan selection (scan='15,17')"""
-        scan = '15,17'
-        self.res=sdplot(scan=scan,panel='s',infile=self.infile,outfile=self.outfile)
-        self.assertEqual(self.res,None, msg='Any error occurred during calibration')
-        outinfo = self._get_selection_plot_info()
-        refinfo = self._set_selection_plot_info([15,17])
-        self._compareDictVal(outinfo, refinfo)
-    
-    def test_scan_id_exprlist(self):
-        """ test scan selection (scan='<16, 17')"""
-        scan = '<16, 17'
-        self.res=sdplot(scan=scan,panel='s',infile=self.infile,outfile=self.outfile)
-        self.assertEqual(self.res,None, msg='Any error occurred during calibration')
-        outinfo = self._get_selection_plot_info()
-        refinfo = self._set_selection_plot_info([15,17])
-        self._compareDictVal(outinfo, refinfo)
-    
-    ####################
-    # pol
-    ####################
-    def test_pol_id_default(self):
-        """test pol selection (pol='')"""
-        pol=''
-        self.res=sdplot(pol=pol,panel='p',infile=self.infile,outfile=self.outfile)
-        self.assertEqual(self.res,None, msg='Any error occurred during calibration')
-        outinfo = self._get_selection_plot_info()
-        refinfo = self._set_selection_plot_info([0,1], 'pol')
-        self._compareDictVal(outinfo, refinfo)
-    
-    def test_pol_id_exact(self):
-        """ test pol selection (pol='1')"""
-        pol = '1'
-        self.res=sdplot(pol=pol,panel='p',infile=self.infile,outfile=self.outfile)
-        self.assertEqual(self.res,None, msg='Any error occurred during calibration')
-        outinfo = self._get_selection_plot_info()
-        refinfo = self._set_selection_plot_info([1], 'pol')
-        self._compareDictVal(outinfo, refinfo)
-    
-    def test_pol_id_lt(self):
-        """ test pol selection (pol='<1')"""
-        outname=self.prefix+self.postfix
-        pol = '<1'
-        self.res=sdplot(pol=pol,panel='p',infile=self.infile,outfile=self.outfile)
-        self.assertEqual(self.res,None, msg='Any error occurred during calibration')
-        outinfo = self._get_selection_plot_info()
-        refinfo = self._set_selection_plot_info([0], 'pol')
-        self._compareDictVal(outinfo, refinfo)
-    
-    def test_pol_id_gt(self):
-        """ test pol selection (pol='>0')"""
-        pol = '>0'
-        self.res=sdplot(pol=pol,panel='p',infile=self.infile,outfile=self.outfile)
-        self.assertEqual(self.res,None, msg='Any error occurred during calibration')
-        outinfo = self._get_selection_plot_info()
-        refinfo = self._set_selection_plot_info([1], 'pol')
-        self._compareDictVal(outinfo, refinfo)
-    
-    def test_pol_id_range(self):
-        """ test pol selection (pol='0~1')"""
-        pol = '0~1'
-        self.res=sdplot(pol=pol,panel='p',infile=self.infile,outfile=self.outfile)
-        self.assertEqual(self.res,None, msg='Any error occurred during calibration')
-        outinfo = self._get_selection_plot_info()
-        refinfo = self._set_selection_plot_info([0,1], 'pol')
-        self._compareDictVal(outinfo, refinfo)
-    
-    def test_pol_id_list(self):
-        """ test pol selection (pol='0,1')"""
-        pol = '0,1'
-        self.res=sdplot(pol=pol,panel='p',infile=self.infile,outfile=self.outfile)
-        self.assertEqual(self.res,None, msg='Any error occurred during calibration')
-        outinfo = self._get_selection_plot_info()
-        refinfo = self._set_selection_plot_info([0,1], 'pol')
-        self._compareDictVal(outinfo, refinfo)
-    
-    def test_pol_id_exprlist(self):
-        """test pol selection (pol='<1,1')"""
-        pol='<1,1'
-        self.res=sdplot(pol=pol,panel='p',infile=self.infile,outfile=self.outfile)
-        self.assertEqual(self.res,None, msg='Any error occurred during calibration')
-        outinfo = self._get_selection_plot_info()
-        refinfo = self._set_selection_plot_info([0,1], 'pol')
-        self._compareDictVal(outinfo, refinfo)
-
-    ####################
-    # field
-    ####################
-    def test_field_value_default(self):
-        """test field selection (field='')"""
-        field=''
-        self.res=sdplot(field=field,panel='s',infile=self.infile,outfile=self.outfile)
-        self.assertEqual(self.res,None, msg='Any error occurred during calibration')
-        outinfo = self._get_selection_plot_info(True)
-        refinfo = self._set_selection_plot_info([5,6,7,8], 'field')
-        self._compareDictVal(outinfo, refinfo)
-    
-    def test_field_id_exact(self):
-        """ test field selection (field='6')"""
-        field = '6'
-        self.res=sdplot(field=field,panel='s',infile=self.infile,outfile=self.outfile)
-        self.assertEqual(self.res,None, msg='Any error occurred during calibration')
-        outinfo = self._get_selection_plot_info(True)
-        refinfo = self._set_selection_plot_info([6], 'field')
-        self._compareDictVal(outinfo, refinfo)
-
-    def test_field_id_lt(self):
-        """ test field selection (field='<6')"""
-        field = '<6'
-        self.res=sdplot(field=field,panel='s',infile=self.infile,outfile=self.outfile)
-        self.assertEqual(self.res,None, msg='Any error occurred during calibration')
-        outinfo = self._get_selection_plot_info(True)
-        refinfo = self._set_selection_plot_info([5], 'field')
-        self._compareDictVal(outinfo, refinfo)
-
-    def test_field_id_gt(self):
-        """ test field selection (field='>7')"""
-        field = '>7'
-        self.res=sdplot(field=field,panel='s',infile=self.infile,outfile=self.outfile)
-        self.assertEqual(self.res,None, msg='Any error occurred during calibration')
-        outinfo = self._get_selection_plot_info(True)
-        refinfo = self._set_selection_plot_info([8], 'field')
-        self._compareDictVal(outinfo, refinfo)
-    
-    def test_field_id_range(self):
-        """ test field selection (field='5~7')"""
-        field = '5~7'
-        self.res=sdplot(field=field,panel='s',infile=self.infile,outfile=self.outfile)
-        self.assertEqual(self.res,None, msg='Any error occurred during calibration')
-        outinfo = self._get_selection_plot_info(True)
-        refinfo = self._set_selection_plot_info([5,6,7], 'field')
-        self._compareDictVal(outinfo, refinfo)
-    
-    def test_field_id_list(self):
-        """ test field selection (field='5,7')"""
-        field = '5,7'
-        self.res=sdplot(field=field,panel='s',infile=self.infile,outfile=self.outfile)
-        self.assertEqual(self.res,None, msg='Any error occurred during calibration')
-        outinfo = self._get_selection_plot_info(True)
-        refinfo = self._set_selection_plot_info([5,7], 'field')
-        self._compareDictVal(outinfo, refinfo)
-
-    def test_field_id_exprlist(self):
-        """ test field selection (field='<7,8')"""
-        field = '<7,8'
-        self.res=sdplot(field=field,panel='s',infile=self.infile,outfile=self.outfile)
-        self.assertEqual(self.res,None, msg='Any error occurred during calibration')
-        outinfo = self._get_selection_plot_info(True)
-        refinfo = self._set_selection_plot_info([6,8], 'field')
-        self._compareDictVal(outinfo, refinfo)
-    
-    def test_field_value_exact(self):
-        """ test field selection (field='M100')"""
-        field = 'M100'
-        self.res=sdplot(field=field,panel='s',infile=self.infile,outfile=self.outfile)
-        self.assertEqual(self.res,None, msg='Any error occurred during calibration')
-        outinfo = self._get_selection_plot_info(True)
-        refinfo = self._set_selection_plot_info(['M100'], 'field')
-        self._compareDictVal(outinfo, refinfo)
-    
-    def test_field_value_pattern(self):
-        """ test field selection (field='M*')"""
-        field = 'M*'
-        self.res=sdplot(field=field,panel='s',infile=self.infile,outfile=self.outfile)
-        self.assertEqual(self.res,None, msg='Any error occurred during calibration')
-        outinfo = self._get_selection_plot_info(True)
-        refinfo = self._set_selection_plot_info(['M100','M30'], 'field')
-        self._compareDictVal(outinfo, refinfo)
-    
-    def test_field_value_list(self):
-        """ test field selection (field='M30,3C273')"""
-        field = 'M30,3C273'
-        self.res=sdplot(field=field,panel='s',infile=self.infile,outfile=self.outfile)
-        self.assertEqual(self.res,None, msg='Any error occurred during calibration')
-        outinfo = self._get_selection_plot_info(True)
-        refinfo = self._set_selection_plot_info(['M30','3C273'], 'field')
-        self._compareDictVal(outinfo, refinfo)
-    
-    def test_field_mix_exprlist(self):
-        """ test field selection (field='<7,3C273')"""
-        field = '<7,3C273'
-        self.res=sdplot(field=field,panel='s',infile=self.infile,outfile=self.outfile)
-        self.assertEqual(self.res,None, msg='Any error occurred during calibration')
-        outinfo = self._get_selection_plot_info(True)
-        refinfo = self._set_selection_plot_info([6,'3C273'], 'field')
-        self._compareDictVal(outinfo, refinfo)
-    
-    ####################
-    # spw 
-    ####################
-    def test_spw_id_default(self):
-        """test spw selection (spw='')"""
-        spw=''
-        self.res=sdplot(spw=spw,infile=self.infile,outfile=self.outfile)
-        self.assertEqual(self.res,None, msg='Any error occurred during calibration')
-        outinfo = self._get_selection_plot_info()
-        refinfo = self._set_selection_plot_info([20,21,22,23,24,25])
-        self._compareDictVal(outinfo, refinfo)
-    
-    def test_spw_id_exact(self):
-        """ test spw selection (spw='21')"""
-        spw = '21'
-        self.res=sdplot(spw=spw,infile=self.infile,outfile=self.outfile)
-        self.assertEqual(self.res,None, msg='Any error occurred during calibration')
-        outinfo = self._get_selection_plot_info()
-        refinfo = self._set_selection_plot_info([21])
-        self._compareDictVal(outinfo, refinfo)
-    
-    def test_spw_id_lt(self):
-        """ test spw selection (spw='<25')"""
-        spw = '<25'
-        self.res=sdplot(spw=spw,infile=self.infile,outfile=self.outfile)
-        self.assertEqual(self.res,None, msg='Any error occurred during calibration')
-        outinfo = self._get_selection_plot_info()
-        refinfo = self._set_selection_plot_info([20,21,22,23,24])
-        self._compareDictVal(outinfo, refinfo)
-    
-    def test_spw_id_gt(self):
-        """ test spw selection (spw='>21')"""
-        spw = '>21'
-        self.res=sdplot(spw=spw,infile=self.infile,outfile=self.outfile)
-        self.assertEqual(self.res,None, msg='Any error occurred during calibration')
-        outinfo = self._get_selection_plot_info()
-        refinfo = self._set_selection_plot_info([22,23,24,25])
-        self._compareDictVal(outinfo, refinfo)
-    
-    def test_spw_id_range(self):
-        """ test spw selection (spw='21~24')"""
-        spw = '21~24'
-        self.res=sdplot(spw=spw,infile=self.infile,outfile=self.outfile)
-        self.assertEqual(self.res,None, msg='Any error occurred during calibration')
-        outinfo = self._get_selection_plot_info()
-        refinfo = self._set_selection_plot_info([21,22,23,24])
-        self._compareDictVal(outinfo, refinfo)
-    
-    def test_spw_id_list(self):
-        """ test spw selection (spw='21,22,23,25')"""
-        spw = '21,22,23,25'
-        self.res=sdplot(spw=spw,infile=self.infile,outfile=self.outfile)
-        self.assertEqual(self.res,None, msg='Any error occurred during calibration')
-        outinfo = self._get_selection_plot_info()
-        refinfo = self._set_selection_plot_info([21,22,23,25])
-        self._compareDictVal(outinfo, refinfo)
-    
-    def test_spw_id_exprlist(self):
-        """ test spw selection (spw='<22,>24')"""
-        spw = '<22,>24'
-        self.res=sdplot(spw=spw,infile=self.infile,outfile=self.outfile)
-        self.assertEqual(self.res,None, msg='Any error occurred during calibration')
-        outinfo = self._get_selection_plot_info()
-        refinfo = self._set_selection_plot_info([20,21,25])
-        self._compareDictVal(outinfo, refinfo)
-    
-    def test_spw_id_pattern(self):
-        """test spw selection (spw='*')"""
-        spw='*'
-        self.res=sdplot(spw=spw,infile=self.infile,outfile=self.outfile)
-        self.assertEqual(self.res,None, msg='Any error occurred during calibration')
-        outinfo = self._get_selection_plot_info()
-        refinfo = self._set_selection_plot_info([20,21,22,23,24,25])
-        self._compareDictVal(outinfo, refinfo)
-    
-    def test_spw_value_frequency(self):
-        """test spw selection (spw='299.5~310GHz')"""
-        spw = '299.5~310GHz'
-        self.res=sdplot(spw=spw,infile=self.infile,outfile=self.outfile)
-        self.assertEqual(self.res,None, msg='Any error occurred during calibration')
-        outinfo = self._get_selection_plot_info()
-        refinfo = self._set_selection_plot_info([22,23,24,25])
-        self._compareDictVal(outinfo, refinfo)
-    
-    def test_spw_value_velocity(self):
-        """test spw selection (spw='-50~50km/s')"""
-        spw = '-50~50km/s'
-        self.res=sdplot(spw=spw,infile=self.infile,outfile=self.outfile)
-        self.assertEqual(self.res,None, msg='Any error occurred during calibration')
-        outinfo = self._get_selection_plot_info()
-        refinfo = self._set_selection_plot_info([22,23])
-        self._compareDictVal(outinfo, refinfo)
-    
-    def test_spw_mix_exprlist(self):
-        """test spw selection (spw='150~550km/s,>23')"""
-        spw = '150~550km/s,>23'
-        self.res=sdplot(spw=spw,infile=self.infile,outfile=self.outfile)
-        self.assertEqual(self.res,None, msg='Any error occurred during calibration')
-        outinfo = self._get_selection_plot_info()
-        refinfo = self._set_selection_plot_info([20,21,24,25])
-        self._compareDictVal(outinfo, refinfo)
-    
-    ####################
-    # beam
-    ####################
-    def test_beam_id_default(self):
-        """test beam selection (beam='')"""
-        beam=''
-        self.res=sdplot(beam=beam,panel='b',infile=self.infile,outfile=self.outfile)
-        self.assertEqual(self.res,None, msg='Any error occurred during calibration')
-        outinfo = self._get_selection_plot_info()
-        refinfo = self._set_selection_plot_info([11,12,13])
-        self._compareDictVal(outinfo, refinfo)
-    
-    def test_beam_id_exact(self):
-        """ test beam selection (beam='12')"""
-        beam='12'
-        self.res=sdplot(beam=beam,panel='b',infile=self.infile,outfile=self.outfile)
-        self.assertEqual(self.res,None, msg='Any error occurred during calibration')
-        outinfo = self._get_selection_plot_info()
-        refinfo = self._set_selection_plot_info([12])
-        self._compareDictVal(outinfo, refinfo)
-    
-    def test_beam_id_lt(self):
-        """test beam selection (beam='<13')"""
-        beam='<13'
-        self.res=sdplot(beam=beam,panel='b',infile=self.infile,outfile=self.outfile)
-        self.assertEqual(self.res,None, msg='Any error occurred during calibration')
-        outinfo = self._get_selection_plot_info()
-        refinfo = self._set_selection_plot_info([11,12])
-        self._compareDictVal(outinfo, refinfo)
-    
-    def test_beam_id_gt(self):
-        """test beam selection (beam='>11')"""
-        beam='>11'
-        self.res=sdplot(beam=beam,panel='b',infile=self.infile,outfile=self.outfile)
-        self.assertEqual(self.res,None, msg='Any error occurred during calibration')
-        outinfo = self._get_selection_plot_info()
-        refinfo = self._set_selection_plot_info([12,13])
-        self._compareDictVal(outinfo, refinfo)
-    
-    def test_beam_id_range(self):
-        """test beam selection (beam='12~13')"""
-        beam='12~13'
-        self.res=sdplot(beam=beam,panel='b',infile=self.infile,outfile=self.outfile)
-        self.assertEqual(self.res,None, msg='Any error occurred during calibration')
-        outinfo = self._get_selection_plot_info()
-        refinfo = self._set_selection_plot_info([12,13])
-        self._compareDictVal(outinfo, refinfo)
-    
-    def test_beam_id_list(self):
-        """test beam selection (beam='11,13')"""
-        beam='11,13'
-        self.res=sdplot(beam=beam,panel='b',infile=self.infile,outfile=self.outfile)
-        self.assertEqual(self.res,None, msg='Any error occurred during calibration')
-        outinfo = self._get_selection_plot_info()
-        refinfo = self._set_selection_plot_info([11,13])
-        self._compareDictVal(outinfo, refinfo)
-    
-    def test_beam_id_exprlist(self):
-        """test beam selection (beam='<12,>12')"""
-        beam='<12,>12'
-        self.res=sdplot(beam=beam,panel='b',infile=self.infile,outfile=self.outfile)
-        self.assertEqual(self.res,None, msg='Any error occurred during calibration')
-        outinfo = self._get_selection_plot_info()
-        refinfo = self._set_selection_plot_info([11,13])
-        self._compareDictVal(outinfo, refinfo)
->>>>>>> 36b1dd33
-
 def suite():
     return [sdplot_basicTest, sdplot_storageTest,
             sdplot_gridTest, sdplot_errorTest,
-<<<<<<< HEAD
-            sdplot_selectionTest, sdplot_flagTest]
-=======
-            sdplot_selectionTest]
->>>>>>> 36b1dd33
+            sdplot_selectionTest]