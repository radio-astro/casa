--- conflicted
+++ resolved
@@ -16,11 +16,6 @@
 except:
     import tests.selection_syntax as selection_syntax
 
-<<<<<<< HEAD
-from sdutil import tbmanager
-    
-=======
->>>>>>> 36b1dd33
 # to rethrow exception 
 import inspect
 g = sys._getframe(len(inspect.stack())-1).f_globals
@@ -274,11 +269,7 @@
         """test_exception02: invalid interp string"""
         interp='invalid_interpolation'
         try:
-<<<<<<< HEAD
-            self.res=sdcal2(infile=self.rawfile,calmode='apply',applytable=[self.skytable,self.tsystable],interp=interp,spwmap=self.spwmap)
-=======
             self.res=sdcal2(infile=self.rawfile,calmode='apply',applytable=[self.skytable,self.tsystable],interp=interp,spwmap=self.spwmap,outfile=self.outfile)
->>>>>>> 36b1dd33
             self.assertTrue(False,
                             msg='The task must throw exception')
         except Exception, e:
@@ -343,11 +334,7 @@
         """test_exception08: Invalid interp string format (more than one comma)"""
         interp='linear,linear,linear'
         try:
-<<<<<<< HEAD
-            self.res=sdcal2(infile=self.rawfile,calmode='apply',applytable=[self.skytable,self.tsystable],interp=interp,spwmap=self.spwmap)
-=======
             self.res=sdcal2(infile=self.rawfile,calmode='apply',applytable=[self.skytable,self.tsystable],interp=interp,spwmap=self.spwmap,outfile=self.outfile)
->>>>>>> 36b1dd33
             self.assertTrue(False,
                             msg='The task must throw exception')
         except Exception, e:
@@ -558,7 +545,7 @@
         sdcal2(infile=self.rawfile,calmode=self.calmode,outfile=self.outfile)
 
         self._compare(self.outfile, self.outfile_ref, False)
-        
+
 ###
 # Test Tsys calibration (calmode='tsys')
 ###
@@ -844,14 +831,10 @@
     applytable=[tsys_table,sky_table]
     spwmap={'20':[21],'22':[23],'24':[25]}
     field_prefix = 'M100__'
-<<<<<<< HEAD
-    
-=======
     default_params = {'infile': rawfile, 'calmode': calmode,
                       'interp': interp, 'spwmap': spwmap,
                       'applytable': applytable, 'outfile': prefix+postfix}
 
->>>>>>> 36b1dd33
     @property
     def task(self):
         return sdcal2
@@ -889,74 +872,6 @@
     ####################
     def test_scan_id_default(self):
         """test scan selection (scan='')"""
-<<<<<<< HEAD
-        outname=self.prefix+self.postfix
-        scan=''
-        self.res=self.run_task(infile=self.rawfile,scan=scan,calmode=self.calmode,interp=self.interp,spwmap=self.spwmap,applytable=self.applytable,outfile=outname)
-        self.assertEqual(self.res,None,
-                         msg='Any error occurred during calibration')
-        self._comparecal(outname, self.reffile)
-
-    def test_scan_id_exact(self):
-        """ test scan selection (scan='15')"""
-        outname=self.prefix+self.postfix
-        scan = '15'
-        self.res=self.run_task(infile=self.rawfile,scan=scan,calmode=self.calmode,interp=self.interp,spwmap=self.spwmap,applytable=self.applytable,outfile=outname)
-        tbsel = {'SCANNO': [15]}
-        self.assertEqual(self.res,None,
-                         msg='Any error occurred during calibration')
-        self._comparecal_with_selection(outname, tbsel)
-
-    def test_scan_id_lt(self):
-        """ test scan selection (scan='<17')"""
-        outname=self.prefix+self.postfix
-        scan = '<17'
-        self.res=self.run_task(infile=self.rawfile,scan=scan,calmode=self.calmode,interp=self.interp,spwmap=self.spwmap,applytable=self.applytable,outfile=outname)
-        tbsel = {'SCANNO': [15,16]}
-        self.assertEqual(self.res,None,
-                         msg='Any error occurred during calibration')
-        self._comparecal_with_selection(outname, tbsel)
-
-    def test_scan_id_gt(self):
-        """ test scan selection (scan='>15')"""
-        outname=self.prefix+self.postfix
-        scan = '>15'
-        self.res=self.run_task(infile=self.rawfile,scan=scan,calmode=self.calmode,interp=self.interp,spwmap=self.spwmap,applytable=self.applytable,outfile=outname)
-        tbsel = {'SCANNO': [16,17]}
-        self.assertEqual(self.res,None,
-                         msg='Any error occurred during calibration')
-        self._comparecal_with_selection(outname, tbsel)
-
-    def test_scan_id_range(self):
-        """ test scan selection (scan='15~16')"""
-        outname=self.prefix+self.postfix
-        scan = '15~16'
-        self.res=self.run_task(infile=self.rawfile,scan=scan,calmode=self.calmode,interp=self.interp,spwmap=self.spwmap,applytable=self.applytable,outfile=outname)
-        tbsel = {'SCANNO': [15,16]}
-        self.assertEqual(self.res,None,
-                         msg='Any error occurred during calibration')
-        self._comparecal_with_selection(outname, tbsel)
-
-    def test_scan_id_list(self):
-        """ test scan selection (scan='15,17')"""
-        outname=self.prefix+self.postfix
-        scan = '15,17'
-        self.res=self.run_task(infile=self.rawfile,scan=scan,calmode=self.calmode,interp=self.interp,spwmap=self.spwmap,applytable=self.applytable,outfile=outname)
-        tbsel = {'SCANNO': [15,17]}
-        self.assertEqual(self.res,None,
-                         msg='Any error occurred during calibration')
-        self._comparecal_with_selection(outname, tbsel)
-
-    def test_scan_id_exprlist(self):
-        """ test scan selection (scan='<16, 17')"""
-        outname=self.prefix+self.postfix
-        scan = '<16, 17'
-        self.res=self.run_task(infile=self.rawfile,scan=scan,calmode=self.calmode,interp=self.interp,spwmap=self.spwmap,applytable=self.applytable,outfile=outname)
-        tbsel = {'SCANNO': [15,17]}
-        self.assertEqual(self.res,None,
-                         msg='Any error occurred during calibration')
-        self._comparecal_with_selection(outname, tbsel)
-=======
         scan = ''
         tbsel = {}
         self._run_cal2_test(tbsel, scan=scan)
@@ -996,81 +911,12 @@
         scan = '<16, 17'
         tbsel = {'SCANNO': [15,17]}
         self._run_cal2_test(tbsel, scan=scan)
->>>>>>> 36b1dd33
 
     ####################
     # pol
     ####################
     def test_pol_id_default(self):
         #test pol selection (pol='')
-<<<<<<< HEAD
-        outname=self.prefix+self.postfix
-        pol=''
-        self.res=self.run_task(infile=self.rawfile,pol=pol,calmode=self.calmode,interp=self.interp,spwmap=self.spwmap,applytable=self.applytable,outfile=outname)
-        self.assertEqual(self.res,None,
-                         msg='Any error occurred during calibration')
-        self._comparecal(outname, self.reffile)
-
-    def test_pol_id_exact(self):
-        #test pol selection (pol='1')
-        outname=self.prefix+self.postfix
-        pol = '1'
-        self.res=self.run_task(infile=self.rawfile,pol=pol,calmode=self.calmode,interp=self.interp,spwmap=self.spwmap,applytable=self.applytable,outfile=outname)
-        tbsel = {'POLNO': [1]}
-        self.assertEqual(self.res,None,
-                         msg='Any error occurred during calibration')
-        self._comparecal_with_selection(outname, tbsel)
-
-    def test_pol_id_lt(self):
-        #test pol selection (pol='<1')
-        outname=self.prefix+self.postfix
-        pol = '<1'
-        self.res=self.run_task(infile=self.rawfile,pol=pol,calmode=self.calmode,interp=self.interp,spwmap=self.spwmap,applytable=self.applytable,outfile=outname)
-        tbsel = {'POLNO': [0]}
-        self.assertEqual(self.res,None,
-                         msg='Any error occurred during calibration')
-        self._comparecal_with_selection(outname, tbsel)
-
-    def test_pol_id_gt(self):
-        #test pol selection (pol='>0')
-        outname=self.prefix+self.postfix
-        pol = '>0'
-        self.res=self.run_task(infile=self.rawfile,pol=pol,calmode=self.calmode,interp=self.interp,spwmap=self.spwmap,applytable=self.applytable,outfile=outname)
-        tbsel = {'POLNO': [1]}
-        self.assertEqual(self.res,None,
-                         msg='Any error occurred during calibration')
-        self._comparecal_with_selection(outname, tbsel)
-
-    def test_pol_id_range(self):
-        #test pol selection (pol='0~1')
-        outname=self.prefix+self.postfix
-        pol = '0~1'
-        self.res=self.run_task(infile=self.rawfile,pol=pol,calmode=self.calmode,interp=self.interp,spwmap=self.spwmap,applytable=self.applytable,outfile=outname)
-        tbsel = {}
-        self.assertEqual(self.res,None,
-                         msg='Any error occurred during calibration')
-        self._comparecal_with_selection(outname, tbsel)
-
-    def test_pol_id_list(self):
-        #test pol selection (pol='0,1')
-        outname=self.prefix+self.postfix
-        pol = '0,1'
-        self.res=self.run_task(infile=self.rawfile,pol=pol,calmode=self.calmode,interp=self.interp,spwmap=self.spwmap,applytable=self.applytable,outfile=outname)
-        tbsel = {}
-        self.assertEqual(self.res,None,
-                         msg='Any error occurred during calibration')
-        self._comparecal_with_selection(outname, tbsel)
-
-    def test_pol_id_exprlist(self):
-        #test pol selection (pol='1,<1')
-        outname=self.prefix+self.postfix
-        pol='1,<1'
-        self.res=self.run_task(infile=self.rawfile,pol=pol,calmode=self.calmode,interp=self.interp,spwmap=self.spwmap,applytable=self.applytable,outfile=outname)
-        tbsel = {}
-        self.assertEqual(self.res,None,
-                         msg='Any error occurred during calibration')
-        self._comparecal_with_selection(outname, tbsel)
-=======
         pol = ''
         tbsel = {}
         self._run_cal2_test(tbsel, pol=pol)
@@ -1110,124 +956,12 @@
         pol='1,<1'
         tbsel = {}
         self._run_cal2_test(tbsel, pol=pol)
->>>>>>> 36b1dd33
 
     ####################
     # field
     ####################
     def test_field_value_default(self):
         #test field selection (field='')
-<<<<<<< HEAD
-        outname=self.prefix+self.postfix
-        field=''
-        self.res=self.run_task(infile=self.rawfile,field=field,calmode=self.calmode,interp=self.interp,spwmap=self.spwmap,applytable=self.applytable,outfile=outname)
-        self.assertEqual(self.res,None,
-                         msg='Any error occurred during calibration')
-        self._comparecal(outname, self.reffile)
-
-    def test_field_id_exact(self):
-        #test field selection (field='6')
-        outname=self.prefix+self.postfix
-        field = '6'
-        self.res=self.run_task(infile=self.rawfile,field=field,calmode=self.calmode,interp=self.interp,spwmap=self.spwmap,applytable=self.applytable,outfile=outname)
-        tbsel = {'FIELDNAME': ['M100__6']}
-        self.assertEqual(self.res,None,
-                         msg='Any error occurred during calibration')
-        self._comparecal_with_selection(outname, tbsel)
-
-    def test_field_id_lt(self):
-        #test field selection (field='<6')
-        outname=self.prefix+self.postfix
-        field = '<6'
-        self.res=self.run_task(infile=self.rawfile,field=field,calmode=self.calmode,interp=self.interp,spwmap=self.spwmap,applytable=self.applytable,outfile=outname)
-        tbsel = {'FIELDNAME': ['M100__5']}
-        self.assertEqual(self.res,None,
-                         msg='Any error occurred during calibration')
-        self._comparecal_with_selection(outname, tbsel)
-
-    def test_field_id_gt(self):
-        #test field selection (field='>7')
-        outname=self.prefix+self.postfix
-        field = '>7'
-        self.res=self.run_task(infile=self.rawfile,field=field,calmode=self.calmode,interp=self.interp,spwmap=self.spwmap,applytable=self.applytable,outfile=outname)
-        tbsel = {'FIELDNAME': ['3C273__8']}
-        self.assertEqual(self.res,None,
-                         msg='Any error occurred during calibration')
-        self._comparecal_with_selection(outname, tbsel)
-
-    def test_field_id_range(self):
-        #test field selection (field='5~7')
-        outname=self.prefix+self.postfix
-        field = '5~7'
-        self.res=self.run_task(infile=self.rawfile,field=field,calmode=self.calmode,interp=self.interp,spwmap=self.spwmap,applytable=self.applytable,outfile=outname)
-        tbsel = {'FIELDNAME': ['M100__5', 'M100__6', 'M30__7']}
-        self.assertEqual(self.res,None,
-                         msg='Any error occurred during calibration')
-        self._comparecal_with_selection(outname, tbsel)
-
-    def test_field_id_list(self):
-        #test field selection (field='5,7')
-        outname=self.prefix+self.postfix
-        field = '5,7'
-        self.res=self.run_task(infile=self.rawfile,field=field,calmode=self.calmode,interp=self.interp,spwmap=self.spwmap,applytable=self.applytable,outfile=outname)
-        fieldid = [1]
-        tbsel = {'FIELDNAME': ['M100__5', 'M30__7']}
-        self.assertEqual(self.res,None,
-                         msg='Any error occurred during calibration')
-        self._comparecal_with_selection(outname, tbsel)
-
-    def test_field_id_exprlist(self):
-        #test field selection (field='<7,8')
-        outname=self.prefix+self.postfix
-        field = '<7,8'
-        self.res=self.run_task(infile=self.rawfile,field=field,calmode=self.calmode,interp=self.interp,spwmap=self.spwmap,applytable=self.applytable,outfile=outname)
-        fieldid = [1]
-        tbsel = {'FIELDNAME': ['M100__5', 'M100__6', '3C273__8']}
-        self.assertEqual(self.res,None,
-                         msg='Any error occurred during calibration')
-        self._comparecal_with_selection(outname, tbsel)
-
-    def test_field_value_exact(self):
-        #test field selection (field='M100')
-        outname=self.prefix+self.postfix
-        field = 'M100'
-        self.res=self.run_task(infile=self.rawfile,field=field,calmode=self.calmode,interp=self.interp,spwmap=self.spwmap,applytable=self.applytable,outfile=outname)
-        fieldid = [1]
-        tbsel = {'FIELDNAME': ['M100__5', 'M100__6']}
-        self.assertEqual(self.res,None,
-                         msg='Any error occurred during calibration')
-        self._comparecal_with_selection(outname, tbsel)
-
-    def test_field_value_pattern(self):
-        #test field selection (field='M*')
-        outname=self.prefix+self.postfix
-        field = 'M*'
-        self.res=self.run_task(infile=self.rawfile,field=field,calmode=self.calmode,interp=self.interp,spwmap=self.spwmap,applytable=self.applytable,outfile=outname)
-        tbsel = {'FIELDNAME': ['M100__5', 'M100__6', 'M30__7']}
-        self.assertEqual(self.res,None,
-                         msg='Any error occurred during calibration')
-        self._comparecal_with_selection(outname, tbsel)
-
-    def test_field_value_list(self):
-        #test field selection (field='M30,3C273')
-        outname=self.prefix+self.postfix
-        field = 'M30,3C273'
-        self.res=self.run_task(infile=self.rawfile,field=field,calmode=self.calmode,interp=self.interp,spwmap=self.spwmap,applytable=self.applytable,outfile=outname)
-        tbsel = {'FIELDNAME': ['M30__7', '3C273__8']}
-        self.assertEqual(self.res,None,
-                         msg='Any error occurred during calibration')
-        self._comparecal_with_selection(outname, tbsel)
-
-    def test_field_mix_exprlist(self):
-        #test field selection (field='<7,3C273')
-        outname=self.prefix+self.postfix
-        field = '<7,3C273'
-        self.res=self.run_task(infile=self.rawfile,field=field,calmode=self.calmode,interp=self.interp,spwmap=self.spwmap,applytable=self.applytable,outfile=outname)
-        tbsel = {'FIELDNAME': ['M100__5', 'M100__6', '3C273__8']}
-        self.assertEqual(self.res,None,
-                         msg='Any error occurred during calibration')
-        self._comparecal_with_selection(outname, tbsel)
-=======
         field=''
         tbsel = {}
         self._run_cal2_test(tbsel, field=field)
@@ -1291,41 +1025,12 @@
         field = '<7,3C273'
         tbsel = {'FIELDNAME': ['M100__5', 'M100__6', '3C273__8']}
         self._run_cal2_test(tbsel, field=field)
->>>>>>> 36b1dd33
 
     ####################
     # spw 
     ####################
     def test_spw_id_default(self):
         #test spw selection (spw='')
-<<<<<<< HEAD
-        outname=self.prefix+self.postfix
-        spw=''
-        self.res=self.run_task(infile=self.rawfile,spw=spw,calmode=self.calmode,interp=self.interp,spwmap=self.spwmap,applytable=self.applytable,outfile=outname)
-        self.assertEqual(self.res,None,
-                         msg='Any error occurred during calibration')
-        self._comparecal(outname, self.reffile)
-
-    def test_spw_id_exact(self):
-        #test spw selection (spw='21')
-        outname=self.prefix+self.postfix
-        spw = '21'
-        self.res=self.run_task(infile=self.rawfile,spw=spw,calmode=self.calmode,interp=self.interp,spwmap=self.spwmap,applytable=self.applytable,outfile=outname)
-        tbsel = {'IFNO': [21]}
-        self.assertEqual(self.res,None,
-                         msg='Any error occurred during calibration')
-        self._comparecal_with_selection(outname, tbsel)
-
-    def test_spw_id_lt(self):
-        #test spw selection (spw='<25')
-        outname=self.prefix+self.postfix
-        spw = '<25'
-        self.res=self.run_task(infile=self.rawfile,spw=spw,calmode=self.calmode,interp=self.interp,spwmap=self.spwmap,applytable=self.applytable,outfile=outname)
-        tbsel = {'IFNO': [21,23]}
-        self.assertEqual(self.res,None,
-                         msg='Any error occurred during calibration')
-        self._comparecal_with_selection(outname, tbsel)
-=======
         spw=''
         tbsel = {}
         self._run_cal2_test(tbsel, spw=spw)
@@ -1341,89 +1046,10 @@
         spw = '<25'
         tbsel = {'IFNO': [21,23]}
         self._run_cal2_test(tbsel, spw=spw)
->>>>>>> 36b1dd33
 
 
     def test_spw_id_gt(self):
         #test spw selection (spw='>21')
-<<<<<<< HEAD
-        outname=self.prefix+self.postfix
-        spw = '>21'
-        self.res=self.run_task(infile=self.rawfile,spw=spw,calmode=self.calmode,interp=self.interp,spwmap=self.spwmap,applytable=self.applytable,outfile=outname)
-        tbsel = {'IFNO': [23,25]}
-        self.assertEqual(self.res,None,
-                         msg='Any error occurred during calibration')
-        self._comparecal_with_selection(outname, tbsel)
-
-    def test_spw_id_range(self):
-        #test spw selection (spw='21~24')
-        outname=self.prefix+self.postfix
-        spw = '21~24'
-        self.res=self.run_task(infile=self.rawfile,spw=spw,calmode=self.calmode,interp=self.interp,spwmap=self.spwmap,applytable=self.applytable,outfile=outname)
-        tbsel = {'IFNO': [21,23]}
-        self.assertEqual(self.res,None,
-                         msg='Any error occurred during calibration')
-        self._comparecal_with_selection(outname, tbsel)
-
-    def test_spw_id_list(self):
-        #test spw selection (spw='21,22,23,25')
-        outname=self.prefix+self.postfix
-        spw = '21,22,23,25'
-        self.res=self.run_task(infile=self.rawfile,spw=spw,calmode=self.calmode,interp=self.interp,spwmap=self.spwmap,applytable=self.applytable,outfile=outname)
-        tbsel = {'IFNO': [21,23,25]}
-        self.assertEqual(self.res,None,
-                         msg='Any error occurred during calibration')
-        self._comparecal_with_selection(outname, tbsel)
-
-    def test_spw_id_exprlist(self):
-        #test spw selection (spw='<22,>24')
-        outname=self.prefix+self.postfix
-        spw = '<22,>24'
-        self.res=self.run_task(infile=self.rawfile,spw=spw,calmode=self.calmode,interp=self.interp,spwmap=self.spwmap,applytable=self.applytable,outfile=outname)
-        tbsel = {'IFNO': [21,25]}
-        self.assertEqual(self.res,None,
-                         msg='Any error occurred during calibration')
-        self._comparecal_with_selection(outname, tbsel)
-
-    def test_spw_id_pattern(self):
-        #test spw selection (spw='*')
-        outname=self.prefix+self.postfix
-        spw='*'
-        self.res=self.run_task(infile=self.rawfile,calmode=self.calmode,spw=spw,interp=self.interp,spwmap=self.spwmap,applytable=self.applytable,outfile=outname)
-        self.assertEqual(self.res,None,
-                         msg='Any error occurred during calibration')
-        self._comparecal(outname, self.reffile)
-
-    def test_spw_value_frequency(self):
-        #test spw selection (spw='299.5~310GHz')
-        outname=self.prefix+self.postfix
-        spw = '299.5~310GHz'
-        self.res=self.run_task(infile=self.rawfile,spw=spw,calmode=self.calmode,interp=self.interp,spwmap=self.spwmap,applytable=self.applytable,outfile=outname)
-        tbsel = {'IFNO': [23,25]}
-        self.assertEqual(self.res,None,
-                         msg='Any error occurred during calibration')
-        self._comparecal_with_selection(outname, tbsel)
-
-    def test_spw_value_velocity(self):
-        #test spw selection (spw='-50~50km/s')
-        outname=self.prefix+self.postfix
-        spw = '-50~50km/s'
-        self.res=self.run_task(infile=self.rawfile,spw=spw,calmode=self.calmode,interp=self.interp,spwmap=self.spwmap,applytable=self.applytable,outfile=outname)
-        tbsel = {'IFNO': [23]}
-        self.assertEqual(self.res,None,
-                         msg='Any error occurred during calibration')
-        self._comparecal_with_selection(outname, tbsel)
-
-    def test_spw_mix_exprlist(self):
-        #test spw selection (spw='150~500km/s,>23')
-        outname=self.prefix+self.postfix
-        spw = '150~550km/s,>23'
-        self.res=self.run_task(infile=self.rawfile,spw=spw,calmode=self.calmode,interp=self.interp,spwmap=self.spwmap,applytable=self.applytable,outfile=outname)
-        tbsel = {'IFNO': [21,25]}
-        self.assertEqual(self.res,None,
-                         msg='Any error occurred during calibration')
-        self._comparecal_with_selection(outname, tbsel)
-=======
         spw = '>21'
         tbsel = {'IFNO': [23,25]}
         self._run_cal2_test(tbsel, spw=spw)
@@ -1469,392 +1095,10 @@
         spw = '150~550km/s,>23'
         tbsel = {'IFNO': [21,25]}
         self._run_cal2_test(tbsel, spw=spw)
->>>>>>> 36b1dd33
 
     ####################
     # Helper functions
     ####################
-<<<<<<< HEAD
-    def _comparecal_with_selection( self, name, tbsel={} ):
-        self._checkfile(name)
-        sp=self._getspectra(name)
-        spref=self._getspectra_selected(self.reffile, tbsel)
-        self._checkshape( sp, spref )
-        
-        for irow in xrange(sp.shape[0]):
-            diff=self._diff(sp[irow],spref[irow])
-            for i in range(len(diff)):
-                if (diff[i] > 0.02):
-                    simple_diff = abs(sp[irow][i] - spref[irow][i])
-                    if (simple_diff < 0.02):
-                        diff[i] = simple_diff
-            retval=numpy.all(diff<0.02)
-            maxdiff=diff.max()
-            self.assertEqual( retval, True,
-                             msg='calibrated result is wrong (irow=%s): maxdiff=%s'%(irow,diff.max()) )
-        del sp, spref
-
-    def _getspectra_selected( self, name, tbsel={} ):
-        """
-        Returns an array of spectra in rows selected in table.
-        
-        name  : the name of scantable
-        tbsel : a dictionary of table selection information.
-                The key should be column name and the value should be
-                a list of column values to select.
-        """
-        isthere=os.path.exists(name)
-        self.assertEqual(isthere,True,
-                         msg='file %s does not exist'%(name))        
-        tb.open(name)
-        if len(tbsel) == 0:
-            sp=tb.getcol('SPECTRA').transpose()
-        else:
-            command = ''
-            for key, val in tbsel.items():
-                if len(command) > 0:
-                    command += ' AND '
-                command += ('%s in %s' % (key, str(val)))
-            newtb = tb.query(command)
-            sp=newtb.getcol('SPECTRA').transpose()
-            newtb.close()
-
-        tb.close()
-        return sp
-
-###
-# Base class for flag test
-###
-class sdcal2_flag_base(sdcal2_caltest_base, unittest.TestCase):
-    """
-    Test flag information handling.
-
-    Data is sdcal2_testflag.asap
-
-    Summary of the data:
-    ROW | SRCTYPE   | FLAGROW    | FLAGTRA          | SPECTRA/TSYS
-     0  | 10 (tsys) | 1 (flagged)| ch 10 flagged    | spurious for all channels
-     1  | 10 (tsys) | 0          | ch 10,40 flagged | spurious at ch 10,40
-     2  | 10 (tsys) | 0          | ch 10 flagged    | spurious at ch 10
-     3  | 1  (off)  | 1 (flagged)| ch 20 flagged    | spurious for all channels
-     4  | 1  (off)  | 0          | ch 20,80 flagged | spurious at ch 20,80
-     5  | 1  (off)  | 0          | ch 20 flagged    | spurious at ch 20
-     6  | 0  (on)   | 1 (flagged)| all 0            | spurious for all channels
-     7  | 0  (on)   | 0          | ch 30 flagged    | spurious at ch 30
-     8  | 0  (on)   | 0          | ch 10,20 flagged | spurious at ch 10,20
-     9  | 1  (off)  | 1 (flagged)| ch 20 flagged    | spurious for all channels
-    10  | 1  (off)  | 0          | ch 20,80 flagged | spurious at ch 20,80
-    11  | 1  (off)  | 0          | ch 20 flagged    | spurious at ch 20
-    12  | 10 (tsys) | 1 (flagged)| ch 10 flagged    | spurious for all channels
-    13  | 10 (tsys) | 0          | ch 10,40 flagged | spurious at ch 10,40
-    14  | 10 (tsys) | 0          | ch 10 flagged    | spurious at ch 10
-    """
-    tol = 1.0e-6
-    
-    def _calculate_row(self, timestamp, generator, average):
-        yield timestamp.mean()
-        result = list(generator)
-        flag = numpy.array([r[0] for r in result])
-        data = numpy.array([r[1] for r in result])
-        if average:
-            w = numpy.array([1.0 if f == 0 else 0.0 for f in flag])
-            data[:] = sum(data * w) / sum(w)
-            flag[:] = 0
-        yield flag
-        yield data
-    
-    def _expected_caltable(self, srctype, colname, average=False):
-        #print srctype, colname
-        with tbmanager(self.rawfile) as tb:
-            tsel = tb.query('SRCTYPE==%s'%(srctype))
-            flagrow = tsel.getcol('FLAGROW')
-            flagtra = tsel.getcol('FLAGTRA')
-            data = tsel.getcol(colname)
-            timestamp = tsel.getcol('TIME')
-            tsel.close()
-        nchan,nrow = flagtra.shape
-
-        def gen_result(fr, fl, sp):
-            nchan,nrow = fl.shape
-            for ichan in xrange(nchan):
-                _fl = fl[ichan,:]
-                _sp = sp[ichan,:]
-                wsum = 0.0
-                dsum = 0.0
-                for irow in xrange(nrow):
-                    if fr[irow] == 0 and _fl[irow] == 0:
-                        dsum += _sp[irow]
-                        wsum += 1.0
-                if wsum == 0.0:
-                    yield 128, sum(_sp) / float(len(_sp))
-                else:
-                    yield 0, dsum / wsum
-
-        # table should have two rows
-        row0 = tuple(self._calculate_row(timestamp[:3], gen_result(flagrow[:3], flagtra[:,:3], data[:,:3]), average))
-        row1 = tuple(self._calculate_row(timestamp[3:], gen_result(flagrow[3:], flagtra[:,3:], data[:,3:]), average))
-        
-        return [row0, row1]
-
-    def _msg(self, row, channel, name, val, ref):
-        msg = '%s differ (result %s expected %s)'%(name, val, ref)
-        if row is not None:
-            header = 'Row %s'%(row)
-            if channel is not None:
-                header += ' Channel %s'%(channel)
-            msg = header + ': ' + msg
-        #print msg
-        return msg
-    
-    def _is_equal(self, name, val, ref, row=None, channel=None):
-        self.assertEqual(val, ref, msg=self._msg(row, channel, name, val, ref))
-
-    def _absdiff(self, val, ref):
-        return abs((val - ref) / ref) if ref != 0.0 else abs(val - ref)
-    
-    def _is_diff_lt_tol(self, name, val, ref, row=None, channel=None):
-        self.assertLess(self._absdiff(val, ref), self.tol, msg=self._msg(row, channel, name, val, ref))
-    
-    def _verify_caltable(self, outfile, expected):
-        # file existence check
-        self.assertTrue(os.path.exists(outfile), msg='Output file \'%s\' didn\'t created.'%(outfile))
-
-        with tbmanager(outfile) as tb:
-            nrow = tb.nrows()
-            colnames = tb.colnames()
-
-        # basic check
-        self._is_equal('number of rows', nrow, len(expected))
-        self.assertTrue('FLAGTRA' in colnames, msg='Column FLAGTRA doesn\'t exist')
-        self.assertTrue('SPECTRA' in colnames or 'TSYS' in colnames, msg='Column SPECTRA or TSYS doesn\'t exist')
-        
-        if 'SPECTRA' in colnames:
-            datacol = 'SPECTRA'
-        else:
-            datacol = 'TSYS'
-            
-        with tbmanager(outfile) as tb:
-            data = tb.getcol(datacol)
-            flag = tb.getcol('FLAGTRA')
-            timestamp = tb.getcol('TIME')
-        nchan,nrow = flag.shape
-
-        for irow in xrange(nrow):
-            result_data = data[:,irow]
-            result_flag = flag[:,irow]
-            result_time = timestamp[irow]
-            expected_data = expected[irow][2]
-            expected_flag = expected[irow][1]
-            expected_time = expected[irow][0]
-            self._is_diff_lt_tol('timestamp', result_time, expected_time, row=irow)
-            for ichan in xrange(nchan):
-                # check flag
-                self._is_equal('flag', result_flag[ichan], expected_flag[ichan], row=irow, channel=ichan)
-
-                # check resulting spectral data
-                self._is_diff_lt_tol('data', result_data[ichan], expected_data[ichan], row=irow, channel=ichan)
-
-    def _verify_applycal(self, outfile, expected_sky, expected_tsys):
-        # file existence check
-        self.assertTrue(os.path.exists(outfile), msg='Output file \'%s\' didn\'t created.'%(outfile))
-
-        # expected number of rows and timestamps
-        with tbmanager(self.rawfile) as tb:
-            tsel = tb.query('SRCTYPE==0')
-            nrow_expected = tsel.nrows()
-            time_expected = tsel.getcol('TIME')
-        
-        # get calibrated data
-        with tbmanager(outfile) as tb:
-            time_result = tb.getcol('TIME')
-            flagtra_result = tb.getcol('FLAGTRA')
-            spectra_result = tb.getcol('SPECTRA')
-            tsys_result = tb.getcol('TSYS')
-        nchan,nrow_result = flagtra_result.shape
-        
-        # check number of rows
-        self._is_equal('number of rows', nrow_result, nrow_expected)
-
-        # check timestamp
-        for irow in xrange(nrow_result):
-            self._is_equal('timestamp', time_result[irow], time_expected[irow], row=irow)
-
-        # evaluate expected data and flag
-        expected_cal = self._expected_calibration(expected_sky, expected_tsys)
-
-        # iterate rows:
-        for (irow, cal) in zip(xrange(nrow_result), expected_cal):
-            cal_flag = cal[0]
-            cal_data = cal[1]
-            cal_tsys = cal[2]
-            flag = flagtra_result[:,irow]
-            data = spectra_result[:,irow]
-            tsys = tsys_result[:,irow]
-            #print '###', irow
-            #print cal_data, data
-            #print '---'
-            #print cal_tsys, tsys
-            for ichan in xrange(nchan):
-                self._is_equal('flag', flag[ichan], cal_flag[ichan], row=irow, channel=ichan)
-                self._is_diff_lt_tol('Tsys', tsys[ichan], cal_tsys[ichan], row=irow, channel=ichan)
-                self._is_diff_lt_tol('spectral data', data[ichan], cal_data[ichan], row=irow, channel=ichan)
-        
-    def _expected_calibration(self, expected_sky, expected_tsys):
-        with tbmanager(self.rawfile) as tb:
-            tsel = tb.query('SRCTYPE==0')
-            time_result = tsel.getcol('TIME')
-            flagtra_result = tsel.getcol('FLAGTRA')
-            spectra_result = tsel.getcol('SPECTRA')
-            tsel.close()
-
-        nrow = len(time_result)
-
-        def gen_calibration(t, fl, sp, expected_sky, expected_tsys):
-            retrieve = lambda i, r: numpy.array([_r[i] for _r in r])
-            def interp(t, tref, data, flag):
-                nrow, nchan = data.shape
-                factor = (t - tref[0]) / (tref[1] - tref[0])
-                for ichan in xrange(nchan):
-                    if flag[0,ichan] == flag[1,ichan]:
-                        yield data[0,ichan] + (data[1,ichan] - data[0,ichan]) * factor
-                    elif flag[0,ichan] == 0:
-                        yield data[0,ichan]
-                    elif flag[1,ichan] == 0:
-                        yield data[1,ichan]
-                        
-            calflag = lambda fl_on, fl_sky: numpy.array([128 if f != 0 else 0 for f in (fl_on + fl_sky)])
-            t_sky = retrieve(0, expected_sky)
-            fl_sky = retrieve(1, expected_sky)
-            sp_sky = retrieve(2, expected_sky)
-            t_tsys = retrieve(0, expected_tsys)
-            fl_tsys = retrieve(1, expected_tsys)
-            sp_tsys = retrieve(2, expected_tsys)
-            off = numpy.array(list(interp(t, t_sky, sp_sky, fl_sky)))
-            tsys = numpy.array(list(interp(t, t_tsys, sp_tsys, fl_tsys)))
-            valid_chans = numpy.where(fl_tsys.sum(axis=0) == 0)[0]
-            # Tsys in the test data is flat
-            scalar_tsys = tsys[valid_chans[0]]
-            #print off
-            #print scalar_tsys
-            #print sp
-            calibrated = scalar_tsys * (sp - off) / off
-            flag = calflag(fl, fl_sky.sum(axis=0))
-            itsys = numpy.ones(len(calibrated), dtype=float) * scalar_tsys
-            return (flag, calibrated, itsys)
-            
-        for irow in xrange(nrow):
-            yield gen_calibration(time_result[irow], flagtra_result[:,irow], spectra_result[:,irow], expected_sky, expected_tsys)
-            
-
-        
-
-###
-# Test Sky calibration flag handling
-###
-class sdcal2_skycal_flag(sdcal2_flag_base):
-    """
-    Test list
-        test_skycal_flag_ps: test if sky calibration handles flag
-                             information properly
-    """
-    rawfile = 'sdcal2_testflag.asap'
-    prefix = 'sdcal2_skycal_flag'
-    
-    def setUp(self):
-        self.res=None
-        if (not os.path.exists(self.rawfile)):
-            shutil.copytree(self.datapath+self.rawfile, self.rawfile)
-                
-        default(sdcal2)
-
-    def tearDown(self):
-        if (os.path.exists(self.rawfile)):
-            shutil.rmtree(self.rawfile)
-        os.system( 'rm -rf '+self.prefix+'*' )
-
-    def test_skycal_flag_ps(self):
-        """test_skycal_flag_ps: test if sky calibration handles flag information properly"""
-        outfile = self.prefix + '_sky'
-        sdcal2(infile=self.rawfile, calmode='ps', outfile=outfile)
-
-        self._verify_caltable(outfile, self._expected_caltable(1, 'SPECTRA'))
-
-###
-# Test Tsys calibration flag handling
-###
-class sdcal2_tsyscal_flag(sdcal2_flag_base):
-    """
-    Test list
-        test_tsyscal_flag_noaverage:
-            test if tsys calibration handles flag information properly
-        test_tsyscal_flag_doaverage:
-            test if tsys calibration with spectral averaging
-            handles flag information properly
-    """
-    rawfile='sdcal2_testflag.asap'
-    prefix = 'sdcal2_tsyscal_flag'
-    
-    def setUp(self):
-        self.res=None
-        if (not os.path.exists(self.rawfile)):
-            shutil.copytree(self.datapath+self.rawfile, self.rawfile)
-                
-        default(sdcal2)
-
-    def tearDown(self):
-        if (os.path.exists(self.rawfile)):
-            shutil.rmtree(self.rawfile)
-        os.system( 'rm -rf '+self.prefix+'*' )
-
-    def test_tsyscal_flag_noaverage(self):
-        """test_tsyscal_flag_noaverage: test if tsys calibration handles flag information properly"""
-        outfile = self.prefix + '_tsys'
-        average = False
-        sdcal2(infile=self.rawfile, calmode='tsys', tsysspw='22', tsysavg=average, outfile=outfile)
-
-        self._verify_caltable(outfile, self._expected_caltable(10, 'TSYS', average))
-
-    def test_tsyscal_flag_doaverage(self):
-        """test_tsyscal_flag_noaverage: test if tsys calibration with spectral averaging handles flag information properly"""
-        outfile = self.prefix + '_tsys'
-        average = True
-        sdcal2(infile=self.rawfile, calmode='tsys', tsysspw='22', tsysavg=average, outfile=outfile)
-
-        self._verify_caltable(outfile, self._expected_caltable(10, 'TSYS', average))
-        
-###
-# Test applycal flag handling
-###
-class sdcal2_applycal_flag(sdcal2_flag_base):
-    """
-    Test list
-    """
-    rawfile='sdcal2_testflag.asap'
-    prefix = 'sdcal2_applycal_flag'
-    
-    def setUp(self):
-        self.res=None
-        if (not os.path.exists(self.rawfile)):
-            shutil.copytree(self.datapath+self.rawfile, self.rawfile)
-                
-        default(sdcal2)
-
-    def tearDown(self):
-        if (os.path.exists(self.rawfile)):
-            shutil.rmtree(self.rawfile)
-        os.system( 'rm -rf '+self.prefix+'*' )
-
-    def test_applycal_flag(self):
-        outfile = self.prefix + '_cal'
-        average = False
-
-        sdcal2(infile=self.rawfile, outfile=outfile, calmode='ps,tsys,apply',
-               tsysspw='22', tsysavg=average, spwmap={22:[23]}, interp='linear')
-
-        self._verify_applycal(outfile, self._expected_caltable(1, 'SPECTRA'),
-                              self._expected_caltable(10, 'TSYS', average))
-    
-=======
     def _run_cal2_test(self, tbsel, **kwargs):
         """
         Run sdcal2 task with parameters given as key word arguments,
@@ -1920,16 +1164,10 @@
             sd.rcParams['scantable.storage'] = storage_save
         self._comparecal_with_selection(self.params['outfile'], self.reffile, {})
 
->>>>>>> 36b1dd33
 
 def suite():
     return [sdcal2_exceptions, sdcal2_skycal_ps,
             sdcal2_skycal_otf, sdcal2_skycal_otfraster,
             sdcal2_tsyscal, sdcal2_tsyscal_average,
             sdcal2_applycal,
-<<<<<<< HEAD
-            sdcal2_test_selection,
-            sdcal2_skycal_flag, sdcal2_tsyscal_flag, sdcal2_applycal_flag]
-=======
-            sdcal2_test_selection,sdcal2_storage_test]
->>>>>>> 36b1dd33
+            sdcal2_test_selection,sdcal2_storage_test]