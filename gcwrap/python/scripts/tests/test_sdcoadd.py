--- conflicted
+++ resolved
@@ -1316,69 +1316,6 @@
         id_out = self._get_ids(infiles)
         self._compare_ids(id_out, id_ref)
 
-<<<<<<< HEAD
-class sdcoadd_flagTest( sdcoadd_unittest_base, unittest.TestCase ):
-    """
-    Test for flag data handling. actually nothing to do with flagtra and flagrows.
-    """
-    # Data path of input/output
-    datapath=os.environ.get('CASAPATH').split()[0] + '/data/regression/unittest/sdcoadd/'
-    # Input and output names
-    inlist = [ 'flagtest.asap', 'flagtest.asap' ]
-    outname = "sdcoadd_out.asap"
-    flagged_row_list = [0,1,4,5]
-    flagged_chan_row_list = [1,2,5,6]
-    flagged_chan_list = [[5,9],[15,19],[94,98]]
-    
-    def setUp( self ):
-        for infile in self.inlist:
-            if os.path.exists(infile):
-                shutil.rmtree(infile)
-            shutil.copytree(self.datapath+infile, infile)
-        default(sdcoadd)
-
-    def tearDown( self ):
-        for thefile in self.inlist + [self.outname]:
-            if (os.path.exists(thefile)):
-                shutil.rmtree(thefile)
-
-    def testflag( self ):
-        """Flag Test"""
-        result = sdcoadd(infiles=self.inlist,outfile=self.outname)
-        self.assertEqual(result,None)
-        self.assertTrue(os.path.exists(self.outname),msg="No output written")
-        self.verifyflag(self.outname)
-
-    def verifyflag(self, outfile):
-        tb.open(outfile)
-        assert (tb.nrows() == 8)
-        for i in xrange(tb.nrows()):
-            rowflag = tb.getcell('FLAGROW', i)
-            rowflag_ref = 1 if self.get_index(i, self.flagged_row_list) >= 0 else 0
-            self.assertEqual(rowflag, rowflag_ref)
-
-            mask = tb.getcell('FLAGTRA', i)
-            mask_ref = numpy.zeros(100, numpy.int32)
-            if self.get_index(i, self.flagged_chan_row_list) >= 0:
-                for j in xrange(len(self.flagged_chan_list)):
-                    idx_start = self.flagged_chan_list[j][0]
-                    idx_end   = self.flagged_chan_list[j][1]+1
-                    for k in xrange(idx_start, idx_end):
-                        mask_ref[k] = 128
-            self.assertTrue(all(mask == mask_ref))
-        tb.close()
-
-    def get_index(self, value, list):
-        try:
-            return list.index(value)
-        except:
-            return -1
-    
 def suite():
     return [sdcoadd_basicTest, sdcoadd_mergeTest, sdcoadd_storageTest,
-            sdcoadd_freqtolTest, sdcoadd_flagTest]
-=======
-def suite():
-    return [sdcoadd_basicTest, sdcoadd_mergeTest, sdcoadd_storageTest,
-            sdcoadd_freqtolTest]
->>>>>>> 36b1dd33
+            sdcoadd_freqtolTest]