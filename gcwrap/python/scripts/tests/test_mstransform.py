--- conflicted
+++ resolved
@@ -2,18 +2,14 @@
 import unittest
 import os
 import numpy
-import exceptions
 from tasks import *
 from taskinit import mstool, tbtool, msmdtool, aftool
 from __main__ import default
 import testhelper as th
-import partitionhelper as ph
 from recipes.listshapes import listshapes
 from parallel.parallel_task_helper import ParallelTaskHelper
-from parallel.parallel_data_helper import ParallelDataHelper
-from unittest.case import expectedFailure
-
-
+
+    
 # Define the root for the data files
 datapath = os.environ.get('CASAPATH').split()[0] + "/data/regression/unittest/mstransform/"
 
@@ -47,21 +43,21 @@
 # Base class which defines setUp functions
 # for importing different data sets
 class test_base(unittest.TestCase):
-
+    
     def copyfile(self,file):
 
         if os.path.exists(file):
            os.system('rm -rf '+ file)
-
+            
         os.system('cp -RL '+datapath + file +' '+ file)
-
+    
     def setUp_ngc5921(self):
         # data set with spw=0, 63 channels in LSRK
         self.vis = "ngc5921.ms"
 
         if os.path.exists(self.vis):
            self.cleanup()
-
+            
         os.system('cp -RL '+datapath + self.vis +' '+ self.vis)
         default(mstransform)
 
@@ -71,57 +67,57 @@
 
         if os.path.exists(self.vis):
            self.cleanup()
-
+            
         os.system('cp -RL '+datapath + self.vis +' '+ self.vis)
         default(mstransform)
-
+        
     def setUp_jupiter(self):
-        # data col, spw=0,1 1 channel each, TOPO, field=0~12, 93 scans
+        # data col, spw=0,1 1 channel each, TOPO, field=0~12, 93 scans 
         self.vis = 'jupiter6cm.demo-thinned.ms'
         if os.path.exists(self.vis):
            self.cleanup()
-
+            
         os.system('cp -RL '+datapath + self.vis +' '+ self.vis)
         default(mstransform)
-
+        
     def setUp_g19(self):
         # data with spw=0~23 128 channel each in LSRK, field=0,1
         self.vis = 'g19_d2usb_targets_line-shortened-thinned.ms'
         if os.path.exists(self.vis):
            self.cleanup()
-
+            
         os.system('cp -RL '+datapath + self.vis +' '+ self.vis)
         default(mstransform)
-
+        
     def setUp_CAS_5076(self):
 
         self.vis = 'CAS-5076.ms'
         if os.path.exists(self.vis):
            self.cleanup()
-
+            
         os.system('cp -RL '+datapath + self.vis +' '+ self.vis)
-        default(mstransform)
-
+        default(mstransform)   
+        
     def setUp_almasim(self):
 
         self.vis = 'sim.alma.cycle0.compact.noisy.ms'
         if os.path.exists(self.vis):
            self.cleanup()
-
+            
         os.system('cp -RL '+datapath + self.vis +' '+ self.vis)
-        default(mstransform)
+        default(mstransform)              
 
     def setUp_floatcol(self):
         datapath = os.environ.get('CASAPATH').split()[0] + \
                     "/data/regression/unittest/flagdata/"
-
+                    
         # 15 rows, 3 scans, 9 spw, mixed chans, XX,YY, FLOAT_DATA col
         self.vis = 'SDFloatColumn.ms'
         if os.path.exists(self.vis):
             self.cleanup()
-
+            
         os.system('cp -RL '+datapath + self.vis +' '+ self.vis)
-        default(mstransform)
+        default(mstransform)   
 
     def setUp_3c84(self):
         # MS is as follows (scan=1):
@@ -134,66 +130,17 @@
         self.vis = '3c84scan1.ms'
         if os.path.exists(self.vis):
            self.cleanup()
-
+            
         os.system('cp -RL '+datapath + self.vis +' '+ self.vis)
-        default(mstransform)
-
+        default(mstransform)                      
+        
     def setUp_CAS_5013(self):
 
         self.vis = 'ALMA-data-mst-science-testing-CAS-5013-one-baseline-one-timestamp.ms'
-        if os.path.exists(self.vis):
-           self.cleanup()
-
-        os.system('cp -RL '+datapath + self.vis +' '+ self.vis)
-        default(mstransform)
-
-    def setUp_CAS_4850(self):
-
-        self.vis = 'CAS-4850-30s-limit-ALMA.ms'
-        if os.path.exists(self.vis):
-           self.cleanup()
-
-        os.system('cp -RL '+datapath + self.vis +' '+ self.vis)
-        default(mstransform)
-
-    def setUp_CAS_4983(self):
-
-        self.vis = 'CAS-4983.ms'
         if os.path.exists(self.vis):
            self.cleanup()
             
         os.system('cp -RL '+datapath + self.vis +' '+ self.vis)
-        default(mstransform)       
-        
-    def setUp_CAS_5172(self):
-
-        self.vis = 'CAS-5172-phase-center.ms'
-        if os.path.exists(self.vis):
-           self.cleanup()
-            
-        os.system('cp -RL '+datapath + self.vis +' '+ self.vis)
-<<<<<<< HEAD
-        default(mstransform)                     
-                   
-    def createMMS(self, msfile, axis='auto',scans='',spws=''):
-        '''Create MMSs for tests with input MMS'''
-        prefix = msfile.rstrip('.ms')
-        if not os.path.exists(msfile):
-            os.system('cp -RL '+datapath + msfile +' '+ msfile)
-        
-        # Create an MMS for the tests
-        self.testmms = prefix + ".test.mms"
-        default(mstransform)
-        
-        if os.path.exists(self.testmms):
-            os.system("rm -rf " + self.testmms)
-            
-        print "................. Creating test MMS .................."
-        mstransform(vis=msfile, outputvis=self.testmms, datacolumn='data',
-                    createmms=True,separationaxis=axis, scan=scans, spw=spws)
-        
-
-=======
         default(mstransform)        
         
     def setUp_CAS_4850(self):
@@ -223,177 +170,205 @@
         os.system('cp -RL '+datapath + self.vis +' '+ self.vis)
         default(mstransform)  
                
->>>>>>> 36b1dd33
     def cleanup(self):
         os.system('rm -rf '+ self.vis)
 
 
-class test_base_compare(test_base):
-
+class test_base_compare(test_base):        
+    
     def setUp(self):
-
+        
         self.outvis = ''
         self.refvis = ''
         self.outvis_sorted = ''
-        self.refvis_sorted = ''
-
+        self.refvis_sorted = ''     
+              
         self.subtables=['/ANTENNA','/DATA_DESCRIPTION','/FEED','/FIELD','/FLAG_CMD',
                         '/POINTING','/POLARIZATION','/PROCESSOR','/STATE']
-<<<<<<< HEAD
-        self.sortorder=['OBSERVATION_ID','ARRAY_ID','SCAN_NUMBER','FIELD_ID','DATA_DESC_ID','ANTENNA1','ANTENNA2','TIME']
-
-=======
         self.sortorder=['OBSERVATION_ID','ARRAY_ID','SCAN_NUMBER','FIELD_ID','DATA_DESC_ID','ANTENNA1','ANTENNA2','TIME']    
         
->>>>>>> 36b1dd33
     def tearDown(self):
         os.system('rm -rf '+ self.vis)
         os.system('rm -rf '+ self.outvis)
         os.system('rm -rf '+ self.refvis)
         os.system('rm -rf '+ self.outvis_sorted)
         os.system('rm -rf '+ self.refvis_sorted)
-
+        
     def sort(self):
         myms = mstool()
-
+        
         myms.open(self.outvis)
         myms.sort(self.outvis_sorted,self.sortorder)
         myms.done()
-
+        
         myms.open(self.refvis)
         myms.sort(self.refvis_sorted,self.sortorder)
         myms.done()
-
+        
     def generate_tolerance_map(self):
-
+        
         # Get column names
         mytb = tbtool()
         mytb.open(self.refvis)
         self.columns = mytb.colnames()
         mytb.close()
-
+        
         # Define default tolerance
         self.mode={}
         self.tolerance={}
         for col in self.columns:
             self.mode[col] = "absolute"
             self.tolerance[col] = 1E-6
-
+        
     def compare_subtables(self):
         for subtable in self.subtables:
             self.assertTrue(th.compTables(self.outvis_sorted+subtable,self.refvis_sorted+subtable, [],0.000001,"absolute"))
-
+            
         # Special case for SOURCE which contains many un-defined columns
         # CAS-5172 (jagonzal): Commenting this out because cvel and mstransform produce different SORUCE subtable
         # For some reason cvel removes sources which are not present in any row of the main table even if the
         # user does not specify field selection
         #self.assertTrue(th.compTables(self.outvis_sorted+'/SOURCE',self.refvis_sorted+'/SOURCE', 
         #                              ['POSITION','TRANSITION','REST_FREQUENCY','SYSVEL','SOURCE_MODEL'],0.000001,"absolute"))
-<<<<<<< HEAD
-
-        # Special case for OBSERVATION which contains many un-defined columns
-        self.assertTrue(th.compTables(self.outvis_sorted+'/OBSERVATION',self.refvis_sorted+'/OBSERVATION',
-                                      ['LOG','SCHEDULE'],0.000001,"absolute"))
-
-=======
         
         # Special case for OBSERVATION which contains many un-defined columns
         self.assertTrue(th.compTables(self.outvis_sorted+'/OBSERVATION',self.refvis_sorted+'/OBSERVATION', 
                                       ['LOG','SCHEDULE'],0.000001,"absolute"))     
         
->>>>>>> 36b1dd33
     def compare_main_table_columns(self,startrow = 0, nrow = -1, rowincr = 1):
         for col in self.columns:
             if col != "WEIGHT_SPECTRUM" and col != "SIGMA" and col != "FLAG_CATEGORY":
                     tmpcolumn = self.columns[:]
                     tmpcolumn.remove(col)
                     self.assertTrue(th.compTables(self.refvis_sorted,self.outvis_sorted,tmpcolumn,self.tolerance[col],self.mode[col],startrow,nrow,rowincr))
-
+            
     def post_process(self,startrow = 0, nrow = -1, rowincr = 1):
-
+        
         # Sort the output MSs so that they can be compared
         self.sort()
-
+        
         # Compare results for subtables
         self.compare_subtables()
-
+        
         # Compare columns from main table
-        self.compare_main_table_columns(startrow,nrow,rowincr)
-
+        self.compare_main_table_columns(startrow,nrow,rowincr)        
+                      
 
 class test_Combspw1(test_base):
     ''' Tests for combinespws parameter'''
-
+    
     def setUp(self):
         self.setUp_4ants()
-
+        
     def tearDown(self):
         os.system('rm -rf '+ self.vis)
         os.system('rm -rf '+ self.outputms)
         os.system('rm -rf inpmms*.*ms combcvel*ms list.obs')
-
+                        
     def test_combspw1_1(self):
         '''mstransform: Combine four spws into one'''
-
+        
         self.outputms = "combspw11.ms"
         mstransform(vis=self.vis, outputvis=self.outputms, combinespws=True, spw='0~3')
         self.assertTrue(os.path.exists(self.outputms))
-
+        
         ret = th.verifyMS(self.outputms, 1, 256, 0)
         self.assertTrue(ret[0],ret[1])
-
+        
         listobs(self.outputms, listfile='list.obs')
         self.assertTrue(os.path.exists('list.obs'), 'Probable error in sub-table re-indexing')
-
+      
     def test_combspw1_2(self):
         '''mstransform: Combine some channels of two spws'''
-
+        
         self.outputms = "combspw12.ms"
         mstransform(vis=self.vis, outputvis=self.outputms, combinespws=True, spw='0:60~63,1:60~63')
         self.assertTrue(os.path.exists(self.outputms))
-
+        
         # The spws contain gaps, therefore the number of channels is bigger
         ret = th.verifyMS(self.outputms, 1, 68, 0)
         self.assertTrue(ret[0],ret[1])
-
+        
         # Compare with cvel results
         default(cvel)
         cvel(vis=self.vis, outputvis='combcvel12.ms', spw='0:60~63,1:60~63')
         ret = th.verifyMS('combcvel12.ms', 1, 68, 0)
         self.assertTrue(ret[0],ret[1])
 
-    def test_combspw1_5(self):
-        '''mstransform: Combine four spws into one'''
-
-        self.outputms = "combspw15.ms"
-        mstransform(vis=self.vis, outputvis=self.outputms, combinespws=True, spw='2,5,8')
-        self.assertTrue(os.path.exists(self.outputms))
-
-        # Verify that some sub-tables are properly re-indexed.
-        spw_col = th.getVarCol(self.outputms+'/DATA_DESCRIPTION', 'SPECTRAL_WINDOW_ID')
-        self.assertEqual(spw_col.keys().__len__(), 1, 'Wrong number of rows in DD table')
-        self.assertEqual(spw_col['r1'][0], 0,'Error re-indexing DATA_DESCRIPTION table')
-
-        # DDI subtable should have 4 rows with the proper indices
-        mytb = tbtool()
-        mytb.open(self.outputms + '/DATA_DESCRIPTION')
-        spwCol = mytb.getcol('SPECTRAL_WINDOW_ID')
-        mytb.close()
-        nspw = spwCol.size
-        check_eq(nspw, 1)
-        check_eq(spwCol[0], 0)
-
-    def test_combspw1_6(self):
-        '''mstransform: Combine some channels of two spws'''
-
-        self.outputms = "combspw16.ms"
-        mstransform(vis=self.vis, outputvis=self.outputms, combinespws=True, spw='0~1:60~63')
-        self.assertTrue(os.path.exists(self.outputms))
-
+    def test_combspw1_3(self):
+        '''mstransform: Do not combine spws and create MMS with axis scan.'''
+        self.setUp_jupiter()
+        self.outputms = 'combspw13.mms'
+        mstransform(vis=self.vis, outputvis=self.outputms, combinespws=False, spw='0,1',field = '12',
+             datacolumn='DATA', createmms=True, separationaxis='scan')
+        
+        self.assertTrue(os.path.exists(self.outputms))
+
+        # Should create 6 subMSs
+        mslocal = mstool()
+        mslocal.open(thems=self.outputms)
+        sublist = mslocal.getreferencedtables()
+        mslocal.close()
+        self.assertEqual(sublist.__len__(), 6, 'Should have created 6 subMSs')
+        
+        ret = th.verifyMS(self.outputms, 2, 1, 0)
+        self.assertTrue(ret[0],ret[1])
+
+    def test_combspw1_4(self):
+        '''mstransform: Combine some channels of two spws using MMS input'''
+        # same test as test_combspw1_2
+        mmsfile = "inpmms14.mms"
+        # First create an MMS
+        mstransform(vis=self.vis, outputvis=mmsfile, createmms=True)
+        
+        # Now do the same as in test_combspw1_2. Datacolumn moved to DATA
+        self.outputms = "combspw14.ms"
+        mstransform(vis=mmsfile, outputvis=self.outputms, combinespws=True, spw='0:60~63,1:60~63',
+                    datacolumn='data')
+        self.assertTrue(os.path.exists(self.outputms))
+        
         # The spws contain gaps, therefore the number of channels is bigger
         ret = th.verifyMS(self.outputms, 1, 68, 0)
         self.assertTrue(ret[0],ret[1])
-
+        
+        # Compare with cvel results
+        default(cvel)
+        cvel(vis=self.vis, outputvis='combcvel14.ms', spw='0:60~63,1:60~63')
+        ret = th.verifyMS('combcvel14.ms', 1, 68, 0)
+        self.assertTrue(ret[0],ret[1])  
+        
+    def test_combspw1_5(self):
+        '''mstransform: Combine four spws into one'''
+        
+        self.outputms = "combspw15.ms"
+        mstransform(vis=self.vis, outputvis=self.outputms, combinespws=True, spw='2,5,8')
+        self.assertTrue(os.path.exists(self.outputms))
+        
+        # Verify that some sub-tables are properly re-indexed.
+        dd_col = th.getVarCol(self.outputms+'/DATA_DESCRIPTION', 'SPECTRAL_WINDOW_ID')        
+        self.assertEqual(dd_col.keys().__len__(), 1, 'Wrong number of rows in DD table')    
+        self.assertEqual(dd_col['r1'][0], 0,'Error re-indexing DATA_DESCRIPTION table')
+
+        # DDI subtable should have 4 rows with the proper indices     
+        mytb = tbtool()
+        mytb.open(self.outputms + '/DATA_DESCRIPTION')
+        spwCol = mytb.getcol('SPECTRAL_WINDOW_ID')      
+        mytb.close()          
+        nspw = spwCol.size  
+        check_eq(nspw, 1)   
+        check_eq(spwCol[0], 0)
+        
+    def test_combspw1_6(self):
+        '''mstransform: Combine some channels of two spws'''
+        
+        self.outputms = "combspw16.ms"
+        mstransform(vis=self.vis, outputvis=self.outputms, combinespws=True, spw='0~1:60~63')
+        self.assertTrue(os.path.exists(self.outputms))
+        
+        # The spws contain gaps, therefore the number of channels is bigger
+        ret = th.verifyMS(self.outputms, 1, 68, 0)
+        self.assertTrue(ret[0],ret[1])
+        
         # Compare with cvel results
         default(cvel)
         cvel(vis=self.vis, outputvis='combcvel12.ms', spw='0~1:60~63')
@@ -403,70 +378,98 @@
 
 class test_Regridms1(test_base):
     '''Tests for regridms parameter using Four_ants_3C286.ms'''
-
+       
     def setUp(self):
         self.setUp_4ants()
-
+        
     def tearDown(self):
         pass
         os.system('rm -rf '+ self.vis)
         os.system('rm -rf '+ self.outputms)
         os.system('rm -rf testmms*ms list.obs')
-
+        
     def test_regrid1_1(self):
         '''mstransform: Default of regridms parameters'''
-
+        
         self.outputms = "reg11.ms"
         mstransform(vis=self.vis, outputvis=self.outputms, regridms=True)
         self.assertTrue(os.path.exists(self.outputms))
-
+        
         # The regriding should be the same as the input
         for i in range(16):
             ret = th.verifyMS(self.outputms, 16, 64, i)
             self.assertTrue(ret[0],ret[1])
 
-        listobs(self.outputms)
+        listobs(self.outputms)    
         listobs(self.outputms, listfile='list.obs')
         self.assertTrue(os.path.exists('list.obs'), 'Probable error in sub-table re-indexing')
-
+            
     def test_regrid1_2(self):
         '''mstransform: Default regridms with spw selection'''
-
+        
         self.outputms = "reg12.ms"
         mstransform(vis=self.vis, outputvis=self.outputms, regridms=True, spw='1,3,5,7')
         self.assertTrue(os.path.exists(self.outputms))
-
+        
         # The output should be the same as the input
         for i in range(4):
             ret = th.verifyMS(self.outputms, 4, 64, i)
             self.assertTrue(ret[0],ret[1])
-
-        listobs(self.outputms)
+            
+        listobs(self.outputms)    
 
         # Verify that some sub-tables are properly re-indexed.
-        spw_col = th.getVarCol(self.outputms+'/DATA_DESCRIPTION', 'SPECTRAL_WINDOW_ID')
-        self.assertEqual(spw_col.keys().__len__(), 4, 'Wrong number of rows in DD table')
-        self.assertEqual(spw_col['r1'][0], 0,'Error re-indexing DATA_DESCRIPTION table')
-        self.assertEqual(spw_col['r2'][0], 1,'Error re-indexing DATA_DESCRIPTION table')
-        self.assertEqual(spw_col['r3'][0], 2,'Error re-indexing DATA_DESCRIPTION table')
-        self.assertEqual(spw_col['r4'][0], 3,'Error re-indexing DATA_DESCRIPTION table')
+        dd_col = th.getVarCol(self.outputms+'/DATA_DESCRIPTION', 'SPECTRAL_WINDOW_ID')            
+        self.assertEqual(dd_col.keys().__len__(), 4, 'Wrong number of rows in DD table')    
+        self.assertEqual(dd_col['r1'][0], 0,'Error re-indexing DATA_DESCRIPTION table')
+        self.assertEqual(dd_col['r2'][0], 1,'Error re-indexing DATA_DESCRIPTION table')
+        self.assertEqual(dd_col['r3'][0], 2,'Error re-indexing DATA_DESCRIPTION table')
+        self.assertEqual(dd_col['r4'][0], 3,'Error re-indexing DATA_DESCRIPTION table')
+
+    def test_regrid1_3(self):
+        '''mstransform: Default regridms with spw selection using input MMS'''
+        # same as test_regrid1_1
+        mmsfile = 'testmms13.mms'
+        # Create input MMS
+        mstransform(vis=self.vis, outputvis=mmsfile, createmms=True, parallel=False,
+                    separationaxis='scan')
+        
+        self.outputms = "reg13.ms"
+        mstransform(vis=mmsfile, outputvis=self.outputms, regridms=True, spw='1,3,5,7',
+                    datacolumn='DATA')
+        self.assertTrue(os.path.exists(self.outputms))
+        
+        # The regriding should be the same as the input
+        for i in range(4):
+            ret = th.verifyMS(self.outputms, 4, 64, i)
+            self.assertTrue(ret[0],ret[1])
+            
+        listobs(self.outputms)    
+
+        # Verify that some sub-tables are properly re-indexed.
+        dd_col = th.getVarCol(self.outputms+'/DATA_DESCRIPTION', 'SPECTRAL_WINDOW_ID')            
+        self.assertEqual(dd_col.keys().__len__(), 4, 'Wrong number of rows in DD table')    
+        self.assertEqual(dd_col['r1'][0], 0,'Error re-indexing DATA_DESCRIPTION table')
+        self.assertEqual(dd_col['r2'][0], 1,'Error re-indexing DATA_DESCRIPTION table')
+        self.assertEqual(dd_col['r3'][0], 2,'Error re-indexing DATA_DESCRIPTION table')
+        self.assertEqual(dd_col['r4'][0], 3,'Error re-indexing DATA_DESCRIPTION table')
 
 
 class test_Regridms3(test_base):
     '''Tests for regridms parameter using Jupiter MS'''
-
+       
     def setUp(self):
         self.setUp_jupiter()
-
+        
     def tearDown(self):
         os.system('rm -rf '+ self.vis)
         os.system('rm -rf '+ self.outputms)
-        os.system('rm -rf cvel31*.*ms')
+        os.system('rm -rf cvel31.*ms')
 
     def test_regrid3_1(self):
         '''mstransform 12: Check that output columns are the same when using mstransform'''
         self.outputms = 'reg31.ms'
-
+        
         mstransform(vis=self.vis, outputvis=self.outputms, field='6',
                     combinespws=True, regridms=True, datacolumn='data',
                     mode='frequency', nchan=2, start='4.8101 GHz', width='50 MHz',
@@ -474,72 +477,71 @@
 
         ret = th.verifyMS(self.outputms, 1, 2, 0)
         self.assertTrue(ret[0],ret[1])
-
+              
         # Now run with cvel to compare the columns, CAS-4866
         outputms = 'cvel31.ms'
         cvel(vis=self.vis, outputvis=outputms, field='6',
             passall=False,mode='frequency',nchan=2,start='4.8101 GHz',
             width='50 MHz',outframe='')
-
+        
         # Sort the output MSs so that they can be compared
         myms = mstool()
-
+        
         myms.open('cvel31.ms')
         myms.sort('cvel31-sorted.ms',['OBSERVATION_ID','ARRAY_ID','SCAN_NUMBER','FIELD_ID','DATA_DESC_ID','ANTENNA1','ANTENNA2','TIME'])
         myms.done()
-
+        
         myms.open('reg31.ms')
         myms.sort('reg31-sorted.ms',['OBSERVATION_ID','ARRAY_ID','SCAN_NUMBER','FIELD_ID','DATA_DESC_ID','ANTENNA1','ANTENNA2','TIME'])
         myms.done()
-
+        
         self.assertTrue(th.compTables('cvel31-sorted.ms','reg31-sorted.ms', 'FLAG_CATEGORY',0.000001,"absolute"))
         self.assertTrue(th.compTables('cvel31-sorted.ms/ANTENNA','reg31-sorted.ms/ANTENNA', [],0.000001,"absolute"))
         self.assertTrue(th.compTables('cvel31-sorted.ms/DATA_DESCRIPTION','reg31-sorted.ms/DATA_DESCRIPTION', [],0.000001,"absolute"))
         self.assertTrue(th.compTables('cvel31-sorted.ms/FEED','reg31-sorted.ms/FEED', ['SPECTRAL_WINDOW_ID'],0.000001,"absolute"))
         self.assertTrue(th.compTables('cvel31-sorted.ms/FIELD','reg31-sorted.ms/FIELD', [],0.000001,"absolute"))
         self.assertTrue(th.compTables('cvel31-sorted.ms/FLAG_CMD','reg31-sorted.ms/FLAG_CMD', [],0.000001,"absolute"))
-        self.assertTrue(th.compTables('cvel31-sorted.ms/OBSERVATION','reg31-sorted.ms/OBSERVATION', ['LOG','SCHEDULE'],0.000001,"absolute"))
+        self.assertTrue(th.compTables('cvel31-sorted.ms/OBSERVATION','reg31-sorted.ms/OBSERVATION', ['LOG','SCHEDULE'],0.000001,"absolute"))      
         self.assertTrue(th.compTables('cvel31-sorted.ms/POINTING','reg31-sorted.ms/POINTING', [],0.000001,"absolute"))
         self.assertTrue(th.compTables('cvel31-sorted.ms/POLARIZATION','reg31-sorted.ms/POLARIZATION', [],0.000001,"absolute"))
         self.assertTrue(th.compTables('cvel31-sorted.ms/PROCESSOR','reg31-sorted.ms/PROCESSOR', [],0.000001,"absolute"))
-        self.assertTrue(th.compTables('cvel31-sorted.ms/SOURCE','reg31-sorted.ms/SOURCE', [],0.000001,"absolute"))
-        self.assertTrue(th.compTables('cvel31-sorted.ms/STATE','reg31-sorted.ms/STATE', [],0.000001,"absolute"))
+        self.assertTrue(th.compTables('cvel31-sorted.ms/SOURCE','reg31-sorted.ms/SOURCE', [],0.000001,"absolute"))  
+        self.assertTrue(th.compTables('cvel31-sorted.ms/STATE','reg31-sorted.ms/STATE', [],0.000001,"absolute"))                                
 
         # Verify that some sub-tables are properly re-indexed.
-        spw_col = th.getVarCol(self.outputms+'/DATA_DESCRIPTION', 'SPECTRAL_WINDOW_ID')
-        self.assertEqual(spw_col.keys().__len__(), 1, 'Wrong number of rows in DD table')
-        self.assertEqual(spw_col['r1'][0], 0,'Error re-indexing DATA_DESCRIPTION table')
+        dd_col = th.getVarCol(self.outputms+'/DATA_DESCRIPTION', 'SPECTRAL_WINDOW_ID')            
+        self.assertEqual(dd_col.keys().__len__(), 1, 'Wrong number of rows in DD table')    
+        self.assertEqual(dd_col['r1'][0], 0,'Error re-indexing DATA_DESCRIPTION table')
 
 # Uncomment after seg fault is fixed
-    @unittest.skip('Skip until seg fault in InterpolateArray1D.tcc is fixed.')
-    def test_regrid3_2(self):
-        '''mstransform: Combine spw and regrid MS with two spws, select one field and 2 spws'''
-        # cvel: test8
-        self.outputms = "reg32a.ms"
-        mstransform(vis=self.vis, outputvis=self.outputms, combinespws=True, regridms=True,
-                    spw='0,1',field = '11',nchan=1, width=2, datacolumn='DATA')
-        self.assertTrue(os.path.exists(self.outputms))
-
-        ret = th.verifyMS(self.outputms, 1, 1, 0)
-        self.assertTrue(ret[0],ret[1])
-
-        # Now, do only the regridding and do not combine spws
-        outputms = "reg32b.ms"
-        mstransform(vis=self.vis, outputvis=outputms, combinespws=False, regridms=True,
-                    spw='0,1',field = '11',nchan=1, width=2, datacolumn='DATA')
-        self.assertTrue(os.path.exists(outputms))
-
-        ret = th.verifyMS(outputms, 2, 1, 0)
-        self.assertTrue(ret[0],ret[1])
-        ret = th.verifyMS(outputms, 2, 1, 1)
-        self.assertTrue(ret[0],ret[1])
+#     def test_regrid3_2(self):
+#         '''mstransform: Combine spw and regrid MS with two spws, select one field and 2 spws'''
+#         # cvel: test8
+#         self.outputms = "reg32a.ms"
+#         mstransform(vis=self.vis, outputvis=self.outputms, combinespws=True, regridms=True, 
+#                     spw='0,1',field = '11',nchan=1, width=2, datacolumn='DATA')
+#         self.assertTrue(os.path.exists(self.outputms))
+#         
+#         ret = th.verifyMS(self.outputms, 1, 1, 0)
+#         self.assertTrue(ret[0],ret[1])  
+#         
+#         # Now, do only the regridding and do not combine spws
+#         outputms = "reg32b.ms"
+#         mstransform(vis=self.vis, outputvis=outputms, combinespws=False, regridms=True, 
+#                     spw='0,1',field = '11',nchan=1, width=2, datacolumn='DATA')
+#         self.assertTrue(os.path.exists(outputms))
+#         
+#         ret = th.verifyMS(outputms, 2, 1, 0)
+#         self.assertTrue(ret[0],ret[1])  
+#         ret = th.verifyMS(outputms, 2, 1, 1)
+#         self.assertTrue(ret[0],ret[1])  
 
 
 class test_Hanning(test_base):
     '''Test for hanning transformation'''
     def setUp(self):
         self.setUp_ngc5921()
-
+        
     def tearDown(self):
         pass
         os.system('rm -rf '+ self.vis)
@@ -551,18 +553,18 @@
         self.outputms = "hann1.ms"
         mstransform(vis=self.vis, outputvis=self.outputms, combinespws=False, hanning=True,
                     datacolumn='data')
-
+        
         self.assertTrue(os.path.exists(self.outputms))
         ret = th.verifyMS(self.outputms, 24, 128, 0)
-        self.assertTrue(ret[0],ret[1])
+        self.assertTrue(ret[0],ret[1])        
         ret = th.verifyMS(self.outputms, 24, 128, 2)
-        self.assertTrue(ret[0],ret[1])
+        self.assertTrue(ret[0],ret[1])        
         ret = th.verifyMS(self.outputms, 24, 128, 15)
-        self.assertTrue(ret[0],ret[1])
+        self.assertTrue(ret[0],ret[1])        
         ret = th.verifyMS(self.outputms, 24, 128, 18)
-        self.assertTrue(ret[0],ret[1])
+        self.assertTrue(ret[0],ret[1])        
         ret = th.verifyMS(self.outputms, 24, 128, 23)
-        self.assertTrue(ret[0],ret[1])
+        self.assertTrue(ret[0],ret[1])        
 
     def test_hanning2(self):
         '''mstransform: Apply Hanning smoothing and combine spw=1,2,3.'''
@@ -570,21 +572,21 @@
         self.outputms = "hann2.ms"
         mstransform(vis=self.vis, outputvis=self.outputms, combinespws=True, hanning=True,
                     spw='1,2,3', datacolumn='data')
-
+        
         self.assertTrue(os.path.exists(self.outputms))
         ret = th.verifyMS(self.outputms, 1, 1448, 0)
-        self.assertTrue(ret[0],ret[1])
+        self.assertTrue(ret[0],ret[1])        
 
         # Verify that some sub-tables are properly re-indexed.
-        spw_col = th.getVarCol(self.outputms+'/DATA_DESCRIPTION', 'SPECTRAL_WINDOW_ID')
-        self.assertEqual(spw_col.keys().__len__(), 1, 'Wrong number of rows in DD table')
-        self.assertEqual(spw_col['r1'][0], 0,'Error re-indexing DATA_DESCRIPTION table')
-
+        dd_col = th.getVarCol(self.outputms+'/DATA_DESCRIPTION', 'SPECTRAL_WINDOW_ID')            
+        self.assertEqual(dd_col.keys().__len__(), 1, 'Wrong number of rows in DD table')    
+        self.assertEqual(dd_col['r1'][0], 0,'Error re-indexing DATA_DESCRIPTION table')
+            
     def test_hanning3(self):
         '''mstransform: Hanning theoretical and calculated values should be the same'''
         # hanning: test4
         self.outputms = "hann3.ms"
-
+        
         # The hanningsmooth task flags the first and last channels. Check it!
         # Before running the task
         flag_col = th.getVarCol(self.vis, 'FLAG')
@@ -592,10 +594,10 @@
         self.assertTrue(flag_col['r1'][0][1] == [False])
         self.assertTrue(flag_col['r1'][0][61] == [False])
         self.assertTrue(flag_col['r1'][0][62] == [False])
-
+        
         # Get the DATA column before the transformation
         data_col = th.getVarCol(self.vis, 'DATA')
-
+        
         mstransform(vis=self.vis, outputvis=self.outputms, datacolumn='data', hanning=True)
 
         # After running the task
@@ -607,11 +609,11 @@
 
         corr_col = th.getVarCol(self.outputms, 'DATA')
         nrows = len(corr_col)
-
+        
       # Loop over every 2nd row,pol and get the data for each channel
         max = 1e-05
         for i in range(1,nrows,2) :
-            row = 'r%s'%i
+            row = 'r%s'%i            
             # polarization is 0-1
             for pol in range(0,2) :
                 # array's channels is 0-63
@@ -620,10 +622,10 @@
                     data = data_col[row][pol][chan]
                     dataB = data_col[row][pol][chan-1]
                     dataA = data_col[row][pol][chan+1]
-
+        
                     Smoothed = th.calculateHanning(dataB,data,dataA)
                     CorData = corr_col[row][pol][chan]
-
+                    
                     # Check the difference
                     self.assertTrue(abs(CorData-Smoothed) < max )
 
@@ -632,7 +634,7 @@
         # hanning: test8
 #        clearcal(vis=self.vis)
         self.outputms = "hann4.ms"
-
+        
       # check correct flagging (just for one row as a sample)
         flag_col = th.getVarCol(self.vis, 'FLAG')
         self.assertTrue(flag_col['r1'][0][0] == [False])
@@ -657,7 +659,7 @@
     '''Tests for frequency averaging'''
     def setUp(self):
         self.setUp_g19()
-
+        
     def tearDown(self):
         os.system('rm -rf '+ self.vis)
         os.system('rm -rf '+ self.outputms)
@@ -666,82 +668,185 @@
         '''mstranform: Average 20 channels of one spw'''
         self.outputms = "favg1.ms"
         mstransform(vis=self.vis, outputvis=self.outputms, spw='2', chanaverage=True, chanbin=20)
-
+                            
         self.assertTrue(os.path.exists(self.outputms))
         ret = th.verifyMS(self.outputms, 1, 6, 0)
-        self.assertTrue(ret[0],ret[1])
+        self.assertTrue(ret[0],ret[1])        
 
         # Verify that some sub-tables are properly re-indexed.
-        spw_col = th.getVarCol(self.outputms+'/DATA_DESCRIPTION', 'SPECTRAL_WINDOW_ID')
-        self.assertEqual(spw_col.keys().__len__(), 1, 'Wrong number of rows in DD table')
-        self.assertEqual(spw_col['r1'][0], 0,'Error re-indexing DATA_DESCRIPTION table')
-
+        dd_col = th.getVarCol(self.outputms+'/DATA_DESCRIPTION', 'SPECTRAL_WINDOW_ID')            
+        self.assertEqual(dd_col.keys().__len__(), 1, 'Wrong number of rows in DD table')    
+        self.assertEqual(dd_col['r1'][0], 0,'Error re-indexing DATA_DESCRIPTION table')
+        
     def test_freqavg2(self):
         '''mstranform: Select a few channels to average from one spw'''
         self.outputms = "favg2.ms"
         mstransform(vis=self.vis, outputvis=self.outputms, spw='2:10~20', chanaverage=True, chanbin=2)
-
+                            
         self.assertTrue(os.path.exists(self.outputms))
         ret = th.verifyMS(self.outputms, 1, 5, 0)
-        self.assertTrue(ret[0],ret[1])
-
+        self.assertTrue(ret[0],ret[1])        
+        
     def test_freqavg3(self):
         '''mstranform: Average all channels of one spw'''
         self.outputms = "favg3.ms"
         mstransform(vis=self.vis, outputvis=self.outputms, spw='23', chanaverage=True, chanbin=128)
-
+                            
         self.assertTrue(os.path.exists(self.outputms))
         ret = th.verifyMS(self.outputms, 1, 1, 0)
-        self.assertTrue(ret[0],ret[1])
+        self.assertTrue(ret[0],ret[1])        
 
     def test_freqavg4(self):
         '''mstranform: Average using different bins for several spws'''
         self.outputms = "favg4.ms"
         mstransform(vis=self.vis, outputvis=self.outputms, spw='10,12,20', chanaverage=True,
                     chanbin=[128,4,10])
-
-        self.assertTrue(os.path.exists(self.outputms))
-
+                            
+        self.assertTrue(os.path.exists(self.outputms))
+        
         # Output should be:
         # spw=0 1 channel
         # spw=1 32 channels
         # spw=3 13 channels
         ret = th.verifyMS(self.outputms, 3, 1, 0, ignoreflags=True)
-        self.assertTrue(ret[0],ret[1])
+        self.assertTrue(ret[0],ret[1])        
         ret = th.verifyMS(self.outputms, 3, 32, 1, ignoreflags=True)
-        self.assertTrue(ret[0],ret[1])
+        self.assertTrue(ret[0],ret[1])        
         ret = th.verifyMS(self.outputms, 3, 12, 2, ignoreflags=True)
-        self.assertTrue(ret[0],ret[1])
+        self.assertTrue(ret[0],ret[1])        
 
         # Verify that some sub-tables are properly re-indexed.
-        spw_col = th.getVarCol(self.outputms+'/DATA_DESCRIPTION', 'SPECTRAL_WINDOW_ID')
-        self.assertEqual(spw_col.keys().__len__(), 3, 'Wrong number of rows in DD table')
-        self.assertEqual(spw_col['r1'][0], 0,'Error re-indexing DATA_DESCRIPTION table')
-        self.assertEqual(spw_col['r2'][0], 1,'Error re-indexing DATA_DESCRIPTION table')
-        self.assertEqual(spw_col['r3'][0], 2,'Error re-indexing DATA_DESCRIPTION table')
+        dd_col = th.getVarCol(self.outputms+'/DATA_DESCRIPTION', 'SPECTRAL_WINDOW_ID')            
+        self.assertEqual(dd_col.keys().__len__(), 3, 'Wrong number of rows in DD table')    
+        self.assertEqual(dd_col['r1'][0], 0,'Error re-indexing DATA_DESCRIPTION table')
+        self.assertEqual(dd_col['r2'][0], 1,'Error re-indexing DATA_DESCRIPTION table')
+        self.assertEqual(dd_col['r3'][0], 2,'Error re-indexing DATA_DESCRIPTION table')
 
     def test_freqavg5(self):
         '''mstranform: Different number of spws and chanbin. Expected error'''
         self.outputms = "favg5.ms"
         ret = mstransform(vis=self.vis, outputvis=self.outputms, spw='2,10', chanaverage=True,
                     chanbin=[10,20,4])
-
+                            
         self.assertFalse(ret)
 
-    def test_freqavg11(self):
-        '''mstransform: Automatically convert numpy type to Python type'''
-        self.outputms = "freqavg_numpytype.ms"
-        bin1 = numpy.int32(128)
-        mstransform(vis=self.vis, outputvis=self.outputms, spw='10', chanaverage=True,
-                    chanbin=bin1)
-        
-        self.assertTrue(os.path.exists(self.outputms))
-
+    def test_freqavg6(self):
+        '''mstranform: Average all channels of one spw, save as an MMS'''
+        # same as test_freqavg3
+        self.outputms = "favg6.ms"
+        mstransform(vis=self.vis, outputvis=self.outputms, spw='23', chanaverage=True, chanbin=128,
+                    createmms=True)
+                            
+        self.assertTrue(os.path.exists(self.outputms))
+        ret = th.verifyMS(self.outputms, 1, 1, 0)
+        self.assertTrue(ret[0],ret[1])        
+
+    def test_freqavg7(self):
+        '''mstranform: Average using different bins for several spws, output MMS'''
+        # same as test_freqavg4
+        self.outputms = "favg7.ms"
+        mstransform(vis=self.vis, outputvis=self.outputms, spw='10,12,20', chanaverage=True,
+                    chanbin=[128,4,10], createmms=True, separationaxis='scan')
+                             
+        self.assertTrue(os.path.exists(self.outputms))
+         
         # Output should be:
         # spw=0 1 channel
-        ret = th.verifyMS(self.outputms, 1, 1, 0, ignoreflags=True)
-        self.assertTrue(ret[0],ret[1])
-        
+        # spw=1 32 channels
+        # spw=3 13 channels
+        ret = th.verifyMS(self.outputms, 3, 1, 0, ignoreflags=True)
+        self.assertTrue(ret[0],ret[1])        
+        ret = th.verifyMS(self.outputms, 3, 32, 1, ignoreflags=True)
+        self.assertTrue(ret[0],ret[1])        
+        ret = th.verifyMS(self.outputms, 3, 12, 2, ignoreflags=True)
+        self.assertTrue(ret[0],ret[1])        
+ 
+        # Verify that some sub-tables are properly re-indexed.
+        dd_col = th.getVarCol(self.outputms+'/DATA_DESCRIPTION', 'SPECTRAL_WINDOW_ID')            
+        self.assertEqual(dd_col.keys().__len__(), 3, 'Wrong number of rows in DD table')    
+        self.assertEqual(dd_col['r1'][0], 0,'Error re-indexing DATA_DESCRIPTION table')
+        self.assertEqual(dd_col['r2'][0], 1,'Error re-indexing DATA_DESCRIPTION table')
+        self.assertEqual(dd_col['r3'][0], 2,'Error re-indexing DATA_DESCRIPTION table')
+
+    def test_freqavg8(self):
+        '''mstranform: Average using different bins for several spws, output MMS'''
+        # same as test_freqavg4
+        self.outputms = "favg8.ms"
+        mstransform(vis=self.vis, outputvis=self.outputms, spw='10,12,20', chanaverage=True,
+                    chanbin=[128,4,10], createmms=True, separationaxis='spw',numsubms=2)
+                             
+        self.assertTrue(os.path.exists(self.outputms))
+         
+        # Output should be:
+        # spw=0 1 channel
+        # spw=1 32 channels
+        # spw=3 13 channels
+        ret = th.verifyMS(self.outputms, 3, 1, 0, ignoreflags=True)
+        self.assertTrue(ret[0],ret[1])        
+        ret = th.verifyMS(self.outputms, 3, 32, 1, ignoreflags=True)
+        self.assertTrue(ret[0],ret[1])        
+        ret = th.verifyMS(self.outputms, 3, 12, 2, ignoreflags=True)
+        self.assertTrue(ret[0],ret[1])        
+
+    def test_freqavg9(self):
+        '''mstranform: Average using different bins and a channel selection, output MMS'''
+        self.outputms = "favg9.ms"
+        mstransform(vis=self.vis, outputvis=self.outputms, spw='2,12,10:1~10', chanaverage=True,
+                    chanbin=[32,128,5], createmms=True, separationaxis='spw')
+                             
+        self.assertTrue(os.path.exists(self.outputms))
+         
+        # Output should be:
+        # spw=0 4 channels
+        # spw=1 1 channel
+        # spw=2 2 channels
+        ret = th.verifyMS(self.outputms, 3, 4, 0, ignoreflags=True)
+        self.assertTrue(ret[0],ret[1])        
+        ret = th.verifyMS(self.outputms, 3, 1, 1, ignoreflags=True)
+        self.assertTrue(ret[0],ret[1])        
+        ret = th.verifyMS(self.outputms, 3, 2, 2, ignoreflags=True)
+        self.assertTrue(ret[0],ret[1])        
+ 
+        # Verify that some sub-tables are properly re-indexed.
+        dd_col = th.getVarCol(self.outputms+'/DATA_DESCRIPTION', 'SPECTRAL_WINDOW_ID')            
+        self.assertEqual(dd_col.keys().__len__(), 3, 'Wrong number of rows in DD table')    
+        self.assertEqual(dd_col['r1'][0], 0,'Error re-indexing DATA_DESCRIPTION table')
+        self.assertEqual(dd_col['r2'][0], 1,'Error re-indexing DATA_DESCRIPTION table')
+        self.assertEqual(dd_col['r3'][0], 2,'Error re-indexing DATA_DESCRIPTION table')
+
+    def test_freqavg10(self):
+        '''mstranform: Average using different bins, channel selection, both axes, output MMS'''
+        self.outputms = "favg10.ms"
+        mstransform(vis=self.vis, outputvis=self.outputms, spw='2,12,10:1~10', chanaverage=True,
+                    chanbin=[32,128,5], createmms=True, separationaxis='both')
+                             
+        self.assertTrue(os.path.exists(self.outputms))
+         
+        # Should create 6 subMSs
+        mslocal = mstool()
+        mslocal.open(thems=self.outputms)
+        sublist = mslocal.getreferencedtables()
+        mslocal.close()
+        self.assertEqual(sublist.__len__(), 6, 'Should have created 6 subMSs')
+         
+        # Output should be:
+        # spw=0 4 channels
+        # spw=1 1 channel
+        # spw=2 2 channels
+        ret = th.verifyMS(self.outputms, 3, 4, 0, ignoreflags=True)
+        self.assertTrue(ret[0],ret[1])        
+        ret = th.verifyMS(self.outputms, 3, 1, 1, ignoreflags=True)
+        self.assertTrue(ret[0],ret[1])        
+        ret = th.verifyMS(self.outputms, 3, 2, 2, ignoreflags=True)
+        self.assertTrue(ret[0],ret[1])        
+ 
+        # Verify that some sub-tables are properly re-indexed.
+        dd_col = th.getVarCol(self.outputms+'/DATA_DESCRIPTION', 'SPECTRAL_WINDOW_ID')            
+        self.assertEqual(dd_col.keys().__len__(), 3, 'Wrong number of rows in DD table')    
+        self.assertEqual(dd_col['r1'][0], 0,'Error re-indexing DATA_DESCRIPTION table')
+        self.assertEqual(dd_col['r2'][0], 1,'Error re-indexing DATA_DESCRIPTION table')
+        self.assertEqual(dd_col['r3'][0], 2,'Error re-indexing DATA_DESCRIPTION table')
+
 
 class test_Shape(test_base):
     '''Test the tileshape parameter'''
@@ -751,46 +856,65 @@
     def tearDown(self):
         os.system('rm -rf '+ self.vis)
         os.system('rm -rf '+ self.outputms)
-
+         
     def test_shape1(self):
         '''mstransform: default tileshape'''
         self.outputms = "shape1.ms"
         mstransform(vis=self.vis, outputvis=self.outputms, createmms=False, tileshape=[0])
-
-        self.assertTrue(os.path.exists(self.outputms))
-
+                            
+        self.assertTrue(os.path.exists(self.outputms))
+        
         # Get the tile shape in input
         tblocal = tbtool()
         tblocal.open(self.vis)
         inpdm = tblocal.getdminfo()
         tblocal.close()
         inptsh = th.getTileShape(inpdm)
-
+        
         # Get the tile shape for the output
         tblocal.open(self.outputms)
         outdm = tblocal.getdminfo()
         tblocal.close()
         outtsh = th.getTileShape(outdm)
-
+        
         # Compare both
-        self.assertTrue((inptsh==outtsh).all(), 'Tile shapes are different')
+        self.assertTrue((inptsh==outtsh).all(), 'Tile shapes are different')                
 
     def test_shape2(self):
         '''mstransform: custom tileshape'''
         self.outputms = "shape2.ms"
         inptsh = [4,20,1024]
         mstransform(vis=self.vis, outputvis=self.outputms, createmms=False, tileshape=inptsh)
-
-        self.assertTrue(os.path.exists(self.outputms))
-
+                            
+        self.assertTrue(os.path.exists(self.outputms))
+                
         # Check the tile shape for the output
         tblocal = tbtool()
         tblocal.open(self.outputms)
         outdm = tblocal.getdminfo()
         tblocal.close()
         outtsh = th.getTileShape(outdm)
-
+        
         self.assertTrue((inptsh==outtsh).all(), 'Tile shapes are different')
+        
+    def test_shape3(self):
+        '''mstransform: DATA and FLAG tileshapes should be the same'''
+        self.outputms = "shape3.ms"
+        inptsh = [4,10,1024]
+        mstransform(vis=self.vis, outputvis=self.outputms, createmms=False, tileshape=inptsh)
+                            
+        self.assertTrue(os.path.exists(self.outputms))
+                
+        # Get the tile shape for the DATA output
+        tblocal = tbtool()
+        tblocal.open(self.outputms)
+        outdm = tblocal.getdminfo()
+        tblocal.close()
+        outtsh = th.getTileShape(outdm)        
+        # And for the FLAG column
+        flagtsh = th.getTileShape(outdm, 'FLAG')        
+
+        self.assertTrue((outtsh==flagtsh).all(), 'Tile shapes are different')
 
 
 class test_Columns(test_base):
@@ -799,10 +923,6 @@
     def tearDown(self):
         os.system('rm -rf '+ self.vis)
         os.system('rm -rf '+ self.outputms)
-<<<<<<< HEAD
-        os.system('rm -rf ngc5921Jy.ms')
-=======
->>>>>>> 36b1dd33
         
     def test_col1(self):
           """mstransform: try to make real a non-existing virtual MODEL column"""
@@ -815,21 +935,13 @@
           mkeys = mcol.keys()
           self.assertTrue(mkeys.__len__()==0, 'Should not add MODEL_DATA column')
           
-<<<<<<< HEAD
-#    @unittest.skip('Skip until seg fault in msvis is fixed.')          
-=======
->>>>>>> 36b1dd33
     def test_col2(self):
           """mstransform: make real a virtual MODEL column """
           self.setUp_ngc5921()
           self.outputms = "col2.ms"
           inpms = 'ngc5921Jy.ms'
           shutil.copytree(self.vis, inpms)
-<<<<<<< HEAD
-
-=======
     
->>>>>>> 36b1dd33
           # First, run setjy to create a virtual MODEl column (SOURCE_MODEL)
           setjy(vis=inpms,field='1331+305*',modimage='',standard='Perley-Taylor 99',
                 scalebychan=False, usescratch=False)
@@ -851,27 +963,27 @@
         '''mstransform: split out the MODEL column'''
         self.setUp_4ants()
         self.outputms = 'col3.ms'
-        mstransform(vis=self.vis, outputvis=self.outputms,field='1',spw='0:0~61',
+        mstransform(vis=self.vis, outputvis=self.outputms,field='1',spw='0:0~61', 
                     datacolumn='model')
 
         # Compare with split. CAS-4940
         outputms = 'split3.ms'
-        split(vis=self.vis, outputvis=outputms,field='1',spw='0:0~61',
+        split(vis=self.vis, outputvis=outputms,field='1',spw='0:0~61', 
                     datacolumn='model')
-
-        th.compVarColTables('split3.ms','col3.ms','DATA')
-
-
+        
+        th.compVarColTables('split3.ms','col3.ms','DATA')        
+
+        
 class test_SeparateSPWs(test_base):
     '''Test the nspw parameter to separate spws'''
     def setUp(self):
         self.setUp_4ants()
-
+        
     def tearDown(self):
         os.system('rm -rf '+ self.vis)
         os.system('rm -rf '+ self.outputms)
         os.system('rm -rf list.obs')
-
+        
     def test_sep1(self):
         '''mstransform: separate one spw into 4, using default regrid parameters'''
         self.outputms = "separate1.ms"
@@ -880,22 +992,22 @@
 
         # Should create 4 spws with 16 channels each
         ret = th.verifyMS(self.outputms, 4, 16, 0)
-        self.assertTrue(ret[0],ret[1])
+        self.assertTrue(ret[0],ret[1])        
         ret = th.verifyMS(self.outputms, 4, 16, 1)
-        self.assertTrue(ret[0],ret[1])
+        self.assertTrue(ret[0],ret[1])        
         ret = th.verifyMS(self.outputms, 4, 16, 2)
-        self.assertTrue(ret[0],ret[1])
+        self.assertTrue(ret[0],ret[1])        
         ret = th.verifyMS(self.outputms, 4, 16, 3)
-        self.assertTrue(ret[0],ret[1])
-
+        self.assertTrue(ret[0],ret[1])       
+        
         # Verify that some sub-tables are properly re-indexed.
-        spw_col = th.getVarCol(self.outputms+'/DATA_DESCRIPTION', 'SPECTRAL_WINDOW_ID')
-        self.assertEqual(spw_col.keys().__len__(), 4, 'Wrong number of rows in DD table')
-        self.assertEqual(spw_col['r1'][0], 0,'Error re-indexing DATA_DESCRIPTION table')
-        self.assertEqual(spw_col['r2'][0], 1,'Error re-indexing DATA_DESCRIPTION table')
-        self.assertEqual(spw_col['r3'][0], 2,'Error re-indexing DATA_DESCRIPTION table')
-        self.assertEqual(spw_col['r4'][0], 3,'Error re-indexing DATA_DESCRIPTION table')
-
+        dd_col = th.getVarCol(self.outputms+'/DATA_DESCRIPTION', 'SPECTRAL_WINDOW_ID')            
+        self.assertEqual(dd_col.keys().__len__(), 4, 'Wrong number of rows in DD table')    
+        self.assertEqual(dd_col['r1'][0], 0,'Error re-indexing DATA_DESCRIPTION table')
+        self.assertEqual(dd_col['r2'][0], 1,'Error re-indexing DATA_DESCRIPTION table')
+        self.assertEqual(dd_col['r3'][0], 2,'Error re-indexing DATA_DESCRIPTION table')
+        self.assertEqual(dd_col['r4'][0], 3,'Error re-indexing DATA_DESCRIPTION table')
+        
     def test_sep2(self):
         '''mstransform: separate three spws into 2, using default regrid parameters'''
         self.outputms = "separate2.ms"
@@ -904,13 +1016,13 @@
 
         # Should create 2 spws with ?96 channels each
         ret = th.verifyMS(self.outputms, 2, 96, 0)
-        self.assertTrue(ret[0],ret[1])
+        self.assertTrue(ret[0],ret[1])        
         ret = th.verifyMS(self.outputms, 2, 96, 1)
-        self.assertTrue(ret[0],ret[1])
-
+        self.assertTrue(ret[0],ret[1])        
+        
         listobs(self.outputms, listfile='list.obs')
         self.assertTrue(os.path.exists('list.obs'), 'Probable error in sub-table re-indexing')
-
+       
     def test_sep3(self):
         '''mstransform: separate 16 spws into 4 with 10 channels each'''
         self.outputms = "separate3.ms"
@@ -919,55 +1031,47 @@
 
         # Should create 4 spws with 10 channels each
         ret = th.verifyMS(self.outputms, 4, 10, 0)
-        self.assertTrue(ret[0],ret[1])
+        self.assertTrue(ret[0],ret[1])        
         ret = th.verifyMS(self.outputms, 4, 10, 3)
-        self.assertTrue(ret[0],ret[1])
-
+        self.assertTrue(ret[0],ret[1])        
+        
     def test_CAS_5403_1(self):
-        '''mstransform: separate spw 0 into 4 spws and check that DDI subtable is reindexed properly'''
+        '''mstransform: separate spw 0 into 4 spws and check that DDI subtable is reindexed properly
+                        and then check that DDI subtable is reindexed properly'''
         self.outputms = "test_5403_1.ms"
         mstransform(vis=self.vis, outputvis=self.outputms,regridms=True,spw='0',nspw=4)
         self.assertTrue(os.path.exists(self.outputms))
 
-        # DDI subtable should have 4 rows with the proper index
-        mytbSPW = tbtool()
-        mytbSPW.open(self.outputms + '/DATA_DESCRIPTION')
-        spwCol = mytbSPW.getcol('SPECTRAL_WINDOW_ID')
-        mytbSPW.close()
-        nspw = spwCol.size
-        check_eq(nspw, 4)
+        # DDI subtable should have 4 rows with the proper index      
+        mytb = tbtool()
+        mytb.open(self.outputms + '/DATA_DESCRIPTION')
+        spwCol = mytb.getcol('SPECTRAL_WINDOW_ID')      
+        mytb.close()    
+        nspw = spwCol.size  
+        check_eq(nspw, 4)   
         check_eq(spwCol[0], 0)
         check_eq(spwCol[1], 1)
         check_eq(spwCol[2], 2)
         check_eq(spwCol[3], 3)
         
-        # Check some values from main table
-        mytbMain = tbtool()
-        mytbMain.open(self.outputms)
-        data = mytbMain.getcol('DATA')
-        check_eq(data.shape,(4,16,4296))
-        mytbMain.close()
-
     def test_CAS_5403_2(self):
-        '''mstransform: combine spw 0,1,2 into one spw and then break it doen in 4 spws.
+        '''mstransform: combine spw 0,1,2 into one spw and then break it doen in 4 spws. 
                         and then check that DDI subtable is reindexed properly'''
         self.outputms = "test_5403_2.ms"
         mstransform(vis=self.vis, outputvis=self.outputms,regridms=True,spw='0,1,2',nspw=4)
         self.assertTrue(os.path.exists(self.outputms))
 
-        # DDI subtable should have 4 rows with the proper index
+        # DDI subtable should have 4 rows with the proper index      
         mytb = tbtool()
         mytb.open(self.outputms + '/DATA_DESCRIPTION')
-        spwCol = mytb.getcol('SPECTRAL_WINDOW_ID')
-        mytb.close()
-        nspw = spwCol.size
-        check_eq(nspw, 4)
+        spwCol = mytb.getcol('SPECTRAL_WINDOW_ID')      
+        mytb.close()            
+        nspw = spwCol.size  
+        check_eq(nspw, 4)   
         check_eq(spwCol[0], 0)
         check_eq(spwCol[1], 1)
         check_eq(spwCol[2], 2)
         check_eq(spwCol[3], 3)
-<<<<<<< HEAD
-=======
    
         # Verify that some sub-tables are properly re-indexed.
         dd_col = th.getVarCol(self.outputms+'/DATA_DESCRIPTION', 'SPECTRAL_WINDOW_ID')            
@@ -1028,36 +1132,124 @@
         self.assertTrue(ret[0],ret[1])        
         ret = th.verifyMS(self.outputms, 2, 4, 1, ignoreflags=True)
         self.assertTrue(ret[0],ret[1])        
->>>>>>> 36b1dd33
 
         # Verify that some sub-tables are properly re-indexed.
-        spw_col = th.getVarCol(self.outputms+'/DATA_DESCRIPTION', 'SPECTRAL_WINDOW_ID')
-        self.assertEqual(spw_col.keys().__len__(), 4, 'Wrong number of rows in DD table')
-        self.assertEqual(spw_col['r1'][0], 0,'Error re-indexing DATA_DESCRIPTION table')
-        self.assertEqual(spw_col['r2'][0], 1,'Error re-indexing DATA_DESCRIPTION table')
-        self.assertEqual(spw_col['r3'][0], 2,'Error re-indexing DATA_DESCRIPTION table')
-        self.assertEqual(spw_col['r4'][0], 3,'Error re-indexing DATA_DESCRIPTION table')
-        
-    def test_slicing_problem(self):
-        '''mstransform: Separate SPWs after re-gridding one single SPW'''
-        self.outputms = "test_slicing_problem.ms"
-        mstransform(vis=self.vis, outputvis=self.outputms,regridms=True,nspw=3,nchan=10,spw='0:0~49')
-        self.assertTrue(os.path.exists(self.outputms))
-        
-        mytb = tbtool()
-        mytb.open(self.outputms + '/SPECTRAL_WINDOW')
-        numChan = mytb.getcol('NUM_CHAN')      
-        mytb.close()            
-        check_eq(numChan[0], 10)
-        check_eq(numChan[1], 10)
-        check_eq(numChan[2], 10)        
-
-
+        dd_col = th.getVarCol(self.outputms+'/DATA_DESCRIPTION', 'SPECTRAL_WINDOW_ID')            
+        self.assertEqual(dd_col.keys().__len__(), 2, 'Wrong number of rows in DD table')    
+        self.assertEqual(dd_col['r1'][0], 0,'Error re-indexing DATA_DESCRIPTION table')
+        self.assertEqual(dd_col['r2'][0], 1,'Error re-indexing DATA_DESCRIPTION table')
+
+    def test_mms3(self):
+        '''mstransform: create MMS with scan separation and channel selections'''
+        self.outputms = "testmms3.mms"
+        mstransform(vis=self.vis, outputvis=self.outputms, spw='0:0~10,1:60~63',createmms=True,
+                    separationaxis='scan')                            
+        self.assertTrue(os.path.exists(self.outputms))
+        
+        # It should create 2 subMS, with spw=0~1
+        # spw=0 has 11 channels, spw=1 has 4 channels
+        ret = th.verifyMS(self.outputms, 2, 11, 0, ignoreflags=True)
+        self.assertTrue(ret[0],ret[1])        
+        ret = th.verifyMS(self.outputms, 2, 4, 1, ignoreflags=True)
+        self.assertTrue(ret[0],ret[1])            
+        
+    def test_mms4(self):
+        '''mstransform: verify spw sub-table consolidation'''
+        self.outputms = "testmms4.mms"
+        mstransform(vis=self.vis, outputvis=self.outputms, spw='3,5:10~20,7,9,11,13,15',createmms=True,
+                    separationaxis='spw')                            
+        self.assertTrue(os.path.exists(self.outputms))
+        
+        # spw=5 should be spw=1 after consolidation, with 10 channels
+        ret = th.verifyMS(self.outputms, 7, 10, 1, ignoreflags=True)
+
+            
+class test_Parallel(test_base):
+    '''Run some of the same tests in parallel'''
+    def setUp(self):
+        self.setUp_4ants()
+        
+    def tearDown(self):
+        os.system('rm -rf '+ self.vis)
+        os.system('rm -rf '+ self.outputms)
+    
+    def test_parallel1(self):
+        '''mstransform: create MMS with spw separation and channel selections in parallel'''
+        self.outputms = "parallel1.mms"
+        mstransform(vis=self.vis, outputvis=self.outputms, spw='0~4,5:1~10',createmms=True,
+                    separationaxis='spw', parallel=False)
+                            
+        self.assertTrue(os.path.exists(self.outputms))
+        
+        # It should create 6 subMS, with spw=0~5
+        # spw=5 should have only 10 channels
+        ret = th.verifyMS(self.outputms, 6, 10, 5,ignoreflags=True)
+        self.assertTrue(ret[0],ret[1])        
+                       
+    def test_parallel2(self):
+        '''mstransform: create MMS with spw/scan separation and channel selections in parallel'''
+        self.outputms = "parallel2.mms"
+        mstransform(vis=self.vis, outputvis=self.outputms, spw='0:0~10,1:60~63',createmms=True,
+                    separationaxis='both', parallel=False)
+                            
+        self.assertTrue(os.path.exists(self.outputms))
+        
+        # It should create 4 subMS, with spw=0~1
+        # spw=0 has 11 channels, spw=1 has 4 channels
+        ret = th.verifyMS(self.outputms, 2, 11, 0, ignoreflags=True)
+        self.assertTrue(ret[0],ret[1])        
+        ret = th.verifyMS(self.outputms, 2, 4, 1, ignoreflags=True)
+        self.assertTrue(ret[0],ret[1])        
+
+    def test_parallel3(self):
+        '''mstransform: create MMS with scan separation and channel selections in parallel'''
+        self.outputms = "parallel3.mms"
+        mstransform(vis=self.vis, outputvis=self.outputms, spw='0:0~10,1:60~63',createmms=True,
+                    separationaxis='scan', parallel=False)                            
+        self.assertTrue(os.path.exists(self.outputms))
+        
+        # It should create 2 subMS, with spw=0~1
+        # spw=0 has 11 channels, spw=1 has 4 channels
+        ret = th.verifyMS(self.outputms, 2, 11, 0, ignoreflags=True)
+        self.assertTrue(ret[0],ret[1])        
+        ret = th.verifyMS(self.outputms, 2, 4, 1, ignoreflags=True)
+        self.assertTrue(ret[0],ret[1])            
+        
+    def test_parallel4(self):
+        '''mstransform: verify spw sub-table consolidation in parallel'''
+        self.outputms = "parallel4.mms"
+        mstransform(vis=self.vis, outputvis=self.outputms, spw='3,5:10~20,7,9,11,13,15',createmms=True,
+                    separationaxis='spw', parallel=False)                            
+        self.assertTrue(os.path.exists(self.outputms))
+        
+        # spw=5 should be spw=1 after consolidation, with 10 channels
+        ret = th.verifyMS(self.outputms, 7, 10, 1, ignoreflags=True)
+
+    def test_parallel5(self):
+        '''mstransform: Do not combine spws and create MMS with axis scan in parallel.'''
+        self.setUp_jupiter()
+        self.outputms = 'parallel5.mms'
+        mstransform(vis=self.vis, outputvis=self.outputms, combinespws=False, spw='0,1',field = '12',
+             datacolumn='DATA', createmms=True, separationaxis='scan', parallel=False)
+        
+        self.assertTrue(os.path.exists(self.outputms))
+
+        # Should create 6 subMSs
+        mslocal = mstool()
+        mslocal.open(thems=self.outputms)
+        sublist = mslocal.getreferencedtables()
+        mslocal.close()
+        self.assertEqual(sublist.__len__(), 6, 'Should have created 6 subMSs')
+        
+        ret = th.verifyMS(self.outputms, 2, 1, 0)
+        self.assertTrue(ret[0],ret[1])
+        
+        
 class test_state(test_base):
     '''Test operation with state id'''
     def setUp(self):
         self.setUp_CAS_5076()
-
+        
     def tearDown(self):
         os.system('rm -rf '+ self.vis)
         #os.system('rm -rf '+ self.outputms)
@@ -1067,10 +1259,6 @@
         self.outputms = "test_select_by_scan_intent_and_reindex_state_accordingly.ms"
         mstransform(vis=self.vis, outputvis=self.outputms, intent='OBSERVE_TARGET*', datacolumn='DATA')
         self.assertTrue(os.path.exists(self.outputms))
-<<<<<<< HEAD
-        
-        # Check that state sub-table has been re-indexed
-=======
         
         # Check that state sub-table has been re-indexed
         mytb = tbtool()
@@ -1090,29 +1278,6 @@
         self.assertTrue(os.path.exists(self.outputms))
         
         # Check that state sub-table has not been re-indexed
->>>>>>> 36b1dd33
-        mytb = tbtool()
-        mytb.open(self.outputms + '/STATE')
-        scan_intent = mytb.getcol('OBS_MODE')
-        mytb.close()
-        n_subscans = scan_intent.size
-<<<<<<< HEAD
-        check_eq(n_subscans, 12)
-        
-=======
-        check_eq(n_subscans, 30)        
-
->>>>>>> 36b1dd33
-        # listobs checks that re-indexing is consistent
-        listobs(self.outputms)
-
-    def test_select_by_scan_but_not_implicit_state_reindex(self):
-        '''mstransform: select 2 scans and do not automatically re-index state sub-table'''
-        self.outputms = "test_select_by_scan_but_not_implicit_state_reindex.ms"
-        mstransform(vis=self.vis, outputvis=self.outputms, scan='2,3', datacolumn='DATA')
-        self.assertTrue(os.path.exists(self.outputms))
-        
-        # Check that state sub-table has not been re-indexed
         mytb = tbtool()
         mytb.open(self.outputms + '/STATE')
         scan_intent = mytb.getcol('OBS_MODE')
@@ -1123,180 +1288,155 @@
         # listobs checks that re-indexing is consistent
         listobs(self.outputms)
 
-
+        
 class test_WeightSpectrum(test_base):
     '''Test usage of WEIGHT_SPECTRUM to channel average and combine SPWs with different exposure'''
-
+    
     def setUp(self):
         default(mstransform)
-
+        
     def tearDown(self):
         os.system('rm -rf '+ self.vis)
         os.system('rm -rf '+ self.outvis)
-
+        
     def test_combineSPWDiffExpWithWeightSpectrum(self):
         '''mstransform: Combine SPWs with different exposure using WEIGHT_SPECTRUM'''
-
+        
         self.vis = 'combine-1-timestamp-2-SPW-with-WEIGHT_SPECTRUM-Different-Exposure.ms'
         self.outvis = 'combineSPWDiffExpWithWeightSpectrum.ms'
         self.copyfile(self.vis)
-
+        
         mstransform(vis=self.vis,outputvis=self.outvis,datacolumn="DATA",combinespws=True,regridms=True,
                     mode="frequency",nchan=50,start="2.20804e+10Hz",width="1.950702e+05Hz",nspw=1,
                     interpolation="fftshift",phasecenter="J2000 12h01m53.13s -18d53m09.8s",
                     outframe="CMB",veltype="radio")
-
+        
         mytb = tbtool()
         mytb.open(self.outvis)
-        data = mytb.getcol('DATA')
-        exposure = mytb.getcol('EXPOSURE')
-        mytb.close()
-        nchan = data.size
+        data = mytb.getcol('DATA')  
+        exposure = mytb.getcol('EXPOSURE')    
+        mytb.close() 
+        nchan = data.size   
         check_eq(nchan, 50)
         check_eq(data[0][0][0].real, 0.0950, 0.0001)
         check_eq(data[0][nchan-1][0].imag, 0.0610, 0.0001)
         check_eq(exposure[0], 7.5, 0.0001)
-
+                
     def test_combineSPWDiffExpWithWeightSpectrumFilledFromWeight(self):
         '''mstransform: Combine SPWs with different exposure using WEIGHT_SPECTRUM filled from WEIGHT'''
-
+        
         self.vis = 'combine-1-timestamp-2-SPW-no-WEIGHT_SPECTRUM-Different-Exposure.ms'
         self.outvis = 'combineSPWDiffExpWithWeightSpectrumFilledFromWeight.ms'
-        self.copyfile(self.vis)
-
+        self.copyfile(self.vis)                   
+        
         mstransform(vis=self.vis,outputvis=self.outvis,datacolumn="DATA",combinespws=True,regridms=True,
                     mode="frequency",nchan=50,start="2.20804e+10Hz",width="1.950702e+05Hz",nspw=1,
                     interpolation="fftshift",phasecenter="J2000 12h01m53.13s -18d53m09.8s",
-                    outframe="CMB",veltype="radio",usewtspectrum=True)
-
+                    outframe="CMB",veltype="radio",usewtspectrum=True)        
+        
         mytb = tbtool()
         mytb.open(self.outvis)
-        data = mytb.getcol('DATA')
-        exposure = mytb.getcol('EXPOSURE')
-        mytb.close()
-        nchan = data.size
+        data = mytb.getcol('DATA')   
+        exposure = mytb.getcol('EXPOSURE')       
+        mytb.close()        
+        nchan = data.size   
         check_eq(nchan, 50)
         check_eq(data[0][0][0].real, 0.0950, 0.0001)
         check_eq(data[0][nchan-1][0].imag, 0.0610, 0.0001)
         check_eq(exposure[0], 7.5, 0.0001)
-
+           
     def test_fillWeightSpectrumFromWeight(self):
         '''mstransform: Fill output WEIGHT_SPECTRUM using WEIGHTS'''
-
+        
         self.vis = 'combine-1-timestamp-2-SPW-no-WEIGHT_SPECTRUM-Same-Exposure.ms'
         self.outvis = 'fillWeightSpectrumFromWeight.ms'
         self.copyfile(self.vis)
-
+        
         mstransform(vis=self.vis,outputvis=self.outvis,datacolumn="DATA",combinespws=True,regridms=True,
                     mode="frequency",nchan=50,start="2.20804e+10Hz",width="1.950702e+05Hz",nspw=1,
                     interpolation="fftshift",phasecenter="J2000 12h01m53.13s -18d53m09.8s",
-                    outframe="CMB",veltype="radio",usewtspectrum=True)
-
+                    outframe="CMB",veltype="radio",usewtspectrum=True)  
+        
         mytb = tbtool()
         mytb.open(self.outvis)
-        weightSpectrum = mytb.getcol('WEIGHT_SPECTRUM')
+        weightSpectrum = mytb.getcol('WEIGHT_SPECTRUM')      
         mytb.close()
-        nchan = weightSpectrum.size
-        check_eq(nchan, 50)
+        nchan = weightSpectrum.size  
+        check_eq(nchan, 50)   
         check_eq(weightSpectrum[0][0][0], 1.9007, 0.0001)
         check_eq(weightSpectrum[0][nchan-1][0], 1.0156, 0.0001)
-
+                
     def test_combineSPWAndChanAvgWithWeightSpectrum(self):
         '''mstransform: Combine SPWs and channel average using WEIGHT_SPECTRUM'''
-
+        
         self.vis = 'combine-1-timestamp-2-SPW-with-WEIGHT_SPECTRUM-Same-Exposure.ms'
         self.outvis = 'test_combineSPWAndChanAvgWithWeightSpectrum.ms'
-        self.copyfile(self.vis)
-
+        self.copyfile(self.vis)   
+        
         mstransform(vis=self.vis,outputvis=self.outvis,datacolumn="DATA",combinespws=True,regridms=True,
                     mode="frequency",nchan=12,start="2.20804e+10Hz",width="7.802808e+05Hz",nspw=1,
                     interpolation="fftshift",phasecenter="J2000 12h01m53.13s -18d53m09.8s",
                     outframe="CMB",veltype="radio",chanaverage=True,chanbin=4,useweights='spectrum')
-
+        
         mytb = tbtool()
         mytb.open(self.outvis)
-        data = mytb.getcol('DATA')
-        mytb.close()
-        nchan = data.size
+        data = mytb.getcol('DATA')      
+        mytb.close()  
+        nchan = data.size   
         check_eq(nchan, 12)
         check_eq(data[0][0][0].real, 0.0893, 0.0001)
         check_eq(data[0][nchan-1][0].imag, -0.2390, 0.0001)
-<<<<<<< HEAD
-
-=======
                 
->>>>>>> 36b1dd33
     def test_combineSPWDiffExpAndChanAvgWithWeightSpectrum(self):
         '''mstransform: Combine SPWs with different exposure and channel average using WEIGHT_SPECTRUM'''
-
+        
         self.vis = 'combine-1-timestamp-2-SPW-with-WEIGHT_SPECTRUM-Different-Exposure.ms'
         self.outvis = 'test_combineSPWDiffExpAndChanAvgWithWeightSpectrum.ms'
         self.copyfile(self.vis)
-
+        
         mstransform(vis=self.vis,outputvis=self.outvis,datacolumn="DATA",combinespws=True,regridms=True,
                     mode="frequency",nchan=12,start="2.20804e+10Hz",width="7.802808e+05Hz",nspw=1,
                     interpolation="fftshift",phasecenter="J2000 12h01m53.13s -18d53m09.8s",
                     outframe="CMB",veltype="radio",chanaverage=True,chanbin=4,useweights='spectrum')
-
+        
         mytb = tbtool()
         mytb.open(self.outvis)
-        data = mytb.getcol('DATA')
-        mytb.close()
-        nchan = data.size
+        data = mytb.getcol('DATA')      
+        mytb.close()  
+        nchan = data.size   
         check_eq(nchan, 12)
         check_eq(data[0][0][0].real, 0.0893, 0.0001)
         check_eq(data[0][nchan-1][0].imag, -0.2390, 0.0001)
-<<<<<<< HEAD
-
-class test_channelAverageByDefault(test_base_compare):
-
-=======
         
 class test_channelAverageByDefault(test_base_compare):
     
->>>>>>> 36b1dd33
     def setUp(self):
         super(test_channelAverageByDefault,self).setUp()
         self.setUp_almasim()
         self.outvis = 'test_channelAverageByDefaultInVelocityMode-mst.ms'
         self.refvis = 'test_channelAverageByDefaultInVelocityMode-cvel.ms'
         self.outvis_sorted = 'test_channelAverageByDefaultInVelocityMode-mst-sorted.ms'
-<<<<<<< HEAD
-        self.refvis_sorted = 'test_channelAverageByDefaultInVelocityMode-cvel-sorted.ms'
-        os.system('rm -rf test_channelAverageByDefaultInVelocityMode*')
-
-    def tearDown(self):
-        super(test_channelAverageByDefault,self).tearDown()
-
-=======
         self.refvis_sorted = 'test_channelAverageByDefaultInVelocityMode-cvel-sorted.ms'     
         os.system('rm -rf test_channelAverageByDefaultInVelocityMode*')
         
     def tearDown(self):
         super(test_channelAverageByDefault,self).tearDown() 
         
->>>>>>> 36b1dd33
     def test_channelAverageByDefaultInVelocityMode(self):
         self.outvis = 'test_channelAverageByDefaultInVelocityMode.ms'
-
+        
         mstransform(vis=self.vis,outputvis=self.outvis,regridms=True,combinespws=True,interpolation="linear",
                     mode="velocity",veltype="optical",width='30km/s',restfreq='230GHz',datacolumn='ALL')
         cvel(vis=self.vis,outputvis=self.refvis,interpolation="linear",mode="velocity",veltype="optical",width='30km/s',restfreq='230GHz')
 
         self.generate_tolerance_map()
-<<<<<<< HEAD
-        self.post_process()
-
-
-=======
         self.post_process() 
 
  
->>>>>>> 36b1dd33
 class test_float_column(test_base):
     def setUp(self):
         self.setUp_floatcol()
-
+        
     def tearDown(self):
         os.system('rm -rf '+ self.vis)
         os.system('rm -rf '+ self.outputms)
@@ -1308,11 +1448,7 @@
         mstransform(vis=self.vis,outputvis=self.outputms,datacolumn='FLOAT_DATA',
                     regridms=True,outframe='LSRK',spw='0')
 
-<<<<<<< HEAD
-        print "Check column and keywords"
-=======
 	print "Check column and keywords"
->>>>>>> 36b1dd33
         mytb = tbtool()
         mytb.open(self.outputms+'/SPECTRAL_WINDOW')
         refnum = mytb.getcell('MEAS_FREQ_REF',0)
@@ -1401,7 +1537,6 @@
         self.post_process()          
         
     def test_timeaverage_corrected_unflagged(self):
-<<<<<<< HEAD
         
         self.unflag_ms()
         
@@ -1410,16 +1545,6 @@
         split(vis=self.vis,outputvis=self.refvis,datacolumn='CORRECTED',timebin='30s',
               timerange=self.timerange,spw=self.spw,antenna=self.antenna)
         
-=======
-        
-        self.unflag_ms()
-        
-        mstransform(vis=self.vis,outputvis=self.outvis,datacolumn='CORRECTED',timeaverage=True,timebin='30s',
-                    timerange=self.timerange,spw=self.spw,antenna=self.antenna)
-        split(vis=self.vis,outputvis=self.refvis,datacolumn='CORRECTED',timebin='30s',
-              timerange=self.timerange,spw=self.spw,antenna=self.antenna)
-        
->>>>>>> 36b1dd33
         self.generate_tolerance_map()
         
         self.mode['WEIGHT'] = "absolute"
@@ -1444,32 +1569,6 @@
         self.generate_tolerance_map()  
 
         self.post_process()       
-<<<<<<< HEAD
-
-class test_timeaverage_limits(test_base):
-
-    def setUp(self):
-        self.setUp_CAS_4850()
-        self.outvis = 'test_timeaverage_limits.ms'
-
-    def tearDown(self):
-        os.system('rm -rf '+ self.vis)
-        os.system('rm -rf '+ self.outvis)
-
-    def test_CAS_4850(self):
-
-        mstransform(vis=self.vis,outputvis=self.outvis,datacolumn='DATA',timeaverage=True,timebin='40s')
-
-        mytb = tbtool()
-        mytb.open(self.outvis)
-        interval = mytb.getcol('INTERVAL')
-        print interval[0]
-        mytb.close()
-        check_eq(interval[0] >= 40.0,True)
-
-
-class test_multiple_transformations(test_base_compare):
-=======
         
 class test_timeaverage_limits(test_base):
     
@@ -1494,7 +1593,6 @@
         
         
 class test_multiple_transformations(test_base_compare):        
->>>>>>> 36b1dd33
 
     def setUp(self):
         super(test_multiple_transformations,self).setUp()
@@ -1505,145 +1603,144 @@
         self.outvis_sorted = 'test_timeaverage_and_combine_spws_single_run_sorted.ms'
         self.refvis_sorted = 'test_timeaverage_and_combine_spws_2nd_step_sorted.ms'
         os.system('rm -rf test_timeaverage_and_combine_spws*')
-
+                
     def tearDown(self):
         super(test_multiple_transformations,self).tearDown()
-
+        
     def test_timeaverage_2x_and_combine_two_spws_one_baseline_one_timestep(self):
-
+        
         mstransform(vis=self.vis,outputvis=self.outvis,spw='9,10',antenna="0&&1", timerange='14:45:08.50~14:45:9.50',
                     datacolumn='DATA',combinespws=True,timeaverage=True,timebin='2s')
         mstransform(vis=self.vis,outputvis=self.tmpvis,spw='9,10',antenna="0&&1", timerange='14:45:08.50~14:45:9.50',
                     datacolumn='DATA',timeaverage=True,timebin='2s')
         mstransform(vis=self.tmpvis,outputvis=self.refvis,datacolumn='DATA',combinespws=True)
-
+        
         self.generate_tolerance_map()
 
-        self.post_process()
-
+        self.post_process()           
+        
     def test_timeaverage_2x_and_combine_two_spws_one_baseline_two_timesteps(self):
-
+        
         mstransform(vis=self.vis,outputvis=self.outvis,spw='9,10',antenna="0&&1", timerange='14:45:08.50~14:45:11.50',
                     datacolumn='DATA',combinespws=True,timeaverage=True,timebin='2s')
         mstransform(vis=self.vis,outputvis=self.tmpvis,spw='9,10',antenna="0&&1", timerange='14:45:08.50~14:45:11.50',
                     datacolumn='DATA',timeaverage=True,timebin='2s')
         mstransform(vis=self.tmpvis,outputvis=self.refvis,datacolumn='DATA',combinespws=True)
-
-        self.generate_tolerance_map()
-
-        self.post_process()
-
+        
+        self.generate_tolerance_map()      
+
+        self.post_process()         
+        
     def test_timeaverage_2x_and_combine_two_spws_two_baselines_one_timestep(self):
-
+        
         mstransform(vis=self.vis,outputvis=self.outvis,spw='9,10',antenna="0&&1~2", timerange='14:45:08.50~14:45:9.50',
                     datacolumn='DATA',combinespws=True,timeaverage=True,timebin='2s')
         mstransform(vis=self.vis,outputvis=self.tmpvis,spw='9,10',antenna="0&&1~2", timerange='14:45:08.50~14:45:9.50',
                     datacolumn='DATA',timeaverage=True,timebin='2s')
         mstransform(vis=self.tmpvis,outputvis=self.refvis,datacolumn='DATA',combinespws=True)
-
+        
         self.generate_tolerance_map()
 
-        self.post_process()
-
+        self.post_process()        
+        
     def test_timeaverage_2x_and_combine_two_spws_two_baselines_two_timesteps(self):
-
+        
         mstransform(vis=self.vis,outputvis=self.outvis,spw='9,10',antenna="0&&1~2", timerange='14:45:08.50~14:45:11.50',
                     datacolumn='DATA',combinespws=True,timeaverage=True,timebin='2s')
         mstransform(vis=self.vis,outputvis=self.tmpvis,spw='9,10',antenna="0&&1~2", timerange='14:45:08.50~14:45:11.50',
                     datacolumn='DATA',timeaverage=True,timebin='2s')
         mstransform(vis=self.tmpvis,outputvis=self.refvis,datacolumn='DATA',combinespws=True)
-
+        
         self.generate_tolerance_map()
 
-        self.post_process()
-
+        self.post_process()    
+        
     def test_timeaverage_2x_and_combine_two_spws_two_baselines(self):
-
-        mstransform(vis=self.vis,outputvis=self.outvis,spw='9,10',antenna="0&&1~2",
+        
+        mstransform(vis=self.vis,outputvis=self.outvis,spw='9,10',antenna="0&&1~2", 
                     datacolumn='DATA',combinespws=True,timeaverage=True,timebin='2s')
-        mstransform(vis=self.vis,outputvis=self.tmpvis,spw='9,10',antenna="0&&1~2",
+        mstransform(vis=self.vis,outputvis=self.tmpvis,spw='9,10',antenna="0&&1~2", 
                     datacolumn='DATA',timeaverage=True,timebin='2s')
         mstransform(vis=self.tmpvis,outputvis=self.refvis,datacolumn='DATA',combinespws=True)
-
+        
         self.generate_tolerance_map()
 
         self.post_process()
-
+        
     def test_timeaverage_30x_and_combine_two_spws_two_baselines(self):
-
-        mstransform(vis=self.vis,outputvis=self.outvis,spw='9,10',antenna="0&&1~2",
+        
+        mstransform(vis=self.vis,outputvis=self.outvis,spw='9,10',antenna="0&&1~2", 
                     datacolumn='DATA',combinespws=True,timeaverage=True,timebin='30s')
-        mstransform(vis=self.vis,outputvis=self.tmpvis,spw='9,10',antenna="0&&1~2",
+        mstransform(vis=self.vis,outputvis=self.tmpvis,spw='9,10',antenna="0&&1~2", 
                     datacolumn='DATA',timeaverage=True,timebin='30s')
         mstransform(vis=self.tmpvis,outputvis=self.refvis,datacolumn='DATA',combinespws=True)
-
+        
         self.generate_tolerance_map()
 
         self.post_process()
-
+        
     def test_timeaverage_2x_and_combine_two_spws_four_baselines(self):
-
+        
         mstransform(vis=self.vis,outputvis=self.outvis,spw='9,10',
                     datacolumn='DATA',combinespws=True,timeaverage=True,timebin='2s')
         mstransform(vis=self.vis,outputvis=self.tmpvis,spw='9,10',
                     datacolumn='DATA',timeaverage=True,timebin='2s')
         mstransform(vis=self.tmpvis,outputvis=self.refvis,datacolumn='DATA',combinespws=True)
-
+        
         self.generate_tolerance_map()
 
-        self.post_process()
-
+        self.post_process()   
+        
     def test_timeaverage_30x_and_combine_two_spws_four_baselines(self):
-
+        
         mstransform(vis=self.vis,outputvis=self.outvis,spw='9,10',
                     datacolumn='DATA',combinespws=True,timeaverage=True,timebin='30s')
         mstransform(vis=self.vis,outputvis=self.tmpvis,spw='9,10',
                     datacolumn='DATA',timeaverage=True,timebin='30s')
         mstransform(vis=self.tmpvis,outputvis=self.refvis,datacolumn='DATA',combinespws=True)
-
+        
         self.generate_tolerance_map()
 
-        self.post_process()
-
+        self.post_process()        
+        
     def test_timeaverage_2x_and_combine_seven_spws_four_baselines(self):
-
+        
         mstransform(vis=self.vis,outputvis=self.outvis,spw='8~15',
                     datacolumn='DATA',combinespws=True,timeaverage=True,timebin='2s')
         mstransform(vis=self.vis,outputvis=self.tmpvis,spw='8~15',
                     datacolumn='DATA',timeaverage=True,timebin='2s')
         mstransform(vis=self.tmpvis,outputvis=self.refvis,datacolumn='DATA',combinespws=True)
-
+        
         self.generate_tolerance_map()
 
-        self.post_process()
-
+        self.post_process()   
+        
     def test_timeaverage_30x_and_combine_seven_spws_four_baselines(self):
-
+        
         mstransform(vis=self.vis,outputvis=self.outvis,spw='8~15',
                     datacolumn='DATA',combinespws=True,timeaverage=True,timebin='30s')
         mstransform(vis=self.vis,outputvis=self.tmpvis,spw='8~15',
                     datacolumn='DATA',timeaverage=True,timebin='30s')
         mstransform(vis=self.tmpvis,outputvis=self.refvis,datacolumn='DATA',combinespws=True)
-
+        
         self.generate_tolerance_map()
 
-        self.post_process()
-
+        self.post_process()          
+        
     def test_timeaverage_and_channel_average(self):
-
+        
         mstransform(vis=self.vis,outputvis=self.outvis,datacolumn='DATA',timeaverage=True,timebin='2s',chanaverage=True,chanbin=2)
         mstransform(vis=self.vis,outputvis=self.tmpvis,datacolumn='DATA',timeaverage=True,timebin='2s')
         mstransform(vis=self.tmpvis,outputvis=self.refvis,datacolumn='DATA',chanaverage=True,chanbin=2)
-
+        
         self.generate_tolerance_map()
 
-        self.post_process()
-
-        th.compTables(self.vis+'/FEED', self.outvis+'/FEED', ['FOCUS_LENGTH'])
-
+        self.post_process()           
+        
+        
 class test_regridms_single_spw(test_base_compare):
     '''Tests for regridms w/o combining SPWS'''
-
+       
     def setUp(self):
         super(test_regridms_single_spw,self).setUp()
         self.setUp_CAS_5013()
@@ -1651,27 +1748,23 @@
         self.refvis = 'test_regridms_single_spw_cvel.ms'
         self.outvis_sorted = 'test_regridms_single_spw_mst_sorted.ms'
         self.refvis_sorted = 'test_regridms_single_spw_cvel_sorted.ms'
-<<<<<<< HEAD
-        os.system('rm -rf test_regridms_single_sp*')
-
-=======
         os.system('rm -rf test_regridms_single_sp*')        
         
->>>>>>> 36b1dd33
     def tearDown(self):
         super(test_regridms_single_spw,self).tearDown()
-
+        
     def test_regrid_only_LSRK(self):
-        '''mstransform: Change ref. frame to LSRK'''
-
+        '''mstransform: Change ref. frame to LSRK''' 
+        
         mstransform(vis=self.vis,outputvis=self.outvis,regridms=True,datacolumn='ALL',
                     field='Vy_CMa',spw='3',mode='frequency',nchan=3830,start='310427.353MHz',width='-244.149kHz',outframe='lsrk')
         cvel(vis=self.vis,outputvis=self.refvis,
              field='Vy_CMa',spw='3',mode='frequency',nchan=3830,start='310427.353MHz',width='-244.149kHz',outframe='lsrk')
-
+        
         self.generate_tolerance_map()
 
-        self.post_process()
+        self.post_process()     
+        
         
 class test_regridms_multiple_spws(test_base_compare):
     '''Tests for regridms combining SPWS'''
@@ -1701,39 +1794,6 @@
         self.generate_tolerance_map()
         
         self.mode['WEIGHT'] = "absolute"
-        self.tolerance['WEIGHT'] = 1E-5
-
-        self.post_process()     
-        
-        
-class test_regridms_multiple_spws(test_base_compare):
-    '''Tests for regridms combining SPWS'''
-       
-    def setUp(self):
-        super(test_regridms_multiple_spws,self).setUp()
-        self.setUp_CAS_5172()
-        self.outvis = 'test_regridms_multiple_spw_mst.ms'
-        self.refvis = 'test_regridms_multiple_spw_cvel.ms'
-        self.outvis_sorted = 'test_regridms_multiple_spw_mst_sorted.ms'
-        self.refvis_sorted = 'test_regridms_multiple_spw_cvel_sorted.ms'
-        os.system('rm -rf test_regridms_multiple_spw*')        
-        
-    def tearDown(self):
-        super(test_regridms_multiple_spws,self).tearDown()
-        
-    def test_combine_regrid_fftshift(self):
-        '''mstransform: Combine 2 SPWs and change ref. frame to LSRK using fftshift''' 
-        
-        cvel(vis = self.vis, outputvis = self.refvis ,mode = 'velocity',nchan = 10,start = '-50km/s',width = '5km/s',
-             interpolation = 'fftshift',restfreq = '36.39232GHz',outframe = 'LSRK',veltype = 'radio')
-        
-        mstransform(vis = self.vis, outputvis = self.outvis, datacolumn='all',combinespws = True, regridms = True, 
-                    mode = 'velocity', nchan = 10, start = '-50km/s', width = '5km/s', interpolation = 'fftshift', 
-                    restfreq = '36.39232GHz', outframe = 'LSRK', veltype = 'radio')
-
-        self.generate_tolerance_map()
-        
-        self.mode['WEIGHT'] = "absolute"
         self.tolerance['WEIGHT'] = 1E-5       
 
         self.post_process()          
@@ -1763,19 +1823,15 @@
         check_eq(numChan[0], 32)
         check_eq(numChan[1], 2)
         check_eq(numChan[2], 68)
-<<<<<<< HEAD
-        check_eq(numChan[3], 2)        
-=======
         check_eq(numChan[3], 2)
->>>>>>> 36b1dd33
 
 
 class test_spw_poln(test_base):
     '''tests for spw with different correlation shapes'''
-
+    
     def setUp(self):
         self.setUp_3c84()
-
+        
     def tearDown(self):
         os.system('rm -rf '+ self.vis)
         os.system('rm -rf '+ self.outputms)
@@ -1784,42 +1840,42 @@
     def test_corr_selection(self):
         '''mstransform: verify correct re-indexing of sub-tables'''
         self.outputms = '3cLL.ms'
-
+        
         # It will select spws 1,2,3, polids=1,2,3 but each with 1 NUM_CORR only
         mstransform(vis=self.vis, outputvis=self.outputms, datacolumn='data', correlation='LL')
-
+        
         # Verify the input versus the output
         myms = mstool()
         myms.open(self.vis)
         myms.msselect({'polarization':'LL'})
         inp_nrow = myms.nrow()
         myms.close()
-
+        
         myms.open(self.outputms)
         out_nrow = myms.nrow()
         myms.close()
-
+        
         self.assertEqual(inp_nrow, out_nrow)
 
         # Verify that DATA_DESCRIPTION table is properly re-indexed.
-        spw_col = th.getVarCol(self.outputms+'/DATA_DESCRIPTION', 'SPECTRAL_WINDOW_ID')
-        self.assertEqual(spw_col.keys().__len__(), 3, 'Wrong number of rows in DD table')
-        self.assertEqual(spw_col['r1'][0], 0,'Error re-indexing SPECTRAL_WINDOW_ID of DATA_DESCRIPTION table')
-        self.assertEqual(spw_col['r2'][0], 1,'Error re-indexing SPECTRAL_WINDOW_ID of DATA_DESCRIPTION table')
-        self.assertEqual(spw_col['r3'][0], 2,'Error re-indexing SPECTRAL_WINDOW_ID of DATA_DESCRIPTION table')
-
-        pol_col = th.getVarCol(self.outputms+'/DATA_DESCRIPTION', 'POLARIZATION_ID')
+        dd_col = th.getVarCol(self.outputms+'/DATA_DESCRIPTION', 'SPECTRAL_WINDOW_ID')            
+        self.assertEqual(dd_col.keys().__len__(), 3, 'Wrong number of rows in DD table')    
+        self.assertEqual(dd_col['r1'][0], 0,'Error re-indexing SPECTRAL_WINDOW_ID of DATA_DESCRIPTION table')
+        self.assertEqual(dd_col['r2'][0], 1,'Error re-indexing SPECTRAL_WINDOW_ID of DATA_DESCRIPTION table')
+        self.assertEqual(dd_col['r3'][0], 2,'Error re-indexing SPECTRAL_WINDOW_ID of DATA_DESCRIPTION table')
+
+        pol_col = th.getVarCol(self.outputms+'/DATA_DESCRIPTION', 'POLARIZATION_ID')            
         self.assertEqual(pol_col['r1'][0], 1,'Error in POLARIZATION_ID of DATA_DESCRIPTION table')
         self.assertEqual(pol_col['r2'][0], 2,'Error in POLARIZATION_ID of DATA_DESCRIPTION table')
         self.assertEqual(pol_col['r3'][0], 3,'Error in POLARIZATION_ID of DATA_DESCRIPTION table')
-
+ 
         # Verify that POLARIZATION table is not re-sized.
-        corr_col = th.getVarCol(self.outputms+'/POLARIZATION', 'NUM_CORR')
-        self.assertEqual(corr_col.keys().__len__(), 4, 'Wrong number of rows in POLARIZATION table')
-
+        corr_col = th.getVarCol(self.outputms+'/POLARIZATION', 'NUM_CORR') 
+        self.assertEqual(corr_col.keys().__len__(), 4, 'Wrong number of rows in POLARIZATION table') 
+        
         listobs(self.outputms, listfile='list.obs')
         self.assertTrue(os.path.exists('list.obs'), 'Probable error in sub-table re-indexing')
-
+   
     def test_repeated_spwid(self):
         '''mstransform: split one spw ID mapping to two DDI'''
         # MS looks like this:
@@ -1828,33 +1884,35 @@
         # 0       256    LL           1
         # 1       128    RR,LL        2
         # 2       64     RR,RL,LR,LL  3
-
+        
         self.outputms = '3cspw0.ms'
         mstransform(vis=self.vis, outputvis=self.outputms, datacolumn='data', spw='0')
-
+        
         # Verify the input versus the output
         myms = mstool()
         myms.open(self.vis)
         myms.msselect({'spw':'0'})
         inp_nrow = myms.nrow()
         myms.close()
-
+        
         myms.open(self.outputms)
         out_nrow = myms.nrow()
         myms.close()
-
+        
         self.assertEqual(inp_nrow, out_nrow)
 
         # Verify that DATA_DESCRIPTION table is properly re-indexed.
-        spw_col = th.getVarCol(self.outputms+'/DATA_DESCRIPTION', 'SPECTRAL_WINDOW_ID')
-        self.assertEqual(spw_col.keys().__len__(), 2, 'Wrong number of rows in DD table')
-        self.assertEqual(spw_col['r1'][0], 0,'Error re-indexing SPECTRAL_WINDOW_ID of DATA_DESCRIPTION table')
-        self.assertEqual(spw_col['r2'][0], 0,'Error re-indexing SPECTRAL_WINDOW_ID of DATA_DESCRIPTION table')
-
-        pol_col = th.getVarCol(self.outputms+'/DATA_DESCRIPTION', 'POLARIZATION_ID')
+        dd_col = th.getVarCol(self.outputms+'/DATA_DESCRIPTION', 'SPECTRAL_WINDOW_ID')            
+        self.assertEqual(dd_col.keys().__len__(), 2, 'Wrong number of rows in DD table')    
+        self.assertEqual(dd_col['r1'][0], 0,'Error re-indexing SPECTRAL_WINDOW_ID of DATA_DESCRIPTION table')
+        self.assertEqual(dd_col['r2'][0], 0,'Error re-indexing SPECTRAL_WINDOW_ID of DATA_DESCRIPTION table')
+
+        # Verify that POLARIZATION table is properly re-indexed.
+        pol_col = th.getVarCol(self.outputms+'/DATA_DESCRIPTION', 'POLARIZATION_ID')            
         self.assertEqual(pol_col['r1'][0], 0,'Error re-indexing POLARIZATION_ID of DATA_DESCRIPTION table')
         self.assertEqual(pol_col['r2'][0], 1,'Error re-indexing POLARIZATION_ID of DATA_DESCRIPTION table')
 
+        
     def test_spwid_poln_LL(self):
         '''mstransform: split one spw ID, polarization LL from RR,LL'''
         # MS looks like this:
@@ -1863,24 +1921,24 @@
         # 0       256    LL           1
         # 1       128    RR,LL        2
         # 2       64     RR,RL,LR,LL  3
-
+        
         self.outputms = '3cspw0LL.ms'
         mstransform(vis=self.vis, outputvis=self.outputms, datacolumn='data', spw='0',
                     correlation='LL')
-
+        
         # Verify the input versus the output
         myms = mstool()
         myms.open(self.vis)
         myms.msselect({'spw':'0','polarization':'LL'})
         inp_nrow = myms.nrow()
         myms.close()
-
+        
         myms.open(self.outputms)
         out_nrow = myms.nrow()
         myms.close()
-
+        
         self.assertEqual(inp_nrow, out_nrow)
-
+        
     def test_spwids_poln_RR(self):
         '''mstransform: split two spw IDs, polarization RR from RR,LL'''
         # MS looks like this:
@@ -1889,30 +1947,29 @@
         # 0       256    LL           1
         # 1       128    RR,LL        2
         # 2       64     RR,RL,LR,LL  3
-
+        
         self.outputms = '3cspw01RR.ms'
         mstransform(vis=self.vis, outputvis=self.outputms, datacolumn='data', spw='0,1',
                     correlation='RR')
-
+        
         # Verify the input versus the output
         myms = mstool()
         myms.open(self.vis)
         myms.msselect({'spw':'0,1','polarization':'RR'})
         inp_nrow = myms.nrow()
         myms.close()
-
+        
         myms.open(self.outputms)
         out_nrow = myms.nrow()
         myms.close()
-
+        
         self.assertEqual(inp_nrow, out_nrow)
 
     def test_spw_selection(self):
         '''mstransform: split two spws with different polarization shapes'''
         self.outputms = '3cspw12.ms'
         mstransform(vis=self.vis, outputvis=self.outputms, datacolumn='data', spw='1,2')
-<<<<<<< HEAD
-
+        
         # Verify the input versus the output
         myms = mstool()
         myms.open(self.vis)
@@ -1922,27 +1979,6 @@
 
         myms.open(self.outputms)
         out_nrow = myms.nrow()
-        myms.close()
-        self.assertEqual(inp_nrow, out_nrow)
-
-        # Verify that DATA_DESCRIPTION table is properly re-indexed.
-        spw_col = th.getVarCol(self.outputms+'/DATA_DESCRIPTION', 'SPECTRAL_WINDOW_ID')
-        self.assertEqual(spw_col.keys().__len__(), 2, 'Wrong number of rows in DD table')
-        self.assertEqual(spw_col['r1'][0], 0,'Error re-indexing SPECTRAL_WINDOW_ID of DATA_DESCRIPTION table')
-        self.assertEqual(spw_col['r2'][0], 1,'Error re-indexing SPECTRAL_WINDOW_ID of DATA_DESCRIPTION table')
-
-        pol_col = th.getVarCol(self.outputms+'/DATA_DESCRIPTION', 'POLARIZATION_ID')
-=======
-        
-        # Verify the input versus the output
-        myms = mstool()
-        myms.open(self.vis)
-        myms.msselect({'spw':'1,2'})
-        inp_nrow = myms.nrow()
-        myms.close()
-
-        myms.open(self.outputms)
-        out_nrow = myms.nrow()
         myms.close()        
         self.assertEqual(inp_nrow, out_nrow)
         
@@ -1953,29 +1989,22 @@
         self.assertEqual(dd_col['r2'][0], 1,'Error re-indexing SPECTRAL_WINDOW_ID of DATA_DESCRIPTION table')
 
         pol_col = th.getVarCol(self.outputms+'/DATA_DESCRIPTION', 'POLARIZATION_ID')            
->>>>>>> 36b1dd33
         self.assertEqual(pol_col['r1'][0], 2,'Error in POLARIZATION_ID of DATA_DESCRIPTION table')
         self.assertEqual(pol_col['r2'][0], 3,'Error in POLARIZATION_ID of DATA_DESCRIPTION table')
 
         # Verify that POLARIZATION table is not re-sized.
-<<<<<<< HEAD
-        corr_col = th.getVarCol(self.outputms+'/POLARIZATION', 'NUM_CORR')
-        self.assertEqual(corr_col.keys().__len__(), 4, 'Wrong number of rows in POLARIZATION table')
-
-=======
         corr_col = th.getVarCol(self.outputms+'/POLARIZATION', 'NUM_CORR') 
         self.assertEqual(corr_col.keys().__len__(), 4, 'Wrong number of rows in POLARIZATION table')    
         
->>>>>>> 36b1dd33
     def test_regrid_spw_with_diff_pol_shape(self):
         '''mstransform: regrid spw 0 that has repeated SPW ID'''
         self.outputms = '3cLSRKspw0.ms'
         mstransform(vis=self.vis, outputvis=self.outputms, datacolumn='data', spw='0',
                     regridms=True,outframe='LSRK')
-
+        
         ret = th.verifyMS(self.outputms, 1, 256, 0)
         self.assertTrue(ret[0],ret[1])
-
+        
         mytb = tbtool()
         mytb.open(self.outputms+'/SPECTRAL_WINDOW')
         refnum = mytb.getcell('MEAS_FREQ_REF',0)
@@ -1991,7 +2020,7 @@
         dds = msmdt.datadescids()
         msmdt.done()
         self.assertEqual(dds.__len__(),2,'Wrong number of rows in DD table')
-
+        
     def test_chanavg_spw_with_diff_pol_shape(self):
         '''mstransform: channel average spw 0 that has repeated SPW ID'''
         self.outputms = '3cChAvespw0.ms'
@@ -2009,7 +2038,7 @@
         chanfreq = msmdt.chanfreqs(0) # [4.96899609e+09]
         chanwidth = msmdt.chanwidths(spw=0, unit='kHz') # 2000
         msmdt.done()
-
+        
         self.assertEqual(dds.__len__(),2,'Wrong number of rows in DD table')
         self.assertEqual(nchan, 1)
         self.assertEqual(nrow, 2600,'Wrong number of rows in DD table')
@@ -2020,21 +2049,6 @@
         listobs(self.outputms, listfile='list.obs')
         self.assertTrue(os.path.exists('list.obs'), 'Probable error in sub-table re-indexing')
 
-<<<<<<< HEAD
-        # Check the FEED table
-        out_feed_spw = th.getVarCol(self.outputms+'/FEED', 'SPECTRAL_WINDOW_ID')
-        self.assertEqual(len(out_feed_spw.keys()), 26)
-
-
-class testFlags(test_base):
-    '''Test the keepflags parameter'''
-    def setUp(self):
-        self.setUp_4ants()
-        
-    def tearDown(self):
-        os.system('rm -rf '+ self.vis)
-        os.system('rm -rf '+ self.outputms)
-=======
     def test_mms_spw_selection(self):
         '''mstransform: Create MMS and select two spws with different polarization shapes'''
         self.outputms = '3cspw12.mms'
@@ -2219,49 +2233,13 @@
 
 # Cleanup class
 class Cleanup(test_base):
->>>>>>> 36b1dd33
     
-    def test_split_keepflags_false(self):
-        '''mstransform: split them and do not keep flags in output MS'''
-        self.outputms = 'donotkeepflags.ms'
-        
-        # Unflag and flag spw=4
-        flagdata(self.vis, flagbackup=False, mode='list', inpfile=["mode='unflag'","spw='4'"])
-        
-        # Split scan=31 out
-        mstransform(self.vis, outputvis=self.outputms, datacolumn='corrected', scan='31', keepflags=False)
-        
-        msmdt = msmdtool()
-        msmdt.open(self.outputms)
-        spws = msmdt.spwsforscan(31)
-        msmdt.close()
-        self.assertEqual(spws.size, 15)
-        
-    def test_select_dropped_spw(self):
-        '''mstransform: keepflags=False and select flagged spw. Expect error.'''        
-        self.outputms = 'donotkeepflags_spw15.ms'
-        
-        # Unflag and flag spw=15
-        flagdata(self.vis, flagbackup=False, mode='list', inpfile=["mode='unflag'","spw='15'"])
-    
-        try:
-            mstransform(self.vis, outputvis=self.outputms, datacolumn='data', spw='>14', keepflags=False)
-        except exceptions.RuntimeError, instance:
-            print 'Expected Error: %s'%instance
-        
-        print 'Expected Error!'
-        
-        
-# Cleanup class
-class Cleanup(test_base):
-
     def tearDown(self):
         os.system('rm -rf ngc5921.*ms* jupiter6cm.demo*')
         os.system('rm -rf Four_ants_3C286.*ms* g19_d2usb_targets*')
         os.system('rm -rf comb*.*ms* reg*.*ms hann*.*ms favg*.*ms')
         os.system('rm -rf split*.*ms')
-        os.system('rm -rf 3c84scan1*ms* test.mms')
-        os.system('rm -rf donotkeepflags*')
+        os.system('rm -rf 3c84scan1*ms*')
 
     def test_runTest(self):
         '''mstransform: Cleanup'''
@@ -2278,6 +2256,8 @@
             test_Shape,
             test_Columns,
             test_SeparateSPWs,
+            test_MMS,
+            test_Parallel,
             test_state,
             test_WeightSpectrum,
             test_channelAverageByDefault,
@@ -2289,8 +2269,4 @@
             test_float_column,
             test_spw_poln,
             test_regridms_spw_with_different_number_of_channels,
-<<<<<<< HEAD
-            testFlags,
-=======
->>>>>>> 36b1dd33
             Cleanup]