--- conflicted
+++ resolved
@@ -111,8 +111,7 @@
             for y in range(shape[1]):
                 p1 = im1.pixelvalue([x, y])
                 p2 = im2.pixelvalue([x, y])
-                if p1['mask'] != p2['mask']:
-                    raise Exception, p1['mask'] + ' != ' + p2['mask']
+                if p1['mask'] != p2['mask']: raise Exception, p1['mask'] + ' != ' + p2['mask']
                 if p1['value']['value'] != p2['value']['value']: raise Exception, p1['value']['value'] + ' != ' + p2['value']['value']
                 if p1['value']['unit'] != p2['value']['unit']: raise Exception, p1['value']['unit'] + ' != ' + p2['value']['unit']
                 checked += 3
@@ -320,7 +319,7 @@
         mycsys.setincrement(mycsys.increment()["numeric"]/2)
         myia.setcoordsys(mycsys.torecord())
         exp[2] = mycsys.increment()["numeric"][2]
-        zz = imregrid(imagename, template=templatename, output=output, axes=2, decimate=3)
+        zz = imregrid(imagename, template=templatename, output=output, axes=2)
         myia.open(output)
         got = myia.coordsys().increment()["numeric"]
         self.assertTrue((got == exp).all())
@@ -385,7 +384,7 @@
         csys.setincrement(refpix, "spectral")
         
         myia.setrestoringbeam(major="4arcsec", minor="2arcsec", pa="0deg", channel=0, polarization=-1)
-        regridded = myia.regrid(axes=[0, 1], csys=csys.torecord(), decimate=3)
+        regridded = myia.regrid(axes=[0, 1], csys=csys.torecord())
         regridded.done()
         self.assertRaises(Exception, myia.regrid, axes=[0,1,2], csys=csys.torecord())
         self.assertTrue(len(tb.showcache()) == 0)
@@ -512,21 +511,21 @@
         output = "cas_4959_0"
         imregrid(
             imagename=imagename, template=template,
-            output=output, decimate=3
+            output=output
         )
         myia.open(output)
         self.assertTrue((myia.shape() == [10, 10, 10]).all())
         output = "CAS_4959_1"
         imregrid(
             imagename=imagename, template=template,
-            output=output, axes=[0,1], decimate=3
+            output=output, axes=[0,1]
         )
         myia.open(output)
         self.assertTrue((myia.shape() == [10, 10, 20]).all())
         output = "CAS_4959_2"
         imregrid(
             imagename=imagename, template=template,
-            output=output, axes=[2], decimate=3
+            output=output, axes=[2]
         )
         myia.open(output)
         self.assertTrue((myia.shape() == [20, 20, 10]).all())
@@ -544,12 +543,7 @@
         self.assertTrue((myia.shape() == [6, 6, 2, 36]).all())
         myia.done()
         outfile = "myout1.im"
-        self.assertTrue(
-            imregrid(
-                imagename=target, template=template,
-                output=outfile, axes=[0, 1], decimate=2
-            )
-        )
+        self.assertTrue(imregrid(imagename=target, template=template, output=outfile, axes=[0, 1]))
         myia.open(outfile)
         self.assertTrue((myia.shape() == [6, 6, 2, 30]).all())
         myia.done()
@@ -606,7 +600,7 @@
             )
         )
         myia.open(output)
-        self.assertFalse(myia.coordsys().findcoordinate("stokes")['return'])
+        self.assertFalse(myia.coordsys().findcoordinate("stokes")[0])
         myia.done()
         
     def test_no_template_stokes(self):
@@ -629,9 +623,9 @@
         )
         myia.open(output)
         stokes_info = myia.coordsys().findcoordinate("stokes")
-        self.assertTrue(stokes_info['return'])
+        self.assertTrue(stokes_info[0])
         exp_axis = 2
-        self.assertTrue(stokes_info['pixel'][0] == exp_axis)
+        self.assertTrue(stokes_info[1][0] == exp_axis)
         self.assertTrue(myia.shape()[exp_axis] == 2)
         self.assertTrue(myia.coordsys().stokes() == ['I','Q'])
         myia.done()
@@ -1015,53 +1009,6 @@
         myia.open(output)
         self.assertTrue(myia.shape()[3] == 4)
         myia.done()
-<<<<<<< HEAD
-        
-    def test_decimate(self):
-        """imregrid, test too high a value for decimate throws exception - CAS-5313"""
-        myia = self._myia
-        myia.fromshape("", [10, 10, 10])
-        self.assertRaises(
-            Exception, myia.regrid, axes=[0, 1], csys=myia.coordsys().torecord()
-        )
-        regridded = myia.regrid(
-            axes=[0, 1], csys=myia.coordsys().torecord(), decimate=3
-        )
-        self.assertTrue(regridded)
-        regridded.done()
-        # decimate doen't matter for non-direction axis regridding
-        regridded = myia.regrid(
-            axes=[2], csys=myia.coordsys().torecord()
-        )
-        self.assertTrue(regridded)
-        regridded.done()
-        
-    def test_complex(self):
-        """Test regridding a complex image, CAS-1390"""
-        myia = self._myia
-        myia.open(datapath + "real1.im")
-        realpart = myia.getchunk()
-        csys = myia.coordsys()
-        csys.setincrement([-0.9, 0.9])
-        rrg = myia.regrid(csys=csys.torecord())
-        rrgpart = rrg.getchunk()
-        rrg.done()
-        myia.open(datapath + "imag1.im")
-        imagpart = myia.getchunk()
-        irg = myia.regrid(csys=csys.torecord())
-        irgpart = irg.getchunk()
-        irg.done()
-        myia.fromshape("", myia.shape(), type="c")
-        comp = myia.getchunk()
-        comp = realpart + imagpart*1j
-        myia.putchunk(comp)
-        crg = myia.regrid(csys=csys.torecord())
-        crgpart = crg.getchunk()
-        crg.done()
-        myia.done()
-        self.assertTrue((crgpart == rrgpart + irgpart*1j).all())        
-=======
->>>>>>> 36b1dd33
         
 def suite():
     return [imregrid_test]
