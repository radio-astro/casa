--- conflicted
+++ resolved
@@ -6,11 +6,6 @@
 from taskinit import *
 import unittest
 import numpy
-<<<<<<< HEAD
-import re
-import math
-=======
->>>>>>> 36b1dd33
 
 try:
     import selection_syntax
@@ -19,36 +14,6 @@
 
 import asap as sd
 from sdflag import sdflag
-from sdutil import tbmanager
-
-def selection_to_list(row):
-    def _selection_to_list(sel):
-        elements = sel.split(',')
-        for elem in elements:
-            if elem.isdigit():
-                yield int(elem)
-            elif re.match('^[0-9]+~[0-9]+$', elem):
-                s = [int(e) for e in elem.split('~')]
-                for i in xrange(s[0], s[1]+1):
-                    yield i
-    l = set(_selection_to_list(row))
-    return list(l)    
-
-class sdflag_unittest_base:
-    """
-    Base class for sdflag unit test
-    """
-    # Data path of input/output
-    datapath = os.environ.get('CASAPATH').split()[0] + \
-               '/data/regression/unittest/sdflag/'
-    sddatapath = os.environ.get('CASAPATH').split()[0] + \
-                 '/data/regression/unittest/singledish/'
-    taskname = "sdflag"
-
-    def _checkfile( self, name ):
-        isthere=os.path.exists(name)
-        self.assertTrue(isthere,
-                         msg='output file %s was not created because of the task failure'%(name))
 
 class sdflag_unittest_base:
     """
@@ -307,232 +272,7 @@
             pos = str(e).find('No valid spw.')
             self.assertNotEqual(pos, -1, msg='Unexpected exception was thrown: %s'%(str(e)))
 
-<<<<<<< HEAD
-class sdflag_test_flagged_data(unittest.TestCase):
-    """
-    Test for proper handling of channel/row flags.
-
-    The list of tests:
-    test_channel_flag   --- test channel flagging
-    test_channel_unflag --- test channel unflagging
-    test_row_flag       --- test row flagging
-    test_row_unflag     --- test row unflagging
-    test_clip_flag      --- test clipping flagging
-    test_clip_unflag    --- test clipping unflagging
-
-    NOTE:
-        'Artificial_Flat_Flagged.asap' has 6 flat spectra with rms of 1.0.
-        Channels 8000~8010 are flagged in all rows. Row 3 is row flagged.
-        Put spurious data (+/-10.0) in channels 1024 and 8001 for clipping.
-    """
-    # Data path of input/output
-    datapath=os.environ.get('CASAPATH').split()[0] + '/data/regression/unittest/sdflag/'
-    # Input and output names
-    infile = 'Artificial_Flat_Flagged.asap'
-
-    def setUp(self):
-        if os.path.exists(self.infile):
-            shutil.rmtree(self.infile)
-        shutil.copytree(self.datapath+self.infile, self.infile)
-
-        default(sdflag)
-
-        self._preserve_flagstate()
-
-    def tearDown(self):
-        if os.path.exists(self.infile):
-            shutil.rmtree(self.infile)
-
-    def _preserve_flagstate(self):
-        with tbmanager(self.infile) as tb:
-            self.flagrow_org = tb.getcol('FLAGROW')
-            self.flagtra_org = tb.getcol('FLAGTRA')
-
-    def _get_maskdict(self, spw):
-        s = sd.scantable(self.infile, average=False)
-        return s.parse_spw_selection(spw)
-
-    def _prepare_for_verify(self):
-        # get resulting flags
-        with tbmanager(self.infile) as tb:
-            flagrow = tb.getcol('FLAGROW')
-            flagtra = tb.getcol('FLAGTRA')
-
-        # basic check
-        self.assertEqual(len(flagrow), len(self.flagrow_org), msg='FLAGROW length mismatch: result %s expected %s'%(len(flagrow),len(self.flagrow_org)))
-        self.assertEqual(flagtra.shape, self.flagtra_org.shape, msg='FLAGTRA shape mismatch: result %s expected %s'%(list(flagtra.shape),list(self.flagtra_org.shape)))
-
-        # check flagged area
-        nrow = len(flagrow)
-
-        return nrow, flagrow, flagtra
-
-    def __verify_channelflag(self, masklist, unflag):
-        nrow, flagrow, flagtra = self._prepare_for_verify()
-        
-        # check flagged area
-        flag_value = 0 if unflag else 128
-        for irow in xrange(nrow):
-            # row flags should not be affected
-            self.assertEqual(flagrow[irow], self.flagrow_org[irow], msg='Row %s: FLAGROW differ (result %s expected %s)'%(irow,flagrow[irow],self.flagrow_org[irow]))
-
-            # verify channel flags
-            expected = self.flagtra_org[:,irow].copy()
-            # flagged rows should be skipped
-            if self.flagrow_org[irow] == 0:
-                if len(masklist) == 1:
-                    _masklist = masklist[0]
-                else:
-                    _masklist = masklist[irow]
-                # flag should be updated
-                for m in _masklist:
-                    print 'row %s: setting value 128 to range %s'%(irow,m)
-                    expected[m[0]:m[1]+1] = flag_value                        
-            self.assertTrue(all(flagtra[:,irow] == expected), msg='Row %s: FLAGTRA differ'%(irow))
-        
-    
-    def _verify_channelflag(self, spw, unflag=False):
-        maskdict = self._get_maskdict(spw)
-        # data only contain IFNO 0
-        masklist = [maskdict[0]]
-
-        self.__verify_channelflag(masklist, unflag)
-
-
-    def _verify_clip(self, threshold, unflag):
-        # need spectral data for verifying clip
-        with tbmanager(self.infile) as tb:
-            spectra = tb.getcol('SPECTRA')
-
-        # detect clipped data
-        def gen_clipped(spectra, threshold):
-            rms = lambda x: math.sqrt(x.std()**2 + x.mean()**2)
-            nrow = spectra.shape[1]
-            for irow in xrange(nrow):
-                sp = spectra[:,irow]
-                _threshold = abs(threshold) * rms(sp)
-                yield numpy.where(abs(sp) > _threshold)[0]
-        clipped_channels = list(gen_clipped(spectra, threshold))
-
-        # map to masklist
-        masklist = map(lambda x: [[y,y] for y in x], clipped_channels)
-
-        self.__verify_channelflag(masklist, unflag)
-
-
-    def _verify_rowflag(self, row, unflag):
-        rowlist = selection_to_list(row)
-        
-        nrow, flagrow, flagtra = self._prepare_for_verify()
-
-        # check flagged data
-        flag_value = 0 if unflag else 1
-        for irow in xrange(nrow):
-            # channel flags should not be affected
-            self.assertTrue(all(flagtra[:,irow] == self.flagtra_org[:,irow]), msg='Row %s: FLAGTRA differ'%(irow))
-
-            # verify row flags
-            if irow in rowlist:
-                expected = flag_value
-            else:
-                expected = self.flagrow_org[irow]
-            self.assertEqual(flagrow[irow], expected, msg='Row %s: FLAGROW differ (result %s expected %s)'%(irow,flagrow[irow],expected))
-            
-
-    def test_channel_flag(self):
-        """test_channel_flag: channel flagging (unflag=False)"""
-        infile = self.infile
-        mode = 'manual'
-        spw = "*:1~3;10~15"
-        #maskflag = [[1,3],[10,15]]
-        unflag=False
-
-        #flag
-        result = sdflag(infile=infile, mode=mode, spw=spw, unflag=unflag)
-
-        self.assertEqual(result, None, msg="The task returned '"+str(result)+"' instead of None")
-
-        self._verify_channelflag(spw, unflag)
-
-    def test_channel_unflag(self):
-        """test_channel_unflag: channel flagging (unflag=True)"""
-        infile = self.infile
-        mode = 'manual'
-        spw = "*:1~3;7995~8005"
-        #maskflag = [[1,3],[7995,8005]]
-        unflag=True
-
-        #flag
-        result = sdflag(infile=infile, mode=mode, spw=spw, unflag=unflag)
-
-        self.assertEqual(result, None, msg="The task returned '"+str(result)+"' instead of None")
-
-        self._verify_channelflag(spw, unflag)
-
- 
-    def test_row_flag(self):
-        """test_row_flag:: row flagging (unflag=False)"""
-        infile = self.infile
-        mode = 'rowid'
-        flagrow = '2,4'
-        unflag=False
-
-        #flag
-        result = sdflag(infile=infile, mode=mode, row=flagrow, unflag=unflag)
-
-        self.assertEqual(result, None, msg="The task returned '"+str(result)+"' instead of None")
-
-        self._verify_rowflag(flagrow, unflag)
-
-    def test_row_unflag(self):
-        """test_row_unflag:: row flagging (unflag=True)"""
-        infile = self.infile
-        mode = 'rowid'
-        flagrow = '2~4'
-        unflag=True
-
-        #flag
-        result = sdflag(infile=infile, mode=mode, row=flagrow, unflag=unflag)
-
-        self.assertEqual(result, None, msg="The task returned '"+str(result)+"' instead of None")
-
-        self._verify_rowflag(flagrow, unflag)
-
-    def test_clip_flag(self):
-        """test_clip_flag: clipping (unflag=False)"""
-        infile = self.infile
-        mode = 'clip'
-        #clip = True
-        threshold = 5.0
-        clipminmax = [-threshold, threshold] #clip at 5-sigma level, i.e., flag channels at which abs(value) exceeds 5.0.
-        unflag = False
-
-        #flag
-        result = sdflag(infile=infile, mode=mode, clipminmax=clipminmax, unflag=unflag)
-
-        self.assertEqual(result, None, msg="The task returned '"+str(result)+"' instead of None")
-
-        self._verify_clip(threshold, unflag)
-
-    def test_clip_unflag(self):
-        """test_clip_unflag: clipping (unflag=True)"""
-        infile = self.infile
-        mode = 'clip'
-        #clip = True
-        threshold = 5.0
-        clipminmax = [-threshold, threshold] #clip at 5-sigma level, i.e., flag channels at which abs(value) exceeds 5.0.
-        unflag = True
-
-        #flag
-        result = sdflag(infile=infile, mode=mode, clipminmax=clipminmax, unflag=unflag)
-
-        self.assertEqual(result, None, msg="The task returned '"+str(result)+"' instead of None")
-
-        self._verify_clip(threshold, unflag)
-
-=======
 ### TODO: need to merge the tests with sdflag_selection class
->>>>>>> 36b1dd33
 class sdflag_test_timerange(unittest.TestCase):
     """
     Basic unit tests for task sdflag.
@@ -760,13 +500,10 @@
     #flagchan = ( (80,90), (60,70), (40,50), (20,30) )
     #selchan = ()
     outfile = ''
-<<<<<<< HEAD
-=======
     mode = 'manual'
     default_params =  {'infile': rawfile, 'mode': mode,
                        'outfile': outfile, 'outform': 'ASAP',
                        'overwrite': True}
->>>>>>> 36b1dd33
     
     @property
     def task(self):
@@ -778,28 +515,12 @@
 
     def setUp(self):
         self.res=None
-<<<<<<< HEAD
-        if (os.path.exists(self.rawfile)):
-            shutil.rmtree(self.rawfile)
-
-        shutil.copytree(self.sddatapath+self.rawfile, self.rawfile)
-
-        default(sdflag)
-        self.mode = 'manual'
-        self.outfile = ''
-
-    def tearDown(self):
-        pass
-        if (os.path.exists(self.rawfile)):
-            shutil.rmtree(self.rawfile)
-=======
         if (os.path.exists(self.rawfile)): shutil.rmtree(self.rawfile)
         shutil.copytree(self.sddatapath+self.rawfile, self.rawfile)
         default(sdflag)
 
     def tearDown(self):
         if (os.path.exists(self.rawfile)): shutil.rmtree(self.rawfile)
->>>>>>> 36b1dd33
 
     ####################
     # Additional tests
@@ -807,65 +528,6 @@
     # Tests of row ID selection
     def test_row_id_default(self):
         """test row selection (row='')"""
-<<<<<<< HEAD
-        self.mode='rowid'
-        row = ''
-        try:
-            self.res=self.run_task(infile=self.rawfile,row=row,mode=self.mode,outfile=self.outfile,outform='ASAP')
-            self.fail('The task must throw exception')
-        except Exception, e:
-            pos=str(e).find('Trying to flag whole scantable.')
-            self.assertNotEqual(pos,-1,
-                                msg='Unexpected exception was thrown: %s'%(str(e)))
-
-    def test_row_id_exact(self):
-        """test row selection (row='2')"""
-        self.mode='rowid'
-        row = '2'
-        ref_row = [2]
-        self.res=self.run_task(infile=self.rawfile,row=row,mode=self.mode,outfile=self.outfile,outform='ASAP')
-        self._test_flag(self.rawfile, ref_row)        
-
-    def test_row_id_lt(self):
-        """test row selection (row='<2')"""
-        self.mode='rowid'
-        row = '<2'
-        ref_row = [0,1]
-        self.res=self.run_task(infile=self.rawfile,row=row,mode=self.mode,outfile=self.outfile,outform='ASAP')
-        self._test_flag(self.rawfile, ref_row)
-
-    def test_row_id_gt(self):
-        """test row selection (row='>1')"""
-        self.mode='rowid'
-        row = '>1'
-        ref_row = [2,3]
-        self.res=self.run_task(infile=self.rawfile,row=row,mode=self.mode,outfile=self.outfile,outform='ASAP')
-        self._test_flag(self.rawfile, ref_row)
-
-    def test_row_id_range(self):
-        """test row selection (row='1~2')"""
-        self.mode='rowid'
-        row = '1~2'
-        ref_row = [1,2]
-        self.res=self.run_task(infile=self.rawfile,row=row,mode=self.mode,outfile=self.outfile,outform='ASAP')
-        self._test_flag(self.rawfile, ref_row)
-
-    def test_row_id_list(self):
-        """test row selection (row='0,2')"""
-        self.mode='rowid'
-        row = '0,2'
-        ref_row = [0,2]
-        self.res=self.run_task(infile=self.rawfile,row=row,mode=self.mode,outfile=self.outfile,outform='ASAP')
-        self._test_flag(self.rawfile, ref_row)
-
-    def test_row_id_exprlist(self):
-        """test row selection (row='>2,1')"""
-        self.mode='rowid'
-        row = '>2,1'
-        ref_row = [1,3]
-        self.res=self.run_task(infile=self.rawfile,row=row,mode=self.mode,outfile=self.outfile,outform='ASAP')
-        self._test_flag(self.rawfile, ref_row)
-=======
         row = ''
         message = 'Trying to flag whole scantable.'
         self._run_flag_failure_test(message,mode='rowid',row=row)
@@ -905,7 +567,6 @@
         row = '>2,1'
         ref_row = [1,3]
         self._run_flag_test(ref_row,mode='rowid',row=row)
->>>>>>> 36b1dd33
 
     # Tests of channel flag with other selection
     def test_chanflag_scan(self):
@@ -914,12 +575,7 @@
         spw = '*:20~30;80~90'
         ref_row = [1,2]
         ref_chanlist = ( (20,30), (80,90) )
-<<<<<<< HEAD
-        self.res=sdflag(infile=self.rawfile,scan=scan,spw=spw,mode=self.mode,outfile=self.outfile,outform='ASAP')
-        self._test_flag(self.rawfile, ref_row, chanlist=ref_chanlist)
-=======
         self._run_flag_test(ref_row,ref_chanlist,regular_test=False,scan=scan,spw=spw)
->>>>>>> 36b1dd33
     
     def test_chanflag_pol(self):
         """test channel flagging with pol selection (pol='1', spw='*:20~30;80~90')"""
@@ -927,12 +583,7 @@
         spw = '*:20~30;80~90'
         ref_row = [1,3]
         ref_chanlist = ( (20,30), (80,90) )
-<<<<<<< HEAD
-        self.res=sdflag(infile=self.rawfile, pol=pol,spw=spw, mode=self.mode,outfile=self.outfile,outform='ASAP')
-        self._test_flag(self.rawfile, ref_row, chanlist=ref_chanlist)
-=======
         self._run_flag_test(ref_row,ref_chanlist,regular_test=False,pol=pol,spw=spw)
->>>>>>> 36b1dd33
     
     def test_chanflag_beam(self):
         """test channel flagging with beam selection (beam='13', spw='*:20~30;80~90')"""
@@ -940,12 +591,7 @@
         spw = '*:20~30;80~90'
         ref_row = [2,3]
         ref_chanlist = ( (20,30), (80,90) )
-<<<<<<< HEAD
-        self.res=sdflag(infile=self.rawfile, beam=beam,spw=spw, mode=self.mode,outfile=self.outfile,outform='ASAP')
-        self._test_flag(self.rawfile, ref_row, chanlist=ref_chanlist)
-=======
         self._run_flag_test(ref_row,ref_chanlist,regular_test=False,beam=beam,spw=spw)
->>>>>>> 36b1dd33
     
     def test_chanflag_field(self):
         """test channel flagging with field selection (field='M*', spw='*:20~30;80~90')"""
@@ -953,12 +599,7 @@
         spw = '*:20~30;80~90'
         ref_row = [0,1,2]
         ref_chanlist = ( (20,30), (80,90) )
-<<<<<<< HEAD
-        self.res=sdflag(infile=self.rawfile, field=field,spw=spw, mode=self.mode,outfile=self.outfile,outform='ASAP')
-        self._test_flag(self.rawfile, ref_row, chanlist=ref_chanlist)
-=======
         self._run_flag_test(ref_row,ref_chanlist,regular_test=False,field=field,spw=spw)
->>>>>>> 36b1dd33
     
     def test_chanflag_timerange(self):
         """test channel flagging with timerange selection (timerange='2011/11/11/02:33:03.47', spw='*:20~30;80~90')"""
@@ -966,12 +607,7 @@
         spw = '*:20~30;80~90'
         ref_row = [1,2]
         ref_chanlist = ( (20,30), (80,90) )
-<<<<<<< HEAD
-        self.res=sdflag(infile=self.rawfile, timerange=timerange,spw=spw, mode=self.mode,outfile=self.outfile,outform='ASAP')
-        self._test_flag(self.rawfile, ref_row, chanlist=ref_chanlist)
-=======
         self._run_flag_test(ref_row,ref_chanlist,regular_test=False,timerange=timerange,spw=spw)
->>>>>>> 36b1dd33
     
     ####################
     # scan
@@ -979,77 +615,44 @@
     def test_scan_id_default(self):
         """test scan selection (scan='') This should raise error."""
         scan = ''
-<<<<<<< HEAD
-        try:
-            self.res=self.run_task(infile=self.rawfile,scan=scan,mode=self.mode,outfile=self.outfile,outform='ASAP')
-            self.fail('The task must throw exception')
-        except Exception, e:
-            pos=str(e).find('Trying to flag whole scantable.')
-            self.assertNotEqual(pos,-1,
-                                msg='Unexpected exception was thrown: %s'%(str(e)))
-=======
         message = 'Trying to flag whole scantable.'
         self._run_flag_failure_test(message,scan=scan)
->>>>>>> 36b1dd33
 
     def test_scan_id_exact(self):
         """test scan selection (scan='16')"""
         scan = '16'
         ref_row = [1,2]
-<<<<<<< HEAD
-        self.res=self.run_task(infile=self.rawfile,scan=scan,mode=self.mode,outfile=self.outfile,outform='ASAP')
-        self._test_flag(self.rawfile, ref_row)        
-=======
         self._run_flag_test(ref_row,scan=scan)
->>>>>>> 36b1dd33
 
     def test_scan_id_lt(self):
         """test scan selection (scan='<16')"""
         scan = '<16'
         ref_row = [0]
-<<<<<<< HEAD
-        self.res=self.run_task(infile=self.rawfile,scan=scan,mode=self.mode,outfile=self.outfile,outform='ASAP')
-        self._test_flag(self.rawfile, ref_row)        
-=======
         self._run_flag_test(ref_row,scan=scan)
->>>>>>> 36b1dd33
 
     def test_scan_id_gt(self):
         """test scan selection (scan='>16')"""
         scan = '>16'
         ref_row = [3]
-<<<<<<< HEAD
-        self.res=self.run_task(infile=self.rawfile,scan=scan,mode=self.mode,outfile=self.outfile,outform='ASAP')
-        self._test_flag(self.rawfile, ref_row)        
-=======
         self._run_flag_test(ref_row,scan=scan)
->>>>>>> 36b1dd33
 
     def test_scan_id_range(self):
         """test scan selection (scan='16~17')"""
         scan = '16~17'
         ref_row = [1,2,3]
-<<<<<<< HEAD
-        self.res=self.run_task(infile=self.rawfile,scan=scan,mode=self.mode,outfile=self.outfile,outform='ASAP')
-        self._test_flag(self.rawfile, ref_row)        
-=======
         self._run_flag_test(ref_row,scan=scan)
->>>>>>> 36b1dd33
 
     def test_scan_id_list(self):
         """test scan selection (scan='15,17')"""
         scan = '15,17'
         ref_row = [0,3]
-<<<<<<< HEAD
-        self.res=self.run_task(infile=self.rawfile,scan=scan,mode=self.mode,outfile=self.outfile,outform='ASAP')
-        self._test_flag(self.rawfile, ref_row)        
+        self._run_flag_test(ref_row,scan=scan)
 
     def test_scan_id_exprlist(self):
         """test scan selection (scan='15,>16')"""
         scan = '15,>16'
         ref_row = [0,3]
-        self.res=self.run_task(infile=self.rawfile,scan=scan,mode=self.mode,outfile=self.outfile,outform='ASAP')
-        self._test_flag(self.rawfile, ref_row)        
+        self._run_flag_test(ref_row,scan=scan)
 
     ####################
     # beam
@@ -1057,55 +660,44 @@
     def test_beam_id_default(self):
         """test beam selection (beam='') This should raise error."""
         beam = ''
-        try:
-            self.res=self.run_task(infile=self.rawfile,beam=beam,mode=self.mode,outfile=self.outfile,outform='ASAP')
-            self.fail('The task must throw exception')
-        except Exception, e:
-            pos=str(e).find('Trying to flag whole scantable.')
-            self.assertNotEqual(pos,-1,
-                                msg='Unexpected exception was thrown: %s'%(str(e)))
+        message = 'Trying to flag whole scantable.'
+        self._run_flag_failure_test(message,beam=beam)
 
     def test_beam_id_exact(self):
         """test beam selection (beam='13')"""
         beam = '13'
         ref_row = [2,3]
-        self.res=self.run_task(infile=self.rawfile,beam=beam,mode=self.mode,outfile=self.outfile,outform='ASAP')
-        self._test_flag(self.rawfile, ref_row)        
+        self._run_flag_test(ref_row,beam=beam)
 
     def test_beam_id_lt(self):
         """test beam selection (beam='<12')"""
         beam = '<12'
         ref_row = [0]
-        self.res=self.run_task(infile=self.rawfile,beam=beam,mode=self.mode,outfile=self.outfile,outform='ASAP')
-        self._test_flag(self.rawfile, ref_row)        
+        self._run_flag_test(ref_row,beam=beam)
 
     def test_beam_id_gt(self):
         """test beam selection (beam='>12')"""
         beam = '>12'
         ref_row = [2,3]
-        self.res=self.run_task(infile=self.rawfile,beam=beam,mode=self.mode,outfile=self.outfile,outform='ASAP')
-        self._test_flag(self.rawfile, ref_row)        
+        self._run_flag_test(ref_row,beam=beam)
 
     def test_beam_id_range(self):
         """test beam selection (beam='11~12')"""
         beam = '11~12'
         ref_row = [0,1]
-        self.res=self.run_task(infile=self.rawfile,beam=beam,mode=self.mode,outfile=self.outfile,outform='ASAP')
-        self._test_flag(self.rawfile, ref_row)        
+        self._run_flag_test(ref_row,beam=beam)
 
     def test_beam_id_list(self):
         """test beam selection (beam='11,12')"""
         beam = '11,12'
         ref_row = [0,1]
-        self.res=self.run_task(infile=self.rawfile,beam=beam,mode=self.mode,outfile=self.outfile,outform='ASAP')
-        self._test_flag(self.rawfile, ref_row)        
+        self._run_flag_test(ref_row,beam=beam)
 
     def test_beam_id_exprlist(self):
         """test beam selection (beam='<12,13')"""
         beam = '<12,13'
         ref_row = [0,2,3]
-        self.res=self.run_task(infile=self.rawfile,beam=beam,mode=self.mode,outfile=self.outfile,outform='ASAP')
-        self._test_flag(self.rawfile, ref_row)        
+        self._run_flag_test(ref_row,beam=beam)
 
     ####################
     # pol
@@ -1113,58 +705,47 @@
     def test_pol_id_default(self):
         """test pol selection (pol='') This should raise error."""
         pol = ''
-        try:
-            self.res=self.run_task(infile=self.rawfile,pol=pol,mode=self.mode,outfile=self.outfile,outform='ASAP')
-            self.fail('The task must throw exception')
-        except Exception, e:
-            pos=str(e).find('Trying to flag whole scantable.')
-            self.assertNotEqual(pos,-1,
-                                msg='Unexpected exception was thrown: %s'%(str(e)))
+        message = 'Trying to flag whole scantable.'
+        self._run_flag_failure_test(message,pol=pol)
 
     def test_pol_id_exact(self):
         """test pol selection (pol='1')"""
         pol = '1'
         ref_row = [1,3]
-        self.res=self.run_task(infile=self.rawfile,pol=pol,mode=self.mode,outfile=self.outfile,outform='ASAP')
-        self._test_flag(self.rawfile, ref_row)        
+        self._run_flag_test(ref_row,pol=pol)
 
     def test_pol_id_lt(self):
         """test pol selection (pol='<1')"""
         pol = '<1'
         ref_row = [0,2]
-        self.res=self.run_task(infile=self.rawfile,pol=pol,mode=self.mode,outfile=self.outfile,outform='ASAP')
-        self._test_flag(self.rawfile, ref_row)        
+        self._run_flag_test(ref_row,pol=pol)
 
     def test_pol_id_gt(self):
         """test pol selection (pol='>0')"""
         pol = '>0'
         ref_row = [1,3]
-        self.res=self.run_task(infile=self.rawfile,pol=pol,mode=self.mode,outfile=self.outfile,outform='ASAP')
-        self._test_flag(self.rawfile, ref_row)        
+        self._run_flag_test(ref_row,pol=pol)
 
     def test_pol_id_range(self):
         """test pol selection (pol='0~1')"""
         pol = '0~1'
         # it's possible to flag all rows if user explicitly specify IDs
         ref_row = [0,1,2,3]
-        self.res=self.run_task(infile=self.rawfile,pol=pol,mode=self.mode,outfile=self.outfile,outform='ASAP')
-        self._test_flag(self.rawfile, ref_row)        
+        self._run_flag_test(ref_row,pol=pol)
 
     def test_pol_id_list(self):
         """test pol selection (pol='0,1')"""
         pol = '0,1'
         # it's possible to flag all rows if user explicitly specify IDs
         ref_row = [0,1,2,3]
-        self.res=self.run_task(infile=self.rawfile,pol=pol,mode=self.mode,outfile=self.outfile,outform='ASAP')
-        self._test_flag(self.rawfile, ref_row)        
+        self._run_flag_test(ref_row,pol=pol)
 
     def test_pol_id_exprlist(self):
         """test pol selection (pol='1,<1')"""
         pol = '1,<1'
         # it's possible to flag all rows if user explicitly specify IDs
         ref_row = [0,1,2,3]
-        self.res=self.run_task(infile=self.rawfile,pol=pol,mode=self.mode,outfile=self.outfile,outform='ASAP')
-        self._test_flag(self.rawfile, ref_row)        
+        self._run_flag_test(ref_row,pol=pol)
 
     ####################
     # field
@@ -1172,83 +753,68 @@
     def test_field_value_default(self):
         """test field selection (field='') This should raise error."""
         field = ''
-        try:
-            self.res=self.run_task(infile=self.rawfile,field=field,mode=self.mode,outfile=self.outfile,outform='ASAP')
-            self.fail('The task must throw exception')
-        except Exception, e:
-            pos=str(e).find('Trying to flag whole scantable.')
-            self.assertNotEqual(pos,-1,
-                                msg='Unexpected exception was thrown: %s'%(str(e)))
+        message = 'Trying to flag whole scantable.'
+        self._run_flag_failure_test(message,field=field)
 
     def test_field_id_exact(self):
         """test field selection (field='6')"""
         field = '6'
         ref_row = [1]
-        self.res=self.run_task(infile=self.rawfile,field=field,mode=self.mode,outfile=self.outfile,outform='ASAP')
-        self._test_flag(self.rawfile, ref_row)        
+        self._run_flag_test(ref_row,field=field)
 
     def test_field_id_lt(self):
         """test field selection (field='<6')"""
         field = '<6'
         ref_row = [0]
-        self.res=self.run_task(infile=self.rawfile,field=field,mode=self.mode,outfile=self.outfile,outform='ASAP')
-        self._test_flag(self.rawfile, ref_row)        
+        self._run_flag_test(ref_row,field=field)
 
     def test_field_id_gt(self):
         """test field selection (field='>7')"""
         field = '>7'
         ref_row = [3]
-        self.res=self.run_task(infile=self.rawfile,field=field,mode=self.mode,outfile=self.outfile,outform='ASAP')
-        self._test_flag(self.rawfile, ref_row)        
+        self._run_flag_test(ref_row,field=field)
 
     def test_field_id_range(self):
         """test field selection (field='6~8')"""
         field = '6~8'
         ref_row = [1,2,3]
-        self.res=self.run_task(infile=self.rawfile,field=field,mode=self.mode,outfile=self.outfile,outform='ASAP')
-        self._test_flag(self.rawfile, ref_row)        
+        self._run_flag_test(ref_row,field=field)
 
     def test_field_id_list(self):
         """test field selection (field='5,8')"""
         field = '5,8'
         ref_row = [0,3]
-        self.res=self.run_task(infile=self.rawfile,field=field,mode=self.mode,outfile=self.outfile,outform='ASAP')
-        self._test_flag(self.rawfile, ref_row)        
+        self._run_flag_test(ref_row,field=field)
 
     def test_field_id_exprlist(self):
         """test field selection (field='5,>7')"""
         field = '5,>7'
         ref_row = [0,3]
-        self.res=self.run_task(infile=self.rawfile,field=field,mode=self.mode,outfile=self.outfile,outform='ASAP')
-        self._test_flag(self.rawfile, ref_row)        
+        self._run_flag_test(ref_row,field=field)
 
     def test_field_value_exact(self):
         """test field selection (field='M30')"""
         field = 'M30'
         ref_row = [2]
-        self.res=self.run_task(infile=self.rawfile,field=field,mode=self.mode,outfile=self.outfile,outform='ASAP')
-        self._test_flag(self.rawfile, ref_row)        
+        self._run_flag_test(ref_row,field=field)
 
     def test_field_value_pattern(self):
         """test field selection (field='M*')"""
         field = 'M*'
         ref_row = [0,1,2]
-        self.res=self.run_task(infile=self.rawfile,field=field,mode=self.mode,outfile=self.outfile,outform='ASAP')
-        self._test_flag(self.rawfile, ref_row)        
+        self._run_flag_test(ref_row,field=field)
 
     def test_field_value_list(self):
         """test field selection (field='3C273,M30')"""
         field = '3C273,M30'
         ref_row = [2,3]
-        self.res=self.run_task(infile=self.rawfile,field=field,mode=self.mode,outfile=self.outfile,outform='ASAP')
-        self._test_flag(self.rawfile, ref_row)        
+        self._run_flag_test(ref_row,field=field)
 
     def test_field_mix_exprlist(self):
         """test field selection (field='<6,3*')"""
         field = '<6,3*'
         ref_row = [0,3]
-        self.res=self.run_task(infile=self.rawfile,field=field,mode=self.mode,outfile=self.outfile,outform='ASAP')
-        self._test_flag(self.rawfile, ref_row)        
+        self._run_flag_test(ref_row,field=field)
 
     ####################
     # spw 
@@ -1256,85 +822,70 @@
     def test_spw_id_default(self):
         """test spw selection (spw='', all channels) This should raise error."""
         spw = ''
-        try:
-            self.res=self.run_task(infile=self.rawfile,spw=spw,mode=self.mode,outfile=self.outfile,outform='ASAP')
-            self.fail('The task must throw exception')
-        except Exception, e:
-            pos=str(e).find('Trying to flag whole scantable.')
-            self.assertNotEqual(pos,-1,
-                                msg='Unexpected exception was thrown: %s'%(str(e)))
+        message = 'Trying to flag whole scantable.'
+        self._run_flag_failure_test(message,spw=spw)
 
     def test_spw_id_exact(self):
         """test spw selection (spw='23', all channels)"""
         spw = '23'
         ref_row = [0,3]
-        self.res=self.run_task(infile=self.rawfile,spw=spw,mode=self.mode,outfile=self.outfile,outform='ASAP')
-        self._test_flag(self.rawfile, ref_row)        
+        self._run_flag_test(ref_row,spw=spw)
 
     def test_spw_id_lt(self):
         """test spw selection (spw='<23', all channels)"""
         spw = '<23'
         ref_row = [2]
-        self.res=self.run_task(infile=self.rawfile,spw=spw,mode=self.mode,outfile=self.outfile,outform='ASAP')
-        self._test_flag(self.rawfile, ref_row)        
+        self._run_flag_test(ref_row,spw=spw)
 
     def test_spw_id_gt(self):
         """test spw selection (spw='>23', all channels)"""
         spw = '>23'
         ref_row = [1]
-        self.res=self.run_task(infile=self.rawfile,spw=spw,mode=self.mode,outfile=self.outfile,outform='ASAP')
-        self._test_flag(self.rawfile, ref_row)        
+        self._run_flag_test(ref_row,spw=spw)
 
     def test_spw_id_range(self):
         """test spw selection (spw='23~25', all channels)"""
         spw = '23~25'
         ref_row = [0,1,3]
-        self.res=self.run_task(infile=self.rawfile,spw=spw,mode=self.mode,outfile=self.outfile,outform='ASAP')
-        self._test_flag(self.rawfile, ref_row)        
+        self._run_flag_test(ref_row,spw=spw)
 
     def test_spw_id_list(self):
         """test spw selection (spw='21,25', all channels)"""
         spw = '21,25'
         ref_row = [1,2]
-        self.res=self.run_task(infile=self.rawfile,spw=spw,mode=self.mode,outfile=self.outfile,outform='ASAP')
-        self._test_flag(self.rawfile, ref_row)        
+        self._run_flag_test(ref_row,spw=spw)
 
     def test_spw_id_exprlist(self):
         """test spw selection (spw='23,>24', all channels)"""
         spw = '23,>24'
         ref_row = [0,1,3]
-        self.res=self.run_task(infile=self.rawfile,spw=spw,mode=self.mode,outfile=self.outfile,outform='ASAP')
-        self._test_flag(self.rawfile, ref_row)        
+        self._run_flag_test(ref_row,spw=spw)
 
     def test_spw_id_pattern(self):
         """test spw selection (spw='*', all channels)  This should raise error."""
         spw = '*'
         # it's possible to flag all rows if user explicitly specify IDs
         ref_row = [0,1,2,3]
-        self.res=self.run_task(infile=self.rawfile,spw=spw,mode=self.mode,outfile=self.outfile,outform='ASAP')
-        self._test_flag(self.rawfile, ref_row)        
+        self._run_flag_test(ref_row,spw=spw)
 
     def test_spw_value_frequency(self):
         """test spw selection (spw='299.52~300.47GHz', all channels)"""
         spw = '299.52~300.47GHz' # IFNO=23 will be selected
         ref_row = [0,3]
-        self.res=self.run_task(infile=self.rawfile,spw=spw,mode=self.mode,outfile=self.outfile,outform='ASAP')
-        self._test_flag(self.rawfile, ref_row)        
+        self._run_flag_test(ref_row,spw=spw)
 
     def test_spw_value_velocity(self):
         """test spw selection (spw='-510.~470.km/s', all channels)"""
         spw = '-510.~470km/s' # IFNO=23,25 will be selected
         ref_row = [0,1,3]
-        self.res=self.run_task(infile=self.rawfile,spw=spw,mode=self.mode,outfile=self.outfile,outform='ASAP')
-        self._test_flag(self.rawfile, ref_row)        
+        self._run_flag_test(ref_row,spw=spw)
 
     def test_spw_mix_exprlist(self):
         """test spw selection (spw='25,0~501km/s', all channels)"""
         spw = '25,0~501km/s' # all IFs will be selected
         ref_row = [0,1,2,3]
         # it's possible to flag all rows if user explicitly specify IDs
-        self.res=self.run_task(infile=self.rawfile,spw=spw,mode=self.mode,outfile=self.outfile,outform='ASAP')
-        self._test_flag(self.rawfile, ref_row)        
+        self._run_flag_test(ref_row,spw=spw)
 
     #########################
     # spw with channel range
@@ -1344,160 +895,140 @@
         spw = ':40~60'
         ref_row = [0,1,2,3]
         ref_chanlist = [ (40,60) ]
-        self.res=self.run_task(infile=self.rawfile,spw=spw,mode=self.mode,outfile=self.outfile,outform='ASAP')
-        self._test_flag(self.rawfile, ref_row, chanlist=ref_chanlist)
+        self._run_flag_test(ref_row,ref_chanlist,spw=spw)
 
     def test_spw_id_default_frequency(self):
         """test spw selection w/ channel selection (spw=':299.490~299.500GHz')"""
         spw = ':299.490~299.500GHz' # IFNO=21, channel 40~50 will be selected
         ref_row = [2]
         ref_chanlist = [ (40,50) ]
-        self.res=self.run_task(infile=self.rawfile,spw=spw,mode=self.mode,outfile=self.outfile,outform='ASAP')
-        self._test_flag(self.rawfile, ref_row, chanlist=ref_chanlist)        
+        self._run_flag_test(ref_row,ref_chanlist,spw=spw)
 
     def test_spw_id_default_velocity(self):
         """test spw selection w/ channel selection (spw=':-519.650~-509.640km/s')"""
         spw = ':-519.650~-509.640km/s' # IFNO=25, channel=60~70 will be selected
         ref_row = [1]
         ref_chanlist = [ (60,70) ]
-        self.res=self.run_task(infile=self.rawfile,spw=spw,mode=self.mode,outfile=self.outfile,outform='ASAP')
-        self._test_flag(self.rawfile, ref_row, chanlist=ref_chanlist)        
+        self._run_flag_test(ref_row,ref_chanlist,spw=spw)
 
     def test_spw_id_default_list(self):
         """test spw selection w/ channel selection (spw=':20~30;80~90')"""
         spw = ':20~30;80~90'
         ref_row = [0,1,2,3]
         ref_chanlist = ( (20,30), (80,90) )
-        self.res=self.run_task(infile=self.rawfile,spw=spw,mode=self.mode,outfile=self.outfile,outform='ASAP')
-        self._test_flag(self.rawfile, ref_row, chanlist=ref_chanlist)        
+        self._run_flag_test(ref_row,ref_chanlist,spw=spw)
 
     def test_spw_id_exact_channel(self):
         """test spw selection w/ channel selection (spw='23:40~60')"""
         spw = '23:40~60' # IFNO=23, channel 40~60 will be selected
         ref_row = [0,3]
         ref_chanlist = [ (40,60) ]
-        self.res=self.run_task(infile=self.rawfile,spw=spw,mode=self.mode,outfile=self.outfile,outform='ASAP')
-        self._test_flag(self.rawfile, ref_row, chanlist=ref_chanlist)        
+        self._run_flag_test(ref_row,ref_chanlist,spw=spw)
 
     def test_spw_id_exact_frequency(self):
         """test spw selection w/ channel selection (spw='21:299.490~299.500GHz')"""
         spw = '21:299.4899~299.5001GHz' # IFNO=21, channel 40~50 will be selected
         ref_row = [2]
         ref_chanlist = [ (40,50) ]
-        self.res=self.run_task(infile=self.rawfile,spw=spw,mode=self.mode,outfile=self.outfile,outform='ASAP')
-        self._test_flag(self.rawfile, ref_row, chanlist=ref_chanlist)        
+        self._run_flag_test(ref_row,ref_chanlist,spw=spw)
 
     def test_spw_id_exact_velocity(self):
         """test spw selection w/ channel selection (spw='25:-519.650~-509.640km/s')"""
         spw = '25:-519.650~-509.640km/s'
         ref_row = [1]
         ref_chanlist = [ (60,70) ] # IFNO=25, channel=60~70 will be selected
-        self.res=self.run_task(infile=self.rawfile,spw=spw,mode=self.mode,outfile=self.outfile,outform='ASAP')
-        self._test_flag(self.rawfile, ref_row, chanlist=ref_chanlist)        
+        self._run_flag_test(ref_row,ref_chanlist,spw=spw)
 
     def test_spw_id_exact_list(self):
         """test spw selection w/ channel selection (spw='25:20~30;80~90')"""
         spw = '25:20~30;80~90'
         ref_row = [1]
         ref_chanlist = ( (20,30), (80,90) )
-        self.res=self.run_task(infile=self.rawfile,spw=spw,mode=self.mode,outfile=self.outfile,outform='ASAP')
-        self._test_flag(self.rawfile, ref_row, chanlist=ref_chanlist)        
+        self._run_flag_test(ref_row,ref_chanlist,spw=spw)
 
     def test_spw_id_pattern_channel(self):
         """test spw selection w/ channel selection (spw='*:40~60')"""
         spw = '*:40~60'
         ref_row = [0,1,2,3]
         ref_chanlist = [ (40,60) ]
-        self.res=self.run_task(infile=self.rawfile,spw=spw,mode=self.mode,outfile=self.outfile,outform='ASAP')
-        self._test_flag(self.rawfile, ref_row, chanlist=ref_chanlist)        
+        self._run_flag_test(ref_row,ref_chanlist,spw=spw)
 
     def test_spw_id_pattern_frequency(self):
         """test spw selection w/ channel selection (spw='*:299.490~299.500GHz')"""
         spw = '*:299.490~299.500GHz' # IFNO=21, channel 40~50 will be selected
         ref_row = [2]
         ref_chanlist = [ (40,50) ]
-        self.res=self.run_task(infile=self.rawfile,spw=spw,mode=self.mode,outfile=self.outfile,outform='ASAP')
-        self._test_flag(self.rawfile, ref_row, chanlist=ref_chanlist)        
+        self._run_flag_test(ref_row,ref_chanlist,spw=spw)
 
     def test_spw_id_pattern_velocity(self):
         """test spw selection w/ channel selection (spw='*:-519.650~-509.640km/s')"""
         spw = '*:-519.650~-509.640km/s' # IFNO=25, channel=60~70 will be selected
         ref_row = [1]
         ref_chanlist = [ (60,70) ]
-        self.res=self.run_task(infile=self.rawfile,spw=spw,mode=self.mode,outfile=self.outfile,outform='ASAP')
-        self._test_flag(self.rawfile, ref_row, chanlist=ref_chanlist)        
+        self._run_flag_test(ref_row,ref_chanlist,spw=spw)
 
     def test_spw_id_pattern_list(self):
         """test spw selection w/ channel selection (spw='*:20~30;80~90')"""
         spw = '*:20~30;80~90'
         ref_row = [0,1,2,3]
         ref_chanlist = ( (20,30), (80,90) )
-        self.res=self.run_task(infile=self.rawfile,spw=spw,mode=self.mode,outfile=self.outfile,outform='ASAP')
-        self._test_flag(self.rawfile, ref_row, chanlist=ref_chanlist)        
+        self._run_flag_test(ref_row,ref_chanlist,spw=spw)
 
     def test_spw_value_frequency_channel(self):
         """test spw selection w/ channel selection (spw='299.490~299.510GHz:40~50')"""
         spw = '299.490~299.510GHz:40~50' # IFNO=21, channel 40~50 will be selected
         ref_row = [2]
         ref_chanlist = [ (40,50) ]
-        self.res=self.run_task(infile=self.rawfile,spw=spw,mode=self.mode,outfile=self.outfile,outform='ASAP')
-        self._test_flag(self.rawfile, ref_row, chanlist=ref_chanlist)        
+        self._run_flag_test(ref_row,ref_chanlist,spw=spw)
 
     def test_spw_value_frequency_frequency(self):
         """test spw selection w/ channel selection (spw='299.490~299.510GHz:299.490~299.500GHz')"""
         spw = '299.490~299.510GHz:299.490~299.500GHz' # IFNO=21, channel 40~50 will be selected
         ref_row = [2]
         ref_chanlist = [ (40,50) ]
-        self.res=self.run_task(infile=self.rawfile,spw=spw,mode=self.mode,outfile=self.outfile,outform='ASAP')
-        self._test_flag(self.rawfile, ref_row, chanlist=ref_chanlist)        
+        self._run_flag_test(ref_row,ref_chanlist,spw=spw)
 
     def test_spw_value_frequency_velocity(self):
         """test spw selection w/ channel selection (spw='300.49~300.51GHz:-519.650~-509.640km/s')"""
         spw = '300.49~300.51GHz:-519.650~-509.640km/s'  # IFNO=25, channel=60~70 will be selected
         ref_row = [1]
         ref_chanlist = [ (60,70) ]
-        self.res=self.run_task(infile=self.rawfile,spw=spw,mode=self.mode,outfile=self.outfile,outform='ASAP')
-        self._test_flag(self.rawfile, ref_row, chanlist=ref_chanlist)        
+        self._run_flag_test(ref_row,ref_chanlist,spw=spw)
 
     def test_spw_value_frequency_list(self):
         """test spw selection w/ channel selection (spw='300.49~300.51GHz:20~30;80~90')"""
         spw = '300.49~300.51GHz:20~30;80~90' # IFNO=25, channel=20~30 and 80~90 will be selected
         ref_row = [1]
         ref_chanlist = ( (20,30), (80,90) )
-        self.res=self.run_task(infile=self.rawfile,spw=spw,mode=self.mode,outfile=self.outfile,outform='ASAP')
-        self._test_flag(self.rawfile, ref_row, chanlist=ref_chanlist)        
+        self._run_flag_test(ref_row,ref_chanlist,spw=spw)
 
     def test_spw_value_velocity_channel(self):
         """test spw selection w/ channel selection (spw='-30~30km/s:40~60')"""
         spw = '-30~30km/s:40~60' # IFNO=23, channel 40~60 will be selected
         ref_row = [0,3]
         ref_chanlist = [ (40,60) ]
-        self.res=self.run_task(infile=self.rawfile,spw=spw,mode=self.mode,outfile=self.outfile,outform='ASAP')
-        self._test_flag(self.rawfile, ref_row, chanlist=ref_chanlist)        
+        self._run_flag_test(ref_row,ref_chanlist,spw=spw)
 
     def test_spw_value_velocity_frequency(self):
         """test spw selection w/ channel selection (spw='490~510km/s:299.490~299.500GHz')"""
         spw = '490~510km/s:299.490~299.500GHz' # IFNO=21, channel 40~50 will be selected
         ref_row = [2]
         ref_chanlist = [ (40,50) ]
-        self.res=self.run_task(infile=self.rawfile,spw=spw,mode=self.mode,outfile=self.outfile,outform='ASAP')
-        self._test_flag(self.rawfile, ref_row, chanlist=ref_chanlist)        
+        self._run_flag_test(ref_row,ref_chanlist,spw=spw)
 
     def test_spw_value_velocity_velocity(self):
         """test spw selection w/ channel selection (spw='-510~-490km/s:-519.650~-509.640km/s')"""
         spw = '-510~-490km/s:-519.650~-509.640km/s'  # IFNO=25, channel=60~70 will be selected
         ref_row = [1]
         ref_chanlist = [ (60,70) ]
-        self.res=self.run_task(infile=self.rawfile,spw=spw,mode=self.mode,outfile=self.outfile,outform='ASAP')
-        self._test_flag(self.rawfile, ref_row, chanlist=ref_chanlist)        
+        self._run_flag_test(ref_row,ref_chanlist,spw=spw)
 
     def test_spw_value_velocity_list(self):
         """test spw selection w/ channel selection (spw='-510~-490km/s:20~30;80~90')"""
         spw = '-510~-490km/s:20~30;80~90' # IFNO=25, channel=20~30 and 80~90 will be selected
         ref_row = [1]
         ref_chanlist = ( (20,30), (80,90) )
-        self.res=self.run_task(infile=self.rawfile,spw=spw,mode=self.mode,outfile=self.outfile,outform='ASAP')
-        self._test_flag(self.rawfile, ref_row, chanlist=ref_chanlist)        
+        self._run_flag_test(ref_row,ref_chanlist,spw=spw)
 
     def test_spw_id_list_channel(self):
         """test spw selection w/ channel selection (spw='21:40~50,25:60~70')"""
@@ -1532,536 +1063,6 @@
     def test_timerange_value_default(self):
         """test timerange selection (timerange='') This should raise error."""
         timerange = ''
-        try:
-            self.res=self.run_task(infile=self.rawfile,timerange=timerange,mode=self.mode,outfile=self.outfile,outform='ASAP')
-            self.fail('The task must throw exception')
-        except Exception, e:
-            pos=str(e).find('Trying to flag whole scantable.')
-            self.assertNotEqual(pos,-1,
-                                msg='Unexpected exception was thrown: %s'%(str(e)))
-
-    def test_timerange_value_exact(self):
-        """test timerange selection (timerange='2011/11/11/02:33:03.47')"""
-        timerange = '2011/11/11/02:33:03.47' # SCANNO=16 will be selected
-        ref_row = [1,2]
-        self.res=self.run_task(infile=self.rawfile,timerange=timerange,mode=self.mode,outfile=self.outfile,outform='ASAP')
-        self._test_flag(self.rawfile, ref_row)        
-
-    def test_timerange_value_lt(self):
-        """test timerange selection (timerange='<2011/11/11/02:33:03.47')"""
-        timerange = '<2011/11/11/02:33:03.47' # SCANNO=15 will be selected
-        ref_row = [0]
-        self.res=self.run_task(infile=self.rawfile,timerange=timerange,mode=self.mode,outfile=self.outfile,outform='ASAP')
-        self._test_flag(self.rawfile, ref_row)        
-
-    def test_timerange_value_gt(self):
-        """test timerange selection (timerange='>2011/11/11/02:33:03.5')"""
-        timerange = '>2011/11/11/02:33:03.5' # SCANNO=17 will be selected
-        ref_row = [3]
-        self.res=self.run_task(infile=self.rawfile,timerange=timerange,mode=self.mode,outfile=self.outfile,outform='ASAP')
-        self._test_flag(self.rawfile, ref_row)        
-
-    def test_timerange_value_range(self):
-        """test timerange selection (timerange='2011/11/11/02:33:03.47~02:34:03.48')"""
-        timerange = '2011/11/11/02:33:03.47~02:34:03.48' # SCANNO=16,17 will be selected
-        ref_row = [1,2,3]
-        self.res=self.run_task(infile=self.rawfile,timerange=timerange,mode=self.mode,outfile=self.outfile,outform='ASAP')
-        self._test_flag(self.rawfile, ref_row)        
-
-    def test_timerange_value_interval(self):
-        """test timerange selection (timerange='2011/11/11/02:33:03.47+00:01:00.1')"""
-        timerange = '2011/11/11/02:33:03.47+00:01:00.1' # SCANNO=16,17 will be selected
-        ref_row = [1,2,3]
-        self.res=self.run_task(infile=self.rawfile,timerange=timerange,mode=self.mode,outfile=self.outfile,outform='ASAP')
-        self._test_flag(self.rawfile, ref_row)        
-
-
-    ####################
-    # Helper functions
-    ####################
-    def _test_flag(self, name, rowlist, chanlist=None):
-        """
-        Test FLAGROW and FLAGTRA
-        Arguments
-            name     : name of scantable to test
-            rowlist  : a list of row IDs to be flagged
-            chanlist : a list of channel ranges to be flagged
-                       If None or [], row flagging is assumed
-        """
-        if not os.path.exists(name):
-            self.fail("Scantable '%s' does not exist." % data)
-        if chanlist is None: chanlist = []
-        
-        tb.open(name)
-        flagtra = tb.getcol("FLAGTRA").transpose()
-        flagrow = tb.getcol("FLAGROW")
-        nrow = tb.nrows()
-        tb.close()
-        self.assertEqual(nrow, self.ntbrow, "The number of rows in table changed.")
-        idx_flagrow = rowlist if len(chanlist) == 0 else []
-        # compare FLAGROW
-        # create reference flagrow array
-        ref_flagrow = [ 0 for idx in xrange(self.ntbrow) ]
-        for irow in idx_flagrow: ref_flagrow[irow] = 1
-        print("Testing FLAGROW")
-        self._exact_compare_array(flagrow, ref_flagrow)
-        # compare FLAGTRA
-        print("Testing FLAGTRA")
-        for irow in xrange(self.ntbrow):
-            flag = flagtra[irow]
-            # convert flagtra to bool list
-            bflag = [ True if f!=0 else False for f in flag ]
-            nchan = len(flag)
-            currlist = chanlist if irow in rowlist else []
-            ref_flag = self._get_bool_array(nchan, masklist=currlist)
-            self._exact_compare_array(bflag, ref_flag)
-
-    def _exact_compare_array(self, data, reference):
-        self.assertEqual(len(data), len(reference), "Number of elements in two arrays are different.")
-        for idx in xrange(len(data)):
-            self.assertEqual(data[idx], reference[idx], "Value in idx=%d differs: %s (expected: %s)" % (idx, str(data[idx]), str(reference[idx])) )
-
-    def _get_bool_array(self, nelements, masklist=None):
-        """
-        Create a bool array of length, nelements.
-        Elements of the array are set True if the indices are in range
-        of masklist. Otherwise, False.
-        """
-        self.assertTrue(nelements>0, "Internal error. Length of array should be positive value")
-        if masklist is None: masklist=[]
-        ret_array = numpy.array([ False for idx in xrange(nelements) ])
-        for irange in xrange(len(masklist)):
-            curr_range = masklist[irange]
-            if len(curr_range) < 2:
-                self.fail("Internal error. masklist should be a list of 2 elements array.")
-            schan = curr_range[0]
-            echan = curr_range[1]
-            ret_array[schan:echan+1] = True
-        
-        return ret_array
-            
-        
-def suite():
-    return [sdflag_test, sdflag_test_flagged_data,
-            sdflag_test_timerange, sdflag_selection]
-=======
-        self._run_flag_test(ref_row,scan=scan)
-
-    def test_scan_id_exprlist(self):
-        """test scan selection (scan='15,>16')"""
-        scan = '15,>16'
-        ref_row = [0,3]
-        self._run_flag_test(ref_row,scan=scan)
-
-    ####################
-    # beam
-    ####################
-    def test_beam_id_default(self):
-        """test beam selection (beam='') This should raise error."""
-        beam = ''
-        message = 'Trying to flag whole scantable.'
-        self._run_flag_failure_test(message,beam=beam)
-
-    def test_beam_id_exact(self):
-        """test beam selection (beam='13')"""
-        beam = '13'
-        ref_row = [2,3]
-        self._run_flag_test(ref_row,beam=beam)
-
-    def test_beam_id_lt(self):
-        """test beam selection (beam='<12')"""
-        beam = '<12'
-        ref_row = [0]
-        self._run_flag_test(ref_row,beam=beam)
-
-    def test_beam_id_gt(self):
-        """test beam selection (beam='>12')"""
-        beam = '>12'
-        ref_row = [2,3]
-        self._run_flag_test(ref_row,beam=beam)
-
-    def test_beam_id_range(self):
-        """test beam selection (beam='11~12')"""
-        beam = '11~12'
-        ref_row = [0,1]
-        self._run_flag_test(ref_row,beam=beam)
-
-    def test_beam_id_list(self):
-        """test beam selection (beam='11,12')"""
-        beam = '11,12'
-        ref_row = [0,1]
-        self._run_flag_test(ref_row,beam=beam)
-
-    def test_beam_id_exprlist(self):
-        """test beam selection (beam='<12,13')"""
-        beam = '<12,13'
-        ref_row = [0,2,3]
-        self._run_flag_test(ref_row,beam=beam)
-
-    ####################
-    # pol
-    ####################
-    def test_pol_id_default(self):
-        """test pol selection (pol='') This should raise error."""
-        pol = ''
-        message = 'Trying to flag whole scantable.'
-        self._run_flag_failure_test(message,pol=pol)
-
-    def test_pol_id_exact(self):
-        """test pol selection (pol='1')"""
-        pol = '1'
-        ref_row = [1,3]
-        self._run_flag_test(ref_row,pol=pol)
-
-    def test_pol_id_lt(self):
-        """test pol selection (pol='<1')"""
-        pol = '<1'
-        ref_row = [0,2]
-        self._run_flag_test(ref_row,pol=pol)
-
-    def test_pol_id_gt(self):
-        """test pol selection (pol='>0')"""
-        pol = '>0'
-        ref_row = [1,3]
-        self._run_flag_test(ref_row,pol=pol)
-
-    def test_pol_id_range(self):
-        """test pol selection (pol='0~1')"""
-        pol = '0~1'
-        # it's possible to flag all rows if user explicitly specify IDs
-        ref_row = [0,1,2,3]
-        self._run_flag_test(ref_row,pol=pol)
-
-    def test_pol_id_list(self):
-        """test pol selection (pol='0,1')"""
-        pol = '0,1'
-        # it's possible to flag all rows if user explicitly specify IDs
-        ref_row = [0,1,2,3]
-        self._run_flag_test(ref_row,pol=pol)
-
-    def test_pol_id_exprlist(self):
-        """test pol selection (pol='1,<1')"""
-        pol = '1,<1'
-        # it's possible to flag all rows if user explicitly specify IDs
-        ref_row = [0,1,2,3]
-        self._run_flag_test(ref_row,pol=pol)
-
-    ####################
-    # field
-    ####################
-    def test_field_value_default(self):
-        """test field selection (field='') This should raise error."""
-        field = ''
-        message = 'Trying to flag whole scantable.'
-        self._run_flag_failure_test(message,field=field)
-
-    def test_field_id_exact(self):
-        """test field selection (field='6')"""
-        field = '6'
-        ref_row = [1]
-        self._run_flag_test(ref_row,field=field)
-
-    def test_field_id_lt(self):
-        """test field selection (field='<6')"""
-        field = '<6'
-        ref_row = [0]
-        self._run_flag_test(ref_row,field=field)
-
-    def test_field_id_gt(self):
-        """test field selection (field='>7')"""
-        field = '>7'
-        ref_row = [3]
-        self._run_flag_test(ref_row,field=field)
-
-    def test_field_id_range(self):
-        """test field selection (field='6~8')"""
-        field = '6~8'
-        ref_row = [1,2,3]
-        self._run_flag_test(ref_row,field=field)
-
-    def test_field_id_list(self):
-        """test field selection (field='5,8')"""
-        field = '5,8'
-        ref_row = [0,3]
-        self._run_flag_test(ref_row,field=field)
-
-    def test_field_id_exprlist(self):
-        """test field selection (field='5,>7')"""
-        field = '5,>7'
-        ref_row = [0,3]
-        self._run_flag_test(ref_row,field=field)
-
-    def test_field_value_exact(self):
-        """test field selection (field='M30')"""
-        field = 'M30'
-        ref_row = [2]
-        self._run_flag_test(ref_row,field=field)
-
-    def test_field_value_pattern(self):
-        """test field selection (field='M*')"""
-        field = 'M*'
-        ref_row = [0,1,2]
-        self._run_flag_test(ref_row,field=field)
-
-    def test_field_value_list(self):
-        """test field selection (field='3C273,M30')"""
-        field = '3C273,M30'
-        ref_row = [2,3]
-        self._run_flag_test(ref_row,field=field)
-
-    def test_field_mix_exprlist(self):
-        """test field selection (field='<6,3*')"""
-        field = '<6,3*'
-        ref_row = [0,3]
-        self._run_flag_test(ref_row,field=field)
-
-    ####################
-    # spw 
-    ####################
-    def test_spw_id_default(self):
-        """test spw selection (spw='', all channels) This should raise error."""
-        spw = ''
-        message = 'Trying to flag whole scantable.'
-        self._run_flag_failure_test(message,spw=spw)
-
-    def test_spw_id_exact(self):
-        """test spw selection (spw='23', all channels)"""
-        spw = '23'
-        ref_row = [0,3]
-        self._run_flag_test(ref_row,spw=spw)
-
-    def test_spw_id_lt(self):
-        """test spw selection (spw='<23', all channels)"""
-        spw = '<23'
-        ref_row = [2]
-        self._run_flag_test(ref_row,spw=spw)
-
-    def test_spw_id_gt(self):
-        """test spw selection (spw='>23', all channels)"""
-        spw = '>23'
-        ref_row = [1]
-        self._run_flag_test(ref_row,spw=spw)
-
-    def test_spw_id_range(self):
-        """test spw selection (spw='23~25', all channels)"""
-        spw = '23~25'
-        ref_row = [0,1,3]
-        self._run_flag_test(ref_row,spw=spw)
-
-    def test_spw_id_list(self):
-        """test spw selection (spw='21,25', all channels)"""
-        spw = '21,25'
-        ref_row = [1,2]
-        self._run_flag_test(ref_row,spw=spw)
-
-    def test_spw_id_exprlist(self):
-        """test spw selection (spw='23,>24', all channels)"""
-        spw = '23,>24'
-        ref_row = [0,1,3]
-        self._run_flag_test(ref_row,spw=spw)
-
-    def test_spw_id_pattern(self):
-        """test spw selection (spw='*', all channels)  This should raise error."""
-        spw = '*'
-        # it's possible to flag all rows if user explicitly specify IDs
-        ref_row = [0,1,2,3]
-        self._run_flag_test(ref_row,spw=spw)
-
-    def test_spw_value_frequency(self):
-        """test spw selection (spw='299.52~300.47GHz', all channels)"""
-        spw = '299.52~300.47GHz' # IFNO=23 will be selected
-        ref_row = [0,3]
-        self._run_flag_test(ref_row,spw=spw)
-
-    def test_spw_value_velocity(self):
-        """test spw selection (spw='-510.~470.km/s', all channels)"""
-        spw = '-510.~470km/s' # IFNO=23,25 will be selected
-        ref_row = [0,1,3]
-        self._run_flag_test(ref_row,spw=spw)
-
-    def test_spw_mix_exprlist(self):
-        """test spw selection (spw='25,0~501km/s', all channels)"""
-        spw = '25,0~501km/s' # all IFs will be selected
-        ref_row = [0,1,2,3]
-        # it's possible to flag all rows if user explicitly specify IDs
-        self._run_flag_test(ref_row,spw=spw)
-
-    #########################
-    # spw with channel range
-    #########################
-    def test_spw_id_default_channel(self):
-        """test spw selection w/ channel selection (spw=':40~60')"""
-        spw = ':40~60'
-        ref_row = [0,1,2,3]
-        ref_chanlist = [ (40,60) ]
-        self._run_flag_test(ref_row,ref_chanlist,spw=spw)
-
-    def test_spw_id_default_frequency(self):
-        """test spw selection w/ channel selection (spw=':299.490~299.500GHz')"""
-        spw = ':299.490~299.500GHz' # IFNO=21, channel 40~50 will be selected
-        ref_row = [2]
-        ref_chanlist = [ (40,50) ]
-        self._run_flag_test(ref_row,ref_chanlist,spw=spw)
-
-    def test_spw_id_default_velocity(self):
-        """test spw selection w/ channel selection (spw=':-519.650~-509.640km/s')"""
-        spw = ':-519.650~-509.640km/s' # IFNO=25, channel=60~70 will be selected
-        ref_row = [1]
-        ref_chanlist = [ (60,70) ]
-        self._run_flag_test(ref_row,ref_chanlist,spw=spw)
-
-    def test_spw_id_default_list(self):
-        """test spw selection w/ channel selection (spw=':20~30;80~90')"""
-        spw = ':20~30;80~90'
-        ref_row = [0,1,2,3]
-        ref_chanlist = ( (20,30), (80,90) )
-        self._run_flag_test(ref_row,ref_chanlist,spw=spw)
-
-    def test_spw_id_exact_channel(self):
-        """test spw selection w/ channel selection (spw='23:40~60')"""
-        spw = '23:40~60' # IFNO=23, channel 40~60 will be selected
-        ref_row = [0,3]
-        ref_chanlist = [ (40,60) ]
-        self._run_flag_test(ref_row,ref_chanlist,spw=spw)
-
-    def test_spw_id_exact_frequency(self):
-        """test spw selection w/ channel selection (spw='21:299.490~299.500GHz')"""
-        spw = '21:299.4899~299.5001GHz' # IFNO=21, channel 40~50 will be selected
-        ref_row = [2]
-        ref_chanlist = [ (40,50) ]
-        self._run_flag_test(ref_row,ref_chanlist,spw=spw)
-
-    def test_spw_id_exact_velocity(self):
-        """test spw selection w/ channel selection (spw='25:-519.650~-509.640km/s')"""
-        spw = '25:-519.650~-509.640km/s'
-        ref_row = [1]
-        ref_chanlist = [ (60,70) ] # IFNO=25, channel=60~70 will be selected
-        self._run_flag_test(ref_row,ref_chanlist,spw=spw)
-
-    def test_spw_id_exact_list(self):
-        """test spw selection w/ channel selection (spw='25:20~30;80~90')"""
-        spw = '25:20~30;80~90'
-        ref_row = [1]
-        ref_chanlist = ( (20,30), (80,90) )
-        self._run_flag_test(ref_row,ref_chanlist,spw=spw)
-
-    def test_spw_id_pattern_channel(self):
-        """test spw selection w/ channel selection (spw='*:40~60')"""
-        spw = '*:40~60'
-        ref_row = [0,1,2,3]
-        ref_chanlist = [ (40,60) ]
-        self._run_flag_test(ref_row,ref_chanlist,spw=spw)
-
-    def test_spw_id_pattern_frequency(self):
-        """test spw selection w/ channel selection (spw='*:299.490~299.500GHz')"""
-        spw = '*:299.490~299.500GHz' # IFNO=21, channel 40~50 will be selected
-        ref_row = [2]
-        ref_chanlist = [ (40,50) ]
-        self._run_flag_test(ref_row,ref_chanlist,spw=spw)
-
-    def test_spw_id_pattern_velocity(self):
-        """test spw selection w/ channel selection (spw='*:-519.650~-509.640km/s')"""
-        spw = '*:-519.650~-509.640km/s' # IFNO=25, channel=60~70 will be selected
-        ref_row = [1]
-        ref_chanlist = [ (60,70) ]
-        self._run_flag_test(ref_row,ref_chanlist,spw=spw)
-
-    def test_spw_id_pattern_list(self):
-        """test spw selection w/ channel selection (spw='*:20~30;80~90')"""
-        spw = '*:20~30;80~90'
-        ref_row = [0,1,2,3]
-        ref_chanlist = ( (20,30), (80,90) )
-        self._run_flag_test(ref_row,ref_chanlist,spw=spw)
-
-    def test_spw_value_frequency_channel(self):
-        """test spw selection w/ channel selection (spw='299.490~299.510GHz:40~50')"""
-        spw = '299.490~299.510GHz:40~50' # IFNO=21, channel 40~50 will be selected
-        ref_row = [2]
-        ref_chanlist = [ (40,50) ]
-        self._run_flag_test(ref_row,ref_chanlist,spw=spw)
-
-    def test_spw_value_frequency_frequency(self):
-        """test spw selection w/ channel selection (spw='299.490~299.510GHz:299.490~299.500GHz')"""
-        spw = '299.490~299.510GHz:299.490~299.500GHz' # IFNO=21, channel 40~50 will be selected
-        ref_row = [2]
-        ref_chanlist = [ (40,50) ]
-        self._run_flag_test(ref_row,ref_chanlist,spw=spw)
-
-    def test_spw_value_frequency_velocity(self):
-        """test spw selection w/ channel selection (spw='300.49~300.51GHz:-519.650~-509.640km/s')"""
-        spw = '300.49~300.51GHz:-519.650~-509.640km/s'  # IFNO=25, channel=60~70 will be selected
-        ref_row = [1]
-        ref_chanlist = [ (60,70) ]
-        self._run_flag_test(ref_row,ref_chanlist,spw=spw)
-
-    def test_spw_value_frequency_list(self):
-        """test spw selection w/ channel selection (spw='300.49~300.51GHz:20~30;80~90')"""
-        spw = '300.49~300.51GHz:20~30;80~90' # IFNO=25, channel=20~30 and 80~90 will be selected
-        ref_row = [1]
-        ref_chanlist = ( (20,30), (80,90) )
-        self._run_flag_test(ref_row,ref_chanlist,spw=spw)
-
-    def test_spw_value_velocity_channel(self):
-        """test spw selection w/ channel selection (spw='-30~30km/s:40~60')"""
-        spw = '-30~30km/s:40~60' # IFNO=23, channel 40~60 will be selected
-        ref_row = [0,3]
-        ref_chanlist = [ (40,60) ]
-        self._run_flag_test(ref_row,ref_chanlist,spw=spw)
-
-    def test_spw_value_velocity_frequency(self):
-        """test spw selection w/ channel selection (spw='490~510km/s:299.490~299.500GHz')"""
-        spw = '490~510km/s:299.490~299.500GHz' # IFNO=21, channel 40~50 will be selected
-        ref_row = [2]
-        ref_chanlist = [ (40,50) ]
-        self._run_flag_test(ref_row,ref_chanlist,spw=spw)
-
-    def test_spw_value_velocity_velocity(self):
-        """test spw selection w/ channel selection (spw='-510~-490km/s:-519.650~-509.640km/s')"""
-        spw = '-510~-490km/s:-519.650~-509.640km/s'  # IFNO=25, channel=60~70 will be selected
-        ref_row = [1]
-        ref_chanlist = [ (60,70) ]
-        self._run_flag_test(ref_row,ref_chanlist,spw=spw)
-
-    def test_spw_value_velocity_list(self):
-        """test spw selection w/ channel selection (spw='-510~-490km/s:20~30;80~90')"""
-        spw = '-510~-490km/s:20~30;80~90' # IFNO=25, channel=20~30 and 80~90 will be selected
-        ref_row = [1]
-        ref_chanlist = ( (20,30), (80,90) )
-        self._run_flag_test(ref_row,ref_chanlist,spw=spw)
-
-    def test_spw_id_list_channel(self):
-        """test spw selection w/ channel selection (spw='21:40~50,25:60~70')"""
-        spw = '21:40~50,25:60~70'
-        ref_dict = {2:[ (40,50) ], 1: [ (60,70) ]}
-        self.res=self.run_task(infile=self.rawfile,spw=spw,mode=self.mode,outfile=self.outfile,outform='ASAP')
-        # Test
-        tb.open(self.rawfile)
-        nrow = tb.nrows()
-        flagrow = tb.getcol("FLAGROW")
-        flagtra = tb.getcol("FLAGTRA").transpose()
-        tb.close()
-        self.assertEqual(nrow, self.ntbrow, "The number of rows in table changed.")
-        print("Testing FLAGROW")
-        for fr in flagrow:
-            self.assertEqual(fr, 0, "FLAGROW should be all 0")
-        print("Testing FLAGROW")
-        for irow in xrange(self.ntbrow):
-            if irow in ref_dict.keys(): currlist = ref_dict[irow]
-            else: currlist = []
-            flag = flagtra[irow]
-            # convert flagtra to bool list
-            bflag = [ True if f!=0 else False for f in flag ]
-            nchan = len(flag)
-            ref_flag = self._get_bool_array(nchan, masklist=currlist)
-            self._exact_compare_array(bflag, ref_flag)
-
-
-    ####################
-    # timerange
-    ####################
-    def test_timerange_value_default(self):
-        """test timerange selection (timerange='') This should raise error."""
-        timerange = ''
         message = 'Trying to flag whole scantable.'
         self._run_flag_failure_test(message,timerange=timerange)
 
@@ -2186,5 +1187,4 @@
         
 def suite():
     return [sdflag_test, sdflag_test_timerange, sdflag_selection,
-            sdflag_storage_test]
->>>>>>> 36b1dd33
+            sdflag_storage_test]