--- conflicted
+++ resolved
@@ -1846,85 +1846,6 @@
         tb.close()
         return idx
 
-<<<<<<< HEAD
-class sdstat_flagTest( sdstat_unittest_base, unittest.TestCase ):
-    """
-    Unit tests for verifying flag information handling
-
-    Note: the proper flag handling in sdstat is:
-          (1) flagged channels are not used for statistics calculation.
-          (2) for flagged rows, sdstat skips statistics calculation
-              and output.
-          (3) no flag informations in the input data are modified.
-    """
-    infile = 'sdstat_flagtest.asap'
-    reffile = 'sdstat_flagtest_ref.txt'
-    ref_retstat = {'max': [None, None, 1.0, 1.0],
-                   'max_abscissa': {'unit': 'channel', 'value': numpy.array([None, None, 5., 0.])},
-                   'min': [None, None, 1.0, 1.0],
-                   'min_abscissa': {'unit': 'channel', 'value': numpy.array([None, None, 5., 0.])},
-                   'sum': [None, None, 85.0, 100.0],
-                   'mean': [None, None, 1.0, 1.0],
-                   'median': [None, None, 1.0, 1.0],
-                   'rms': [None, None, 1.0, 1.0],
-                   'stddev': [None, None, 0.0, 0.0],
-                   'eqw': {'unit': 'channel', 'value': numpy.array([None, None, 85., 100.])},
-                   'totint': {'unit': 'K.channel', 'value': numpy.array([None, None, 85., 100.])}
-                   }
-
-    def setUp( self ):
-        if os.path.exists(self.infile):
-            shutil.rmtree(self.infile)
-        shutil.copytree(self.datapath+self.infile, self.infile)
-        shutil.copyfile(self.datapath+self.reffile, self.reffile)
-        default(sdstat)
-
-        tb.open(self.infile)
-        self.ref_flagtra = tb.getcol('FLAGTRA').T.flatten()
-        self.ref_flagrow = tb.getcol('FLAGROW')
-        tb.close()
-
-    def tearDown( self ):
-        if (os.path.exists(self.infile)):
-            shutil.rmtree(self.infile)
-        os.remove(self.reffile)
-        
-    def testflag(self):
-        """Test testflag: verify proper flag handling"""
-        tid = "Flag"
-        infile = self.infile
-        outfile = self.outroot+tid+self.outsuff
-        
-        retstat = sdstat(infile=infile,outfile=outfile)
-        self._compareFiles(outfile, self.reffile)
-        self.assertTrue(isinstance(retstat,dict),
-                         msg='The returned statistics are not a dictionary')
-        self._compareReturnedValues(retstat, self.ref_retstat)
-        self._checkInputFile(infile)
-
-    def _compareReturnedValues(self, stat, ref_stat):
-        for key in ref_stat.keys():
-            self.assertTrue(stat.has_key(key))
-            if key in ['max_abscissa', 'min_abscissa', 'eqw', 'totint']:
-                self.assertEqual(stat[key]['unit'], ref_stat[key]['unit'])
-                self.assertTrue(all(stat[key]['value']==ref_stat[key]['value']))
-            else:
-                self.assertTrue(all(numpy.array(stat[key])==numpy.array(ref_stat[key])))
-
-    def _checkInputFile(self, infile):
-        tb.open(infile)
-        flagtra = tb.getcol('FLAGTRA').T.flatten()
-        flagrow = tb.getcol('FLAGROW')
-        tb.close()
-        self.assertTrue(any(flagtra==self.ref_flagtra))
-        self.assertTrue(all(flagrow==self.ref_flagrow))
-
 def suite():
     return [sdstat_basicTest, sdstat_averageTest, sdstat_restfreqTest,
-            sdstat_storageTest, sdstat_selection_syntax, sdstat_exceptions,
-            sdstat_flagTest]
-=======
-def suite():
-    return [sdstat_basicTest, sdstat_averageTest, sdstat_restfreqTest,
-            sdstat_storageTest, sdstat_selection_syntax, sdstat_exceptions]
->>>>>>> 36b1dd33
+            sdstat_storageTest, sdstat_selection_syntax, sdstat_exceptions]