--- conflicted
+++ resolved
@@ -44,6 +44,7 @@
 #include <casa/Utilities/Assert.h>
 #include <casa/Arrays/ArrayMath.h>
 #include <casa/Arrays/Slice.h>
+#include <components/ComponentModels/GaussianBeam.h>
 #include <images/Images/TempImage.h>
 #include <images/Images/ImageInterface.h>
 #include <images/Images/PagedImage.h>
@@ -63,8 +64,6 @@
 #include <casadbus/utilities/BusAccess.h>
 #include <casadbus/session/DBusSession.h>
 
-#include <components/ComponentModels/GaussianDeconvolver.h>
-
 namespace casa { //# NAMESPACE CASA - BEGIN
 
 
@@ -164,7 +163,7 @@
     try {
       //cerr << "highBeam " << hBeam_p.getMajor() << " " << hBeam_p.getMinor() << " " << hBeam_p.getPA() << endl; 
       retval=
-      GaussianDeconvolver::deconvolve(toBeUsed, newHighBeam, hBeam_p);
+      hBeam_p.deconvolve(toBeUsed, newHighBeam);
       //cerr << "beam to be used " << toBeUsed.getMajor() << " " << toBeUsed.getMinor() << "  " << toBeUsed.getPA() << endl;
     }
     catch (const AipsError& x) {
@@ -244,7 +243,7 @@
     GaussianBeam newBeam(halfpb, halfpb, Quantity(0.0, "deg"));
     GaussianBeam toBeUsed;
     try {
-        GaussianDeconvolver::deconvolve(toBeUsed, newBeam, lBeam_p);
+      lBeam_p.deconvolve(toBeUsed, newBeam);
     }
     catch (const AipsError& x) {
       throw(AipsError("Beam due to new effective diameter may be smaller than the beam of original dish image"));
@@ -320,7 +319,7 @@
       getCutXY(ux, xamp, uy, yamp, *cwImage_p);
     }
   }
-  void Feather::getFeatherSD(Vector<Float>& ux, Vector<Float>& xamp, Vector<Float>& uy, Vector<Float>& yamp, Bool radial, Bool normalize){
+  void Feather::getFeatherSD(Vector<Float>& ux, Vector<Float>& xamp, Vector<Float>& uy, Vector<Float>& yamp, Bool radial){
     calcCWeightImage();
     Vector<Float> xampInt, yampInt;
     if(radial){
@@ -333,23 +332,11 @@
     else{
       getCutXY(ux, xampInt, uy, yampInt, *cwImage_p);
       yamp.resize();
-<<<<<<< HEAD
-      yamp=(Float(1.0) - yampInt);
-      if(!normalize) 
-	yamp=yamp*Float(sdScale_p*hBeam_p.getArea("arcsec2")/lBeam_p.getArea("arcsec2"));
-    }
-
-      xamp.resize();
-      xamp=(Float(1.0) - xampInt);
-      if(!normalize)
-	xamp=xamp*Float(sdScale_p*hBeam_p.getArea("arcsec2")/lBeam_p.getArea("arcsec2"));
-=======
       yamp=(Float(1.0) - yampInt)*Float(sdScale_p*hBeam_p.getArea("arcsec2")/lBeam_p.getArea("arcsec2"));
     }
 
       xamp.resize();
       xamp=(Float(1.0) - xampInt)*Float(sdScale_p*hBeam_p.getArea("arcsec2")/lBeam_p.getArea("arcsec2"));
->>>>>>> 36b1dd33
       
 
   }
@@ -766,7 +753,7 @@
       GaussianBeam toBeUsed;
       //cerr << "beam " << beam.toVector() << endl;
       //cerr << "newBeam " << newBeam.toVector() << endl;
-      GaussianDeconvolver::deconvolve(toBeUsed, newBeam, beam);
+      beam.deconvolve(toBeUsed, newBeam);
       extraconv.resize(3);
       // use the Major difference
       extraconv(0) = toBeUsed.getMajor();
