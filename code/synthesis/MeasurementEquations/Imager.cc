//# Imager.cc: Implementation of Imager.h
//# Copyright (C) 1997-2008
//# Associated Universities, Inc. Washington DC, USA.
//#
//# This program is free software; you can redistribute it and/or modify it
//# under the terms of the GNU General Public License as published by the Free
//# Software Foundation; either version 2 of the License, or (at your option)
//# any later version.
//#
//# This program is distributed in the hope that it will be useful, but WITHOUT
//# ANY WARRANTY; without even the implied warranty of MERCHANTABILITY or
//# FITNESS FOR A PARTICULAR PURPOSE.  See the GNU General Public License for
//# more details.
//#
//# You should have received a copy of the GNU General Public License along
//# with this program; if not, write to the Free Software Foundation, Inc.,
//# 675 Massachusetts Ave, Cambridge, MA 02139, USA.
//#
//# Correspondence concerning AIPS++ should be addressed as follows:
//#        Internet email: aips2-request@nrao.edu.
//#        Postal address: AIPS++ Project Office
//#                        National Radio Astronomy Observatory
//#                        520 Edgemont Road
//#                        Charlottesville, VA 22903-2475 USA
//#
//# $Id$

#include <casa/Exceptions/Error.h>
#include <casa/iostream.h>
#include <synthesis/MeasurementEquations/Imager.h>
#include <synthesis/MeasurementComponents/EPJones.h>
#include <synthesis/TransformMachines/VisModelData.h>

#include <ms/MeasurementSets/MSHistoryHandler.h>

#include <casa/Arrays/Matrix.h>
#include <casa/Arrays/ArrayMath.h>
#include <casa/Arrays/ArrayLogical.h>

#include <casa/Logging.h>
#include <casa/Logging/LogIO.h>
#include <casa/Logging/LogMessage.h>

#include <casa/OS/DirectoryIterator.h>
#include <casa/OS/File.h>
#include <casa/OS/Path.h>

#include <casa/OS/HostInfo.h>
#include <tables/Tables/RefRows.h>
#include <tables/Tables/Table.h>
#include <tables/Tables/SetupNewTab.h>
#include <tables/Tables/TableParse.h>
#include <tables/Tables/TableRecord.h>
#include <tables/Tables/TableDesc.h>
#include <tables/Tables/TableLock.h>
#include <tables/Tables/ExprNode.h>

#include <casa/BasicSL/String.h>
#include <casa/Utilities/Assert.h>
#include <casa/Utilities/Fallible.h>
#include <casa/Utilities/CompositeNumber.h>

#include <casa/BasicSL/Constants.h>

#include <casa/Logging/LogSink.h>
#include <casa/Logging/LogMessage.h>

#include <casa/Arrays/ArrayMath.h>
#include <casa/Arrays/Slice.h>
#include <imageanalysis/ImageAnalysis/ImageAnalysis.h>
#include <images/Images/ImageExpr.h>
#include <imageanalysis/ImageAnalysis/ImagePolarimetry.h>
#include <synthesis/MeasurementEquations/ClarkCleanProgress.h>
#include <lattices/Lattices/LatticeCleanProgress.h>
#include <msvis/MSVis/MSUtil.h>
#include <msvis/MSVis/VisSet.h>
#include <msvis/MSVis/VisSetUtil.h>
#include <msvis/MSVis/VisImagingWeight.h>
/////////#include <msvis/MSVis/VisBufferAsync.h>

// Disabling Imager::correct() (gmoellen 06Nov20)
//#include <synthesis/MeasurementComponents/TimeVarVisJones.h>

#include <measures/Measures/Stokes.h>
#include <casa/Quanta/UnitMap.h>
#include <casa/Quanta/UnitVal.h>
#include <casa/Quanta/MVAngle.h>
#include <measures/Measures/MDirection.h>
#include <measures/Measures/MPosition.h>
#include <casa/Quanta/MVEpoch.h>
#include <casa/Quanta/MVTime.h>
#include <measures/Measures/MEpoch.h>
#include <measures/Measures/MeasTable.h>

#include <ms/MeasurementSets/MeasurementSet.h>
#include <ms/MeasurementSets/MSColumns.h>
#include <ms/MeasurementSets/MSSelection.h>
#include <ms/MeasurementSets/MSSelectionTools.h>
#include <ms/MeasurementSets/MSDataDescIndex.h>
#include <ms/MeasurementSets/MSDopplerUtil.h>
#include <ms/MeasurementSets/MSSourceIndex.h>
#include <ms/MeasurementSets/MSSummary.h>
#include <synthesis/MeasurementEquations/CubeSkyEquation.h>
#include <synthesis/MeasurementEquations/Feather.h>
#include <synthesis/MeasurementComponents/ImageSkyModel.h>
#include <synthesis/MeasurementComponents/CEMemImageSkyModel.h>
#include <synthesis/MeasurementComponents/MFCEMemImageSkyModel.h>
#include <synthesis/MeasurementComponents/MFCleanImageSkyModel.h>
#include <synthesis/MeasurementComponents/CSCleanImageSkyModel.h>
#include <synthesis/MeasurementComponents/MFMSCleanImageSkyModel.h>
#include <synthesis/MeasurementComponents/HogbomCleanImageSkyModel.h>
#include <synthesis/MeasurementComponents/MSCleanImageSkyModel.h>
#include <synthesis/MeasurementComponents/NNLSImageSkyModel.h>
#include <synthesis/MeasurementComponents/WBCleanImageSkyModel.h>
#include <synthesis/MeasurementComponents/GridBoth.h>
#include <synthesis/TransformMachines/SetJyGridFT.h>
#include <synthesis/TransformMachines/MosaicFT.h>
#include <synthesis/TransformMachines/WProjectFT.h>
#include <synthesis/MeasurementComponents/nPBWProjectFT.h>
#include <synthesis/MeasurementComponents/PBMosaicFT.h>
#include <synthesis/TransformMachines/PBMath.h>
#include <synthesis/TransformMachines/SimpleComponentFTMachine.h>
#include <synthesis/TransformMachines/VPSkyJones.h>
#include <synthesis/TransformMachines/SynthesisError.h>
#include <synthesis/TransformMachines/HetArrayConvFunc.h>

#include <synthesis/DataSampling/SynDataSampling.h>
#include <synthesis/DataSampling/SDDataSampling.h>
#include <synthesis/DataSampling/ImageDataSampling.h>
#include <synthesis/DataSampling/PixonProcessor.h>

#include <lattices/Lattices/LattRegionHolder.h>
#include <lattices/Lattices/TiledLineStepper.h> 
#include <lattices/Lattices/LatticeIterator.h> 
#include <lattices/Lattices/LatticeExpr.h> 
#include <lattices/Lattices/LatticeFFT.h>
#include <lattices/Lattices/LCEllipsoid.h>
#include <lattices/Lattices/LCRegion.h>
#include <lattices/Lattices/LCBox.h>
#include <lattices/Lattices/LCIntersection.h>
#include <lattices/Lattices/LCUnion.h>
#include <lattices/Lattices/LCExtension.h>

#include <images/Images/ImageRegrid.h>
#include <images/Regions/ImageRegion.h>
#include <images/Regions/RegionManager.h>
#include <images/Regions/WCBox.h>
#include <images/Regions/WCUnion.h>
#include <images/Regions/WCIntersection.h>
#include <synthesis/TransformMachines/PBMath.h>
#include <images/Images/PagedImage.h>
#include <images/Images/ImageInfo.h>
#include <images/Images/SubImage.h>
#include <images/Images/ImageUtilities.h>
#include <coordinates/Coordinates/CoordinateSystem.h>
#include <coordinates/Coordinates/DirectionCoordinate.h>
#include <coordinates/Coordinates/SpectralCoordinate.h>
#include <coordinates/Coordinates/StokesCoordinate.h>
#include <coordinates/Coordinates/Projection.h>
#include <coordinates/Coordinates/ObsInfo.h>

#include <components/ComponentModels/ComponentList.h>
#include <components/ComponentModels/ConstantSpectrum.h>
#include <components/ComponentModels/SpectralIndex.h>
#include <components/ComponentModels/TabularSpectrum.h>
#include <components/ComponentModels/Flux.h>
#include <components/ComponentModels/FluxStandard.h>
#include <components/ComponentModels/PointShape.h>
#include <components/ComponentModels/DiskShape.h>

#include <casadbus/viewer/ViewerProxy.h>
#include <casadbus/plotserver/PlotServerProxy.h>
#include <casadbus/utilities/BusAccess.h>
#include <casadbus/session/DBusSession.h>

#include <casa/OS/HostInfo.h>

#include <components/ComponentModels/ComponentList.h>

#include <measures/Measures/UVWMachine.h>

#include <casa/sstream.h>

#include <sys/types.h>
#include <unistd.h>
#ifdef HAS_OMP
#include <omp.h>
#endif
using namespace std;


#ifdef PABLO_IO
#include "PabloTrace.h"
#endif


namespace casa { //# NAMESPACE CASA - BEGIN

Imager::Imager() 
  :  msname_p(""), vs_p(0), rvi_p(0), wvi_p(0), ft_p(0), 
     cft_p(0), se_p(0),
     sm_p(0), vp_p(0), gvp_p(0), setimaged_p(False), nullSelect_p(False), 
     mssFreqSel_p(), mssChanSel_p(), viewer_p(0), clean_panel_p(0), image_id_p(0), mask_id_p(0), 
      prev_image_id_p(0), prev_mask_id_p(0)
{
  ms_p=0;
  mssel_p=0;
  lockCounter_p=0;
  numMS_p=0;
  defaults();
};


void Imager::defaults() 
{

#ifdef PABLO_IO
traceEvent(1,"Entering imager::defaults",25);
#endif

  setimaged_p=False;
  nullSelect_p=False;
  nx_p=128; ny_p=128; facets_p=1;
  wprojPlanes_p=1;
  mcellx_p=Quantity(1, "arcsec"); mcelly_p=Quantity(1, "arcsec");
  shiftx_p=Quantity(0.0, "arcsec"); shifty_p=Quantity(0.0, "arcsec");
  distance_p=Quantity(0.0, "m");
  stokes_p="I"; npol_p=1;
  nscales_p=5;
  ntaylor_p=1;
  reffreq_p=0.0;
  useNewMTFT_p=False;
  scaleMethod_p="nscales";  
  scaleInfoValid_p=False;
  dataMode_p="none";
  imageMode_p="MFS";
  dataNchan_p=0;
  imageNchan_p=0;
  doVP_p=False;
  doDefaultVP_p = True;
  parAngleInc_p=Quantity(360.,"deg");
  skyPosThreshold_p=Quantity(180.,"deg");
  telescope_p="";
  gridfunction_p="SF";
  minWeight_p=0.;
  doMultiFields_p=False;
  doWideBand_p=False;
  multiFields_p=False;
  // Use half the machine memory as cache. The user can override
  // this via the setoptions function().
  cache_p=(HostInfo::memoryTotal(true)/8)*1024;
  //On 32 bit machines with more than 2G of mem this can become negative
  // overriding it to 2 Gb.
  if(cache_p <=0 )
    cache_p=2000000000/8;
  tile_p=16;
  ftmachine_p="ft";
  wfGridding_p=False;
  padding_p=1.2;
  sdScale_p=1.0;
  sdWeight_p=1.0;
  sdConvSupport_p=-1;

  doShift_p=False;
  spectralwindowids_p.resize(1); 
  spectralwindowids_p=0;
  fieldid_p=0;
  dataspectralwindowids_p.resize(0); 
  datadescids_p.resize(0);
  datafieldids_p.resize(0);
  mImageStart_p=MRadialVelocity(Quantity(0.0, "km/s"), MRadialVelocity::LSRK);
  mImageStep_p=MRadialVelocity(Quantity(0.0, "km/s"), MRadialVelocity::LSRK);
  mDataStart_p=MRadialVelocity(Quantity(0.0, "km/s"), MRadialVelocity::LSRK);
  mDataStep_p=MRadialVelocity(Quantity(0.0, "km/s"), MRadialVelocity::LSRK);
  beamValid_p=False;
  beam_p = ImageBeamSet();
  images_p.resize(0);
  masks_p.resize(0);
  fluxMasks_p.resize(0);
  residuals_p.resize(0);
  componentList_p=0;

  cyclefactor_p = 1.5;
  cyclespeedup_p =  -1;
  cyclemaxpsffraction_p = 0.8;
  stoplargenegatives_p = 2;
  stoppointmode_p = -1;
  fluxscale_p.resize(0);
  scaleType_p = "NONE";
  minPB_p = 0.1;
  constPB_p = 0.4;
  redoSkyModel_p=True;
  nmodels_p=0;
  useModelCol_p=False;
  freqFrameValid_p=False;
  doTrackSource_p=False;
  freqInterpMethod_p="nearest";
  pointingDirCol_p="DIRECTION";
  logSink_p=LogSink(LogMessage::NORMAL, False);
  imwgt_p=VisImagingWeight();
  smallScaleBias_p=0.6;
  freqFrame_p=MFrequency::LSRK;
  imageTileVol_p=0;
  singlePrec_p=False;
  spwchansels_p.resize();
  flatnoise_p=True;
  freqrange_p.resize();
  numthreads_p=-1;
  avoidTempLatt_p=False;
  mssFreqSel_p.resize();
  mssChanSel_p.resize();
#ifdef PABLO_IO
  traceEvent(1,"Exiting imager::defaults",24);
#endif
  

}


Imager::Imager(MeasurementSet& theMS,  Bool compress, Bool useModel)
  : msname_p(""), vs_p(0), rvi_p(0), wvi_p(0), 
    ft_p(0), cft_p(0), se_p(0),
    sm_p(0), vp_p(0), gvp_p(0), setimaged_p(False), nullSelect_p(False), 
    mssFreqSel_p(), mssChanSel_p(), viewer_p(0), clean_panel_p(0), image_id_p(0), mask_id_p(0), prev_image_id_p(0), prev_mask_id_p(0)

{

  mssel_p=0;
  ms_p=0;
  lockCounter_p=0;
  LogIO os(LogOrigin("Imager", "Imager(MeasurementSet &theMS)", WHERE));
  if(!open(theMS, compress, useModel)) {
    os << LogIO::SEVERE << "Open of MeasurementSet failed" << LogIO::EXCEPTION;
  };

  numMS_p=1;
  defaults();
  latestObsInfo_p=ObsInfo();
}



Imager::Imager(MeasurementSet& theMS, Bool compress)
  :  msname_p(""),  vs_p(0), rvi_p(0), wvi_p(0), ft_p(0), cft_p(0), se_p(0),
     sm_p(0), vp_p(0), gvp_p(0), setimaged_p(False), nullSelect_p(False), 
     mssFreqSel_p(), mssChanSel_p(), viewer_p(0), clean_panel_p(0), image_id_p(0), mask_id_p(0),
     prev_image_id_p(0), prev_mask_id_p(0)
{
  mssel_p=0;
  ms_p=0;
  lockCounter_p=0;
  LogIO os(LogOrigin("Imager", "Imager(MeasurementSet &theMS)", WHERE));
  if(!open(theMS, compress)) {
    os << LogIO::SEVERE << "Open of MeasurementSet failed" << LogIO::EXCEPTION;
  };

  numMS_p=1;
  defaults();

  latestObsInfo_p=ObsInfo();
}

Imager::Imager(const Imager & other)
  :  msname_p(""), vs_p(0), rvi_p(0), wvi_p(0), 
     ft_p(0), cft_p(0), se_p(0),
     sm_p(0), vp_p(0), gvp_p(0), setimaged_p(False), nullSelect_p(False), 
     viewer_p(0), clean_panel_p(0), image_id_p(0), mask_id_p(0), prev_image_id_p(0), prev_mask_id_p(0)
{
  mssel_p=0;
  ms_p=0;
  operator=(other);
}

Imager &Imager::operator=(const Imager & other)
{
  if (!ms_p.null() && this != &other) {
    *ms_p = *(other.ms_p);
  }
  if(this != &other){
    //Equating the table and ms parameters
    antab_p=other.antab_p;
    datadesctab_p=other.datadesctab_p;
    feedtab_p=other.feedtab_p;
    fieldtab_p=other.fieldtab_p;
    obstab_p=other.obstab_p;
    pointingtab_p=other.pointingtab_p;
    poltab_p=other.poltab_p;
    proctab_p=other.proctab_p;
    spwtab_p=other.spwtab_p;
    statetab_p=other.statetab_p;
    latestObsInfo_p=other.latestObsInfo_p;
    parAngleInc_p=other.parAngleInc_p;
    skyPosThreshold_p=other.skyPosThreshold_p;
    doTrackSource_p=other.doTrackSource_p;
    trackDir_p=other.trackDir_p;
    smallScaleBias_p=other.smallScaleBias_p;
    numMS_p=other.numMS_p;
    if (!mssel_p.null() && this != &other) {
      *mssel_p = *(other.mssel_p);
    }
    if (vs_p && this != &other) {
      *vs_p = *(other.vs_p);
    }
    if (wvi_p && this != &other) {
      *wvi_p = *(other.wvi_p);
      rvi_p=wvi_p;
    }
    else if(rvi_p && this != &other){
      *rvi_p = *(other.rvi_p);
      wvi_p=NULL;
    }
    if (ft_p && this != &other) {
      *ft_p = *(other.ft_p);
    }
    if (cft_p && this != &other) {
      *cft_p = *(other.cft_p);
    }
    if (se_p && this != &other) {
      *se_p = *(other.se_p);
    }
    if (sm_p && this != &other) {
      *sm_p = *(other.sm_p);
    }
    if (vp_p && this != &other) {
      *vp_p = *(other.vp_p);
    }
    if (gvp_p && this != &other) {
      *gvp_p = *(other.gvp_p);
    }
    imageTileVol_p=other.imageTileVol_p;
    flatnoise_p=other.flatnoise_p;
    mssFreqSel_p.assign(other.mssFreqSel_p);
    mssChanSel_p.assign(other.mssChanSel_p);
  }
  return *this;
}

Imager::~Imager()
{
  try{
    destroySkyEquation();
    this->unlock(); //unlock things if they are in a locked state
    
    //if (mssel_p) {
    //  delete mssel_p;
    // }
    mssel_p = 0;
    //if (ms_p) {
    //  delete ms_p;
    //}
    ms_p = 0;
    if (vs_p) {
      delete vs_p;
    }
    if(rvi_p)
      delete rvi_p;
    rvi_p=wvi_p=0;

    vs_p = 0;
    if (ft_p) {
      delete ft_p;
    }
    
    
    ft_p = 0;
    if (cft_p) {
      delete cft_p;
    }
    cft_p = 0;

    if ( viewer_p ) {
      // viewer_p->close( clean_panel_p );
      viewer_p->done();
      delete viewer_p;
    }

  }
  catch (AipsError x){
    String mess=x.getMesg();
    //This is a bug for wproject and facet together...
    //somebody is erasing a TempLattice before desturctor.
    //will keep this in place till i figure it out...its benign
    if(mess.contains("does not exist") && mess.contains("TempLattice")){
      String rootpath="/"+String(mess.after("/")).before("TempLattice");
      String pid=String(mess.after("TempLattice")).before("_");
      DirectoryIterator dir(rootpath, Regex::fromPattern("TempLattice"+pid+"*"));
      while(!dir.pastEnd()){
	  Directory ledir(rootpath+"/"+dir.name());
	  ledir.removeRecursive();
	  dir++;
	  
      }

    }
    else{
      throw(AipsError(x));

    }

  }


}


Bool Imager::open(MeasurementSet& theMs, Bool /*compress*/, Bool useModelCol)
{

#ifdef PABLO_IO
  traceEvent(1,"Entering Imager::open",21);
#endif

  LogIO os(LogOrigin("Imager", "open()", WHERE));
  
  if (!ms_p.null()) {
    *ms_p = theMs;
  } else {
    ms_p = new MeasurementSet(theMs);
    AlwaysAssert(!ms_p.null(), AipsError);
  }
  

  try {
    this->openSubTables();
    this->lock();
    msname_p = ms_p->tableName();
    
    os << "Opening MeasurementSet " << msname_p << LogIO::POST;

    // Check for DATA or FLOAT_DATA column
    if(!ms_p->tableDesc().isColumn("DATA") && 
       !ms_p->tableDesc().isColumn("FLOAT_DATA")) {
      ms_p->unlock();
      //delete ms_p; 
      ms_p=0;
      os << LogIO::SEVERE
	 << "Missing DATA or FLOAT_DATA column: imager cannot be run"
	 << LogIO::EXCEPTION;
      return False;
    }
    
    (!ms_p->tableDesc().isColumn("CORRECTED_DATA")); // if no side effect then delete this statement?
    
    /*if(vs_p) {
      delete vs_p; vs_p=0;
    }
    */
    if(rvi_p){
      delete rvi_p;
      rvi_p=0;
      wvi_p=0;
    }
    
    // Now open the selected MeasurementSet to be initially the
    // same as the original MeasurementSet

    mssel_p=new MeasurementSet(*ms_p);
    useModelCol_p=useModelCol;
    
    // Now create the VisSet
    this->makeVisSet(*mssel_p);
    AlwaysAssert(rvi_p, AipsError);
    
    // Polarization
    ROMSColumns msc(*mssel_p);
    Vector<String> polType=msc.feed().polarizationType()(0);
    if (polType(0)!="X" && polType(0)!="Y" &&
	polType(0)!="R" && polType(0)!="L") {
      this->unlock();
      os << LogIO::SEVERE << "Warning: Unknown stokes types in feed table: "
	 << polType(0) << endl
	 << "Results open to question!" << LogIO::POST;
    }
    numMS_p=1;

    this->unlock();

#ifdef PABLO_IO
    traceEvent(1,"Exiting Imager::open",21);
#endif

    return True;
  } catch (AipsError x) {
    this->unlock();
    os << LogIO::SEVERE << "Caught Exception: "<< x.getMesg() << LogIO::EXCEPTION;

#ifdef PABLO_IO
    traceEvent(1,"Exiting Imager::open",21);
#endif

    return False;
  } 

#ifdef PABLO_IO
  traceEvent(1,"Exiting Imager::open",21);
#endif

  return True;
}

Bool Imager::close()
{
  if(!valid()) return False;
  if (detached()) return True;
  LogIO os(LogOrigin("imager", "close()", WHERE));
  os << LogIO::NORMAL // Loglevel PROGRESS
     << "Closing MeasurementSet and detaching from imager"
     << LogIO::POST;
  this->unlock();
  if(ft_p) delete ft_p; ft_p = 0;
  if(cft_p) delete cft_p; cft_p = 0;
  if(vs_p) delete vs_p; vs_p = 0;
  if(rvi_p) delete rvi_p; 
  rvi_p=0;
  wvi_p=0;
  //if(mssel_p) delete mssel_p; 
  mssel_p = 0;
  //if(ms_p) delete ms_p; 
  ms_p = 0;

  if(se_p) delete se_p; se_p = 0;

  if(vp_p) delete vp_p; vp_p = 0;
  if(gvp_p) delete gvp_p; gvp_p = 0;

  destroySkyEquation();

  return True;
}

String Imager::name() const
{
  if (detached()) {
    return "none";
  }
  return msname_p;
}




IPosition Imager::imageshape() const
{
  return IPosition(4, nx_p, ny_p, npol_p, imageNchan_p);
}

Bool Imager::summary() 
{
  if(!valid()) return False;
  LogOrigin OR("imager", "Imager::summary()", WHERE);
  
  LogIO los(OR);
  
  los << "Logging summary" << LogIO::POST;
  try {
    
    this->lock();
    MSSummary mss(*ms_p);
    mss.list(los, True);
    
    los << endl << state() << LogIO::POST;
    this->unlock();
    return True;
  } catch (AipsError x) {
    this->unlock();
    los << LogIO::SEVERE << "Caught Exception: " << x.getMesg()
	<< LogIO::EXCEPTION;
    return False;
  } 
  
  return True;
}


Bool Imager::setimage(const Int nx, const Int ny,
		      const Quantity& cellx, const Quantity& celly,
		      const String& stokes,
		      Bool doShift,
		      const MDirection& phaseCenter, 
		      const Quantity& shiftx, const Quantity& shifty,
		      const String& mode, const Int nchan,
		      const Int start, const Int step,
		      const MRadialVelocity& mStart, const MRadialVelocity& mStep,
		      const Vector<Int>& spectralwindowids,
		      const Int fieldid,
		      const Int facets,
		      const Quantity& distance)
{



#ifdef PABLO_IO
  traceEvent(1,"Entering Imager::setimage",26);
#endif

  if(!valid())
    {

#ifdef PABLO_IO
      traceEvent(1,"Exiting Imager::setimage",25);
#endif

      return False;
    }

  //Clear the sink 
  logSink_p.clearLocally();
  LogIO os(LogOrigin("imager", "setimage()"), logSink_p);

  os << "nx=" << nx << " ny=" << ny
     << " cellx='" << cellx.getValue() << cellx.getUnit()
     << "' celly='" << celly.getValue() << celly.getUnit()
     << "' stokes=" << stokes << " doShift=" << doShift
     << " shiftx='" << shiftx.getValue() << shiftx.getUnit()
     << "' shifty='" << shifty.getValue() << shifty.getUnit()
     << "' mode=" << mode << " nchan=" << nchan
     << " start=" << start << " step=" << step
     << " spwids=" << spectralwindowids
     << " fieldid=" <<   fieldid << " facets=" << facets
     << " distance='" << distance.getValue() << distance.getUnit() <<"'";
  ostringstream clicom;
  clicom << " phaseCenter='" << phaseCenter;
  clicom << "' mStart='" << mStart << "' mStep='" << mStep << "'";
  os << String(clicom);
  
  try {
    
    this->lock();
    this->writeCommand(os);

    os << LogIO::NORMAL << "Defining image properties" << LogIO::POST; // Loglevel INFO
  
    /**** this check is not really needed here especially for SD imaging
    if(2*Int(nx/2)!=nx) {
      this->unlock();
      os << LogIO::SEVERE << "nx must be even" << LogIO::POST;
      return False;
    }
    if(2*Int(ny/2)!=ny) {
      this->unlock();
      os << LogIO::SEVERE << "ny must be even" << LogIO::POST;
      return False;
    }

    */
    {
      CompositeNumber cn(nx);
      if (! cn.isComposite(nx)) {
	Int nxc = (Int)cn.nextLargerEven(nx);
	Int nnxc = (Int)cn.nearestEven(nx);
	if (nxc == nnxc) {
	  os << LogIO::WARN << "nx = " << nx << " is not composite; nx = " 
	     << nxc << " will be more efficient" << LogIO::POST;
	} else {
	  os <<  LogIO::WARN << "nx = " << nx << " is not composite; nx = " 
	     << nxc <<  " or " << nnxc << " will be more efficient for FFTs" << LogIO::POST;
	}
      }
      if (! cn.isComposite(ny)) {
	Int nyc = (Int)cn.nextLargerEven(ny);
	Int nnyc = (Int)cn.nearestEven(ny);
	if (nyc == nnyc) {
	  os <<  LogIO::WARN << "ny = " << ny << " is not composite; ny = " 
	     << nyc << " will be more efficient" << LogIO::POST;
	} else {
	  os <<  LogIO::WARN << "ny = " << ny << " is not composite ; ny = " << nyc << 
	      " or " << nnyc << " will be more efficient for FFTs" << LogIO::POST;
	}
	os << LogIO::WARN 
	   << "You may safely ignore this message for single dish imaging" 
	   << LogIO::POST;

      }
      
    }

  
    nx_p=nx;
    ny_p=ny;
    mcellx_p=cellx;
    mcelly_p=celly;
    distance_p=distance;
    stokes_p=stokes;
    imageMode_p=mode;
    imageMode_p.upcase();
    imageNchan_p=nchan;
    imageStart_p=start;
    imageStep_p=step;
    mImageStart_p=mStart;
    mImageStep_p=mStep;
    spectralwindowids_p.resize(spectralwindowids.nelements());
    spectralwindowids_p=spectralwindowids;
    fieldid_p=fieldid;
    facets_p=facets;
    redoSkyModel_p=True;
    destroySkyEquation();    

     Vector<Int> whichStokes = decideNPolPlanes(False);
     if( whichStokes.nelements()==1 && whichStokes[0]==0 )
      {
      this->unlock();
#ifdef PABLO_IO
      traceEvent(1,"Exiting Imager::setimage",25);
#endif
      os << LogIO::SEVERE << "Stokes selection " << stokes_p << " is currently not supported." << LogIO::EXCEPTION;
      return False;
      }

    

    //THIS NEEDS TO GO
    ////this->setImageParam(nx_p, ny_p, npol_p, imageNchan_p);
    nchan_p = imageNchan_p; // check if this is needed.... it's the only non-redundant thing in setImageParam.

    // Now do the shifts
    //    MSColumns msc(*ms_p);

    doShift_p=doShift;
    if(doShift_p) {
      phaseCenter_p=phaseCenter;
    }
    else {

      ROMSFieldColumns msfield(ms_p->field());
      phaseCenter_p=msfield.phaseDirMeas(fieldid_p);
      //    phaseCenter_p=msc.field().phaseDirMeas(fieldid_p);
    }
    
    // Now add the optional shifts
    shiftx_p=shiftx;
    shifty_p=shifty;
    if(shiftx_p.get().getValue()!=0.0||shifty_p.get().getValue()!=0.0) {
      Vector<Double> vPhaseCenter(phaseCenter_p.getAngle().getValue());
      if(cos(vPhaseCenter(1))!=0.0) {
	vPhaseCenter(0)+=shiftx_p.get().getValue()/cos(vPhaseCenter(1));
      }
      vPhaseCenter(1)+=shifty_p.get().getValue();
      phaseCenter_p.set(MVDirection(vPhaseCenter));
    }
    
    // Now we have set the image parameters
    setimaged_p=True;
    beamValid_p=False;
    
    this->unlock();

#ifdef PABLO_IO
    traceEvent(1,"Exiting Imager::setimage",25);
#endif

    return True;
  } catch (AipsError x) {
    
    this->unlock();

#ifdef PABLO_IO
    traceEvent(1,"Exiting Imager::setimage",25);
#endif
    os << LogIO::SEVERE << "Caught exception: " << x.getMesg()
       << LogIO::EXCEPTION;
    return False;
  } 

#ifdef PABLO_IO
  traceEvent(1,"Exiting Imager::setimage",25);
#endif

  return True;
}


Bool Imager::defineImage(const Int nx, const Int ny,
			 const Quantity& cellx, const Quantity& celly,
			 const String& stokes,
			 const MDirection& phaseCenter, const Int fieldid,
			 const String& mode, const Int nchan,
			 const Int start, const Int step,
			 const MFrequency& mFreqStart,
			 const MRadialVelocity& mStart, 
			 const Quantity& qStep,
			 const Vector<Int>& spectralwindowids,
			 const Int facets,
			 const Quantity& restFreq,
                         const MFrequency::Types& mFreqFrame,
			 const Quantity& distance, const Bool dotrackDir, 
			 const MDirection& trackDir)
{




  //Clear the sink 
  logSink_p.clearLocally();
  LogIO os(LogOrigin("imager", "defineimage()"), logSink_p);
  if(cellx.getValue() == 0.0  || celly.getValue()==0.0)
	 throw(AipsError("Infinite resolution not possible... please do let us know what you are drinking"));
  os << LogIO::NORMAL << "Defining image properties:"; // Loglevel INFO
  os << "nx=" << nx << " ny=" << ny
     << " cellx='" << cellx.getValue() << cellx.getUnit()
     << "' celly='" << celly.getValue() << celly.getUnit()
     << "' stokes=" << stokes 
     << "' mode=" << mode << " nchan=" << nchan
     << " start=" << start << " step=" << step
     << " spwids=" << spectralwindowids
     << " fieldid=" <<   fieldid << " facets=" << facets
     << " frame=" << mFreqFrame 
     << " distance='" << distance.getValue() << distance.getUnit() <<"'";
  os << LogIO::POST;
  ostringstream clicom;
  clicom << " phaseCenter='"  ;
  if(fieldid < 0){
    MVAngle mvRA=phaseCenter.getAngle().getValue()(0);
    MVAngle mvDEC=phaseCenter.getAngle().getValue()(1);
    clicom << mvRA(0.0).string(MVAngle::TIME,8) << ", ";
    clicom << mvDEC(0.0).string(MVAngle::ANGLE_CLEAN,8) << ", ";
  }
  else{
    clicom << "field-" << fieldid<< " "; 
  }
  clicom << "' mStart='" << mStart << "' qStep='" << qStep << "'";
  clicom << "' mFreqStart='" << mFreqStart;
  os << String(clicom);
  os << LogIO::POST;
  
  try {
    
    this->lock();
    this->writeCommand(os);
  
    doTrackSource_p=dotrackDir;
    trackDir_p=trackDir;


    /**** this check is not really needed here especially for SD imaging
    if(2*Int(nx/2)!=nx) {
      this->unlock();
      os << LogIO::SEVERE << "nx must be even" << LogIO::POST;
      return False;
    }
    if(2*Int(ny/2)!=ny) {
      this->unlock();
      os << LogIO::SEVERE << "ny must be even" << LogIO::POST;
      return False;
    }

    */
    // RVU : Disabling this Composite Number check, because image sizes are
    //          anyway being re-calculated inside the FTMachines (accounding for padding too).
    if(0)
    {
      CompositeNumber cn(nx);
      if (! cn.isComposite(nx)) {
	Int nxc = (Int)cn.nextLargerEven(nx);
	Int nnxc = (Int)cn.nearestEven(nx);
	if (nxc == nnxc) {
	  os << LogIO::POST << "nx = " << nx << " is not composite; nx = " 
	     << nxc << " will be more efficient" << LogIO::POST;
	} else {
	  os <<  LogIO::POST << "nx = " << nx << " is not composite; nx = " 
	     << nxc <<  " or " << nnxc << " will be more efficient" << LogIO::POST;
	}
      }
      if (! cn.isComposite(ny)) {
	Int nyc = (Int)cn.nextLargerEven(ny);
	Int nnyc = (Int)cn.nearestEven(ny);
	if (nyc == nnyc) {
	  os <<  LogIO::POST << "ny = " << ny << " is not composite; ny = " 
	     << nyc << " will be more efficient" << LogIO::POST;
	} else {
	  os <<  LogIO::POST << "ny = " << ny << " is not composite; ny = " << nyc << 
	      " or " << nnyc << " will be more efficient" << LogIO::POST;
	}
	os << LogIO::POST
	   << "You may safely ignore this message for single dish imaging" 
	   << LogIO::POST;

      }
      
    }


    if((abs(Double(nx)*cellx.getValue("rad")) > C::pi) || (abs(Double(ny)*celly.getValue("rad")) > C::pi))
      throw(AipsError("Cannot image the extent requested for this image;  more that PI ialong one or both of the axes " ));
    


    nx_p=nx;
    ny_p=ny;
    mcellx_p=cellx;
    mcelly_p=celly;
    distance_p=distance;
    stokes_p=stokes;
    imageMode_p=mode;
    imageMode_p.upcase();
    imageNchan_p=nchan;
    imageStart_p=start;
    imageStep_p=step;
    if(mode.contains("VEL")){
      mImageStart_p=mStart;
      mImageStep_p=MRadialVelocity(qStep);
    }
    if(mode.contains("FREQ")){
      mfImageStart_p=mFreqStart;
      mfImageStep_p=MFrequency(qStep);
    }
    restFreq_p=restFreq;
    freqFrame_p=mFreqFrame;
    spectralwindowids_p.resize(spectralwindowids.nelements());
    spectralwindowids_p=spectralwindowids;
    fieldid_p=fieldid;
    facets_p=facets;
    redoSkyModel_p=True;
    destroySkyEquation();    

    // Now make the derived quantities 
    Vector<Int> whichStokes = decideNPolPlanes(False);
    if( whichStokes.nelements()==1 && whichStokes[0]==0 )
      {
      this->unlock();
#ifdef PABLO_IO
      traceEvent(1,"Exiting Imager::defineimage",25);
#endif
      os << LogIO::SEVERE << "Stokes selection " << stokes_p << " is currently not supported." << LogIO::EXCEPTION;
      return False;
      }

    // nchan we need to get rid of one of these variables 
    nchan_p=imageNchan_p;
    
    if(fieldid < 0){      
      doShift_p=True;
      phaseCenter_p=phaseCenter;
    }
    else {
      ROMSFieldColumns msfield(ms_p->field());
      phaseCenter_p=msfield.phaseDirMeas(fieldid_p);
    }
    
    
    // Now we have set the image parameters
    setimaged_p=True;
    beamValid_p=False;
    
    this->unlock();


    return True;
  } catch (AipsError x) {
    this->unlock();
    os << LogIO::SEVERE << "Caught exception: " << x.getMesg()
       << LogIO::EXCEPTION;
    return False;
  } 
  return True;
}


Bool Imager::advise(const Bool takeAdvice, const Float amplitudeLoss,
		    const Quantity& fieldOfView, Quantity& cell,
		    Int& pixels, Int& facets, MDirection& phaseCenter)
{
  if(!valid()) return False;
  
  LogIO os(LogOrigin("imager", "advise()", WHERE));
  
  try {
    
    os << "Advising image properties" << LogIO::POST;
    
    Float maxAbsUV=0.0;
    Float maxWtAbsUV=0.0;
    // To determine the number of facets, we need to fit w to
    // a.u + b.v. The misfit from this (i.e. the dispersion 
    // will determine the error beam due to the non-coplanar
    // baselines. We'll do both cases: where the position
    // errors are important and where they are not. We'll use
    // the latter.
    Double sumWt = 0.0;

    Double sumUU=0.0;
    Double sumUV=0.0;
    Double sumUW=0.0;
    Double sumVV=0.0;
    Double sumVW=0.0;
    Double sumWW=0.0;

    Double sumWtUU=0.0;
    Double sumWtUV=0.0;
    Double sumWtUW=0.0;
    Double sumWtVV=0.0;
    Double sumWtVW=0.0;
    Double sumWtWW=0.0;

    Double sum = 0.0;

    this->lock();
    ROVisIter& vi(*rvi_p);
    VisBuffer vb(vi);
    
    for (vi.originChunks();vi.moreChunks();vi.nextChunk()) {
      for (vi.origin();vi.more();vi++) {
	Int nRow=vb.nRow();
	Int nChan=vb.nChannel();
	for (Int row=0; row<nRow; ++row) {
	  for (Int chn=0; chn<nChan; ++chn) {
	    if(!vb.flag()(chn,row)) {
	      Float f=vb.frequency()(chn)/C::c;
	      Float u=vb.uvw()(row)(0)*f;
	      Float v=vb.uvw()(row)(1)*f;
	      Float w=vb.uvw()(row)(2)*f;
              Double wt=vb.imagingWeight()(chn,row);
	      if(wt>0.0) {
		if(abs(u)>maxWtAbsUV) maxWtAbsUV=abs(u);
		if(abs(v)>maxWtAbsUV) maxWtAbsUV=abs(v);
		sumWt += wt;
                sumWtUU += wt * u * u;
                sumWtUV += wt * u * v;
                sumWtUW += wt * u * w;
                sumWtVV += wt * v * v;
                sumWtVW += wt * v * w;
                sumWtWW += wt * w * w;
	      }
	      sum += 1;
	      if(abs(u)>maxAbsUV) maxAbsUV=abs(u);
	      if(abs(v)>maxAbsUV) maxAbsUV=abs(v);
	      sumUU += u * u;
	      sumUV += u * v;
	      sumUW += u * w;
	      sumVV += v * v;
	      sumVW += v * w;
	      sumWW += w * w;
	    }
	  }
	}
      }
    }
    
    if(sumWt==0.0) {
      os << LogIO::WARN << "Visibility data are not yet weighted: using unweighted values" << LogIO::POST;
      sumWt = sum;
    }
    else {
      sumUU = sumWtUU;
      sumUV = sumWtUV;
      sumUW = sumWtUW;
      sumVV = sumWtVV;
      sumVW = sumWtVW;
      sumWW = sumWtWW;
      maxAbsUV = maxWtAbsUV;
    }

    // First find the cell size
    if(maxAbsUV==0.0) {
      this->unlock();
      os << LogIO::SEVERE << "Maximum uv distance is zero" << LogIO::POST;
      return False;
    }
    else {
      cell=Quantity(0.5/maxAbsUV, "rad").get("arcsec");
      os << "Maximum uv distance = " << maxAbsUV << " wavelengths" << endl;
      os << "Recommended cell size < " << cell.get("arcsec").getValue()
	 << " arcsec" << LogIO::POST;
    }

    // Now we can find the number of pixels for the specified field of view
    pixels = 2*Int((fieldOfView.get("rad").getValue()/cell.get("rad").getValue())/2.0);
    {
      CompositeNumber cn(pixels);
      pixels = (Int) (cn.nextLargerEven(pixels));
    }
    if(pixels < 64) pixels = 64;
    os << "Recommended number of pixels = " << pixels << endl;

      // Rough rule for number of facets:
      // For the specified facet size, the loss in amplitude
      // due to the peeling of facets from the sphere should 
      // be equal to the amplitude error.
      Int worstCaseFacets=1;
      if(sumWt<=0.0||sumUU<=0.0||(sumUU+sumVV)<=0.0) {
	this->unlock();
	os << LogIO::SEVERE << "Sum of imaging weights is zero" << LogIO::POST;
	return False;
      }
      else {
	Double rmsUV  = sqrt((sumUU + sumVV)/sumWt);
	Double rmsW = sqrt(sumWW/sumWt);
	os << "Dispersion in uv, w distance = " << rmsUV << ", "<< rmsW
	   << " wavelengths" << endl;
	if(rmsW>0.0&&rmsUV>0.0&&amplitudeLoss>0.0) {
	  worstCaseFacets =
	    Int (pixels * (abs(cell.get("rad").getValue())*
				  sqrt(C::pi*rmsW/(sqrt(32.0*amplitudeLoss)))));
	}
	else {
	  os << LogIO::WARN << "Cannot calculate number of facets: using 1"
	     << LogIO::POST;
	  worstCaseFacets = 1;
	}
	// Solve for the parameters:
	Double Determinant = sumUU * sumVV - square(sumUV);
	Double rmsFittedW = rmsW;
	if(Determinant > 0.0) {
	  Double a = ( sumVV * sumUW - sumUV * sumVW)/Determinant;
	  Double b = (-sumUV * sumUW + sumUU * sumVW)/Determinant;
	  os << "Best fitting plane is w = " << a << " * u + "
	     << b << " * v" << endl;
	  Double FittedWW =
	    sumWW  + square(a) * sumUU + square(b) * sumVV +
	    + 2.0 * a * b * sumUV - 2.0 * (a * sumUW + b * sumVW);
	  rmsFittedW  = sqrt(FittedWW/sumWt);
	  os << "Dispersion in fitted w = " << rmsFittedW
	     << " wavelengths" << endl;
	  facets = Int (pixels * (abs(cell.get("rad").getValue())*
				  sqrt(C::pi*rmsFittedW/(sqrt(32.0*amplitudeLoss)))));
          if (facets<1) facets = 1;
	}
	else {
	  os << "Error in fitting plane to uvw data" << LogIO::POST;
	}
	if(worstCaseFacets<1) worstCaseFacets=1;
	if(worstCaseFacets>1) {
	  os << "imager recommends that you use the wide field clean" << endl
	     << "For accurate positions, use " << worstCaseFacets
	     << " facets on each axis" << endl
	     << "For accurate removal of sources, you only need "
	     << facets << " facets on each axis" << LogIO::POST;
	}
	else {
	  os << "Wide field cleaning is not necessary"
	     << LogIO::POST;
	}
      }

    ROMSColumns msc(*mssel_p);
    if(datafieldids_p.shape()!=0){
      //If setdata has been used prior to this
    phaseCenter=msc.field().phaseDirMeas(datafieldids_p(0));
    }
    else{
    phaseCenter=msc.field().phaseDirMeas(fieldid_p);   
    }

    
    // Now we have set the image parameters
    if(takeAdvice) {
      os << "Using advised image properties" << LogIO::POST;
      mcellx_p=cell;
      mcelly_p=cell;
      phaseCenter_p=phaseCenter;
      setimaged_p=True;
      beamValid_p=False;
      facets_p=facets;
      nx_p=ny_p=pixels;
    }
    
    this->unlock();
    return True;
  } catch (AipsError x) {
    this->unlock();
    os << LogIO::SEVERE << "Caught exception: " << x.getMesg()
       << LogIO::EXCEPTION;
    return False;
  } 
  
  return True;
}



Bool Imager::setDataPerMS(const String& msname, const String& mode, 
			  const Vector<Int>& nchan, 
			  const Vector<Int>& start,
			  const Vector<Int>& step,
			  const Vector<Int>& spectralwindowids,
			  const Vector<Int>& fieldids,
			  const String& msSelect, const String& timerng,
			  const String& fieldnames, 
			  const Vector<Int>& antIndex,
			  const String& antnames,
			  const String& spwstring,
                          const String& uvdist, const String& scan,
                          const String& intent, const String& obs,
                          const Bool useModelCol, const Bool /*readonly*/)
{
  LogIO os(LogOrigin("imager", "setdata()"), logSink_p);
  if(msname != ""){

    LogIO os(LogOrigin("imager", "setdata()"), logSink_p);
    os << LogIO::WARN
       << "Ignoring that ms" << msname << "specified here"
       << LogIO::POST;
    os << LogIO::WARN
       << "Imager was constructed with an ms "
       << LogIO::POST;
    os << LogIO::WARN
       << "if multi-ms are to be used please construct imager without parameters and use setdata to specify the ms's and selection"
       << LogIO::POST;

  }
  MRadialVelocity dummy;
  //Calling the old setdata
  return   setdata(mode, nchan, start, step, dummy, dummy, spectralwindowids, 
		   fieldids, msSelect, timerng, fieldnames, antIndex, 
                   antnames, spwstring, uvdist, scan, intent, obs, useModelCol);

}


Bool Imager::setdata(const String& mode, const Vector<Int>& nchan,
		     const Vector<Int>& start, const Vector<Int>& step,
		     const MRadialVelocity& mStart,
		     const MRadialVelocity& mStep,
		     const Vector<Int>& spectralwindowids,
		     const Vector<Int>& fieldids,
		     const String& msSelect, const String& timerng,
		     const String& fieldnames, const Vector<Int>& antIndex,
		     const String& antnames, const String& spwstring,
                     const String& uvdist, const String& scan,
                     const String& intent,
                     const String& obs, 
                     const Bool /*useModelCol*/,
                     const Bool be_calm)
{
  logSink_p.clearLocally();
  LogIO os(LogOrigin("imager", "data selection"), logSink_p);

  if(ms_p.null()) {
    os << LogIO::SEVERE << "Program logic error: MeasurementSet pointer ms_p not yet set"
       << LogIO::EXCEPTION;
    nullSelect_p=true;
    return False;
  }

  os << (be_calm ? LogIO::NORMAL4 : LogIO::NORMAL)
     << "mode=" << mode << " nchan=" << nchan 
     <<  " start=" << start << " step=" << step;
  ostringstream clicom;
  clicom <<  " mstart='" << mStart << "' mstep='" << mStep;
  os << String(clicom) ;
  os <<  "' spectralwindowids=" << spectralwindowids
     << " fieldids=" << fieldids << " msselect=" << msSelect;

  nullSelect_p=False;
  String local_spwstring(spwstring);
  if (local_spwstring  == "") local_spwstring="*";
  try {
    
    this->lock();
    this->writeCommand(os);

    os << (be_calm ? LogIO::NORMAL2 : LogIO::NORMAL)
       << "Performing selection on MeasurementSet : " << ms_p->tableName()
       << LogIO::POST; // Loglevel PROGRESS
    //Some MSSelection 
    MSSelection thisSelection;

    // check that sorted table exists (it should), if not, make it now.
    //this->makeVisSet(*ms_p);
    
    //MeasurementSet sorted=ms_p->keywordSet().asTable("SORTED_TABLE");
    //MSSelection thisSelection (sorted, MSSelection::PARSE_NOW,timerng,antnames,
    //			       fieldnames, local_spwstring,uvdist, msSelect,"",
    //			       scan, obs); 

    datafieldids_p.resize(fieldids.nelements());
    datafieldids_p = fieldids;
    if(datafieldids_p.nelements() > 0){
      thisSelection.setFieldExpr(MSSelection::indexExprStr(datafieldids_p));
      os << (be_calm ? LogIO::NORMAL4 : LogIO::NORMAL)
         << "Selecting on field ids : " << datafieldids_p <<  LogIO::POST;
    }
    if(fieldnames != ""){
      thisSelection.setFieldExpr(fieldnames);
      os << (be_calm ? LogIO::NORMAL4 : LogIO::NORMAL)
         << "Selecting on fields : " << fieldnames << LogIO::POST;
    }
    
    dataspectralwindowids_p.resize(spectralwindowids.nelements());
    dataspectralwindowids_p = spectralwindowids;
    if(dataspectralwindowids_p.nelements() > 0){
      thisSelection.setSpwExpr(MSSelection::indexExprStr(dataspectralwindowids_p));
      os << (be_calm ? LogIO::NORMAL4 : LogIO::NORMAL)
         << "Selecting on spectral windows" << LogIO::POST;
    }
    else if(local_spwstring != ""){
      os << (be_calm ? LogIO::NORMAL4 : LogIO::NORMAL)
         << "Selecting on spectral windows expression : " << local_spwstring
	 << LogIO::POST;
      thisSelection.setSpwExpr(local_spwstring);
    }
    
    if(antIndex.nelements() >0){
      thisSelection.setAntennaExpr( MSSelection::indexExprStr(antIndex));
      os << (be_calm ? LogIO::NORMAL4 : LogIO::NORMAL)
         << "Selecting on antenna ids : " << antIndex << LogIO::POST;	
    }
    if(antnames != ""){
      Vector<String>antNames(1, antnames);
      //       thisSelection.setAntennaExpr(MSSelection::nameExprStr(antNames));
      thisSelection.setAntennaExpr(antnames);
      os << (be_calm ? LogIO::NORMAL4 : LogIO::NORMAL)
         << "Selecting on antenna names : " << antnames << LogIO::POST; 
    } 
               
    if(timerng != ""){
      //	Vector<String>timerange(1, timerng);
	thisSelection.setTimeExpr(timerng);
	os << (be_calm ? LogIO::NORMAL4 : LogIO::NORMAL)
           << "Selecting on time range : " << timerng << LogIO::POST;	
    }
    
    if(uvdist != ""){
	thisSelection.setUvDistExpr(uvdist);
	os << (be_calm ? LogIO::NORMAL4 : LogIO::NORMAL)
           << "Selecting on uvdist : " << uvdist << LogIO::POST;	
    }
    
    if(scan != ""){
      thisSelection.setScanExpr(scan);
	os << (be_calm ? LogIO::NORMAL4 : LogIO::NORMAL)
           << "Selecting on scan : " << scan << LogIO::POST;	
    }
    if(intent != "") {
      thisSelection.setStateExpr(intent);
	os << (be_calm ? LogIO::NORMAL4 : LogIO::NORMAL)
           << "Selecting on State Expr : " << intent  << LogIO::POST;	
    }
    if(obs != ""){
      thisSelection.setObservationExpr(obs);
	os << (be_calm ? LogIO::NORMAL4 : LogIO::NORMAL)
           << "Selecting on Observation Expr : " << obs << LogIO::POST;	
    }
    if(msSelect != ""){
      thisSelection.setTaQLExpr(msSelect);
	os << (be_calm ? LogIO::NORMAL4 : LogIO::NORMAL)
           << "Selecting via TaQL : " << msSelect << LogIO::POST;	
    }
    
    //***************
    TableExprNode exprNode;
    try{
      exprNode = thisSelection.toTableExprNode(&(*ms_p));
    }
    catch(...){
      nullSelect_p = true;
      this->unlock();
      // A "bad selection" warning message could be sent to the logger here,
      // but it should be left to the calling function to do that.  For
      // example, this function is called by setjy, and it would be a mistake
      // to print a logger message for every spw that was not observed for the
      // given field.
      return false;
    }
    //TableExprNode exprNode=thisSelection.getTEN();
    //if(exprNode.isNull()){
      //      throw(AipsError("Selection failed...review ms and selection parameters"));
    //}

    // Need to delete the ft machine as the channel flag may change
    if(ft_p)
      delete ft_p;
    ft_p=0;
    dataMode_p=mode;
    dataNchan_p.resize();
    dataStart_p.resize();
    dataStep_p.resize();
    dataNchan_p=nchan;
    dataStart_p=start;
    dataStep_p=step;
    mDataStart_p=mStart;
    mDataStep_p=mStep;
    //    useModelCol_p=useModelCol;
    
    if(rvi_p)
      delete rvi_p; 
    rvi_p=0;
    wvi_p=0;
    // if(mssel_p) delete mssel_p; 
    mssel_p=0;
    
    datafieldids_p.resize();
    datafieldids_p=thisSelection.getFieldList();
    if(datafieldids_p.nelements()==0){
      Int nf=ms_p->field().nrow();
      datafieldids_p.resize(nf);
      indgen(datafieldids_p);
    }
    //Now lets see what was selected as spw and match it with datadesc
    //
    // getSpwList could return duplicated spw ids
    // when multiple channel ranges are specified.
    //dataspectralwindowids_p.resize();
    //dataspectralwindowids_p=thisSelection.getSpwList();
    //get channel selection in spw
    // TT: Added sorting option in getChanList call 
    //     to accomodate changes related CAS-2521
    Matrix<Int> chansels=thisSelection.getChanList(NULL, 1, True);
    mssChanSel_p.assign(chansels);
    mssFreqSel_p.resize();
    mssFreqSel_p=thisSelection.getChanFreqList(NULL, True);

    //cout<<"chansels="<<chansels<<endl;
    //convert the selection into flag
    uInt nms = 1;
    uInt nrow = chansels.nrow();
    dataspectralwindowids_p.resize();
    const ROMSSpWindowColumns spwc(ms_p->spectralWindow());
    uInt nspw = spwc.nrow();
    const ROScalarColumn<Int> spwNchans(spwc.numChan());
    Vector<Int> nchanvec = spwNchans.getColumn();
    Int maxnchan = 0;
    for (uInt i=0;i<nchanvec.nelements();i++) {
      maxnchan=max(nchanvec[i],maxnchan);
    }
    
    spwchansels_p.resize(nms,nspw,maxnchan);
    spwchansels_p.set(0);
    uInt nselspw=0;
    if (nrow==0) {
      //no channel selection, select all channels
      spwchansels_p=1;
      dataspectralwindowids_p=thisSelection.getSpwList();
    }
    else {
      spwchansels_p=0; //deselect
      Int prvspwid=-1;
      Vector<Int> selspw;
      for (uInt i=0;i<nrow;i++) {
	Vector<Int> sel = chansels.row(i);
	Int spwid = sel[0];
	if((sel[1] >= nchanvec[spwid]) || (sel[2] >=nchanvec[spwid]))
	  throw(AipsError("Unexpected selection  in spw selection of spwid "+String::toString(spwid)));
	if (spwid != prvspwid){
	  nselspw++;
	  selspw.resize(nselspw,True);
	  selspw[nselspw-1]=spwid;
	}
	uInt minc= sel[1];
	uInt maxc = sel[2];
	uInt step = sel[3];
	// step as the same context as in im.selectvis
	// select channels 
	for (uInt k=minc;k<(maxc+1);k+=step) {
	  spwchansels_p(0,spwid,k)=1;
	}
	prvspwid=spwid;
      }
      dataspectralwindowids_p=selspw;
    }
    
    // Map the selected spectral window ids to data description ids
    if(dataspectralwindowids_p.nelements()==0){
      Int nspwinms=ms_p->spectralWindow().nrow();
      dataspectralwindowids_p.resize(nspwinms);
      indgen(dataspectralwindowids_p);
    }
    MSDataDescIndex msDatIndex(ms_p->dataDescription());
    datadescids_p.resize(0);
    datadescids_p=msDatIndex.matchSpwId(dataspectralwindowids_p);
    
    if (datafieldids_p.nelements() > 1) {
      os << LogIO::NORMAL4<< "Multiple fields specified" << LogIO::POST;
      multiFields_p = True;
    }
    
    
    if(mode=="none"){
      // Now channel selection from spw already stored in chansel,
      // no need for this- TT
      //check if we can find channel selection in the spw string
      //Matrix<Int> chanselmat=thisSelection.getChanList();
      //
      // This not correct for multiple channel ranges TT
      //if(chanselmat.nrow()==dataspectralwindowids_p.nelements()){
      if(nselspw==dataspectralwindowids_p.nelements()){
	
	dataMode_p="channel";
	dataStep_p.resize(dataspectralwindowids_p.nelements());
	dataStart_p.resize(dataspectralwindowids_p.nelements());
	dataNchan_p.resize(dataspectralwindowids_p.nelements());
	Cube<Int> spwchansels_tmp=spwchansels_p;
	
	for (uInt k =0 ; k < dataspectralwindowids_p.nelements(); ++k){
	  uInt curspwid=dataspectralwindowids_p[k];
	  //dataStep_p[k]=1;
	  if (nrow > 0) {
	    dataStep_p[k]=chansels.row(k)(3);
	  }
	  else {
	    dataStep_p[k]=1;
	  }
	  //dataStart_p[k]=chanselmat.row(k)(1);
	  dataStart_p[k]=0;
	  dataNchan_p[k]=nchanvec(curspwid);
	  //find start
	  Bool first =True;
	  uInt nchn = 0;
	  uInt lastchan = 0;
	  for (uInt j=0 ; j < uInt(nchanvec(curspwid)); j++) {
	    if (spwchansels_p(0,curspwid,j)==1) {
	      if (first) {
		dataStart_p[k]=j;
		first = False;
	      }
	      lastchan=j;
	      nchn++;
	    }	
	  }
	  dataNchan_p[k]=Int(ceil(Double(lastchan-dataStart_p[k])/Double(dataStep_p[k])))+1;
	  //dataNchan_p[k]=Int(ceil(Double(chanselmat.row(k)(2)-dataStart_p[k])/Double(dataStep_p[k])))+1;
	  
	  //if(dataNchan_p[k]<1)
	  //  dataNchan_p[k]=1;	  
	  
	  //cout<<"modified start="<<dataStart_p[k]<<endl;
	  //cout<<"modified nchan="<<dataNchan_p[k]<<endl;
	  //
	  //Since msselet will be applied to the data before flags from spwchansels_p
	  //are applied to the data in FTMachine, shift spwchansels_p by dataStart_p
	  //for (uInt j=0  ; j < nchanvec(k)-dataStart_p[k]; j++){
	  for (uInt j=0  ; j < uInt(nchanvec(curspwid)); j++){
	    if ( Int(j) < nchanvec(curspwid)-dataStart_p[k]) {
	      spwchansels_tmp(0,curspwid,j) = spwchansels_p(0,curspwid,j+dataStart_p[k]);
	    }
	    else {
	      spwchansels_tmp(0,curspwid,j) = 0;
	    }
	  }
	}
	spwchansels_p = spwchansels_tmp;
      }
    }
    if(!(exprNode.isNull())){
      mssel_p = new MeasurementSet((*ms_p)(exprNode), &* ms_p);
    }
    else{
      // Null take all the ms ...setdata() blank means that
      mssel_p = new MeasurementSet(*ms_p);
    }

    AlwaysAssert(!mssel_p.null(), AipsError);
    if(mssel_p->nrow()==0) {
      //delete mssel_p; 
      mssel_p=0;
      os << (be_calm ? LogIO::NORMAL4 : LogIO::WARN)
         << "Selection is empty: reverting to sorted MeasurementSet"
	 << LogIO::POST;
      mssel_p=new MeasurementSet(*ms_p);
      nullSelect_p=True;
    }
    else {
      mssel_p->flush();
      nullSelect_p=False;
    }
    if (nullSelect_p) {
      if ((mssel_p->field()).nrow() > 1) {
	os << LogIO::NORMAL4 << "Multiple fields selected" << LogIO::POST;
	multiFields_p = True;
      } else {
	os << LogIO::NORMAL4 << "Single field selected" << LogIO::POST;
	multiFields_p = False;
      }
    }
    
    uInt nvis_all = ms_p->nrow();
    
    // Now create the VisSet
    this->makeVisSet(*mssel_p); 
    AlwaysAssert(rvi_p, AipsError);
    uInt nvis_sel = mssel_p->nrow();
    
    if(nvis_sel != nvis_all) {
      os << LogIO::NORMAL // Loglevel INFO
         << "Selected " << nvis_sel << " out of "
         << nvis_all << " rows."
	 << LogIO::POST;
    }
    else {
      os << (be_calm ? LogIO::NORMAL4 : LogIO::NORMAL)
         << "Selected all " << nvis_sel << " rows" << LogIO::POST; // Loglevel INFO
    }
    //    }

    // Tell the user how many channels have been selected.
    // NOTE : This code is replicated in ImagerMultiMS.cc.
    Vector<Int> chancounts(dataspectralwindowids_p.nelements());
    chancounts=0;
    //    if( local_spwstring == "" ) os << "Selected all spws and channels" << LogIO::POST;
    //else os << "Channel selection : " << local_spwstring << LogIO::POST;
    os << (be_calm ? LogIO::NORMAL4 : LogIO::NORMAL) << "Selected:";
    for(uInt k=0;k<dataspectralwindowids_p.nelements();k++)
      {
	for(uInt ch=0;ch<uInt(nchanvec(dataspectralwindowids_p[k]));ch++) 
	  {if(spwchansels_p(0,dataspectralwindowids_p[k],ch)) chancounts[k]++; }
	os << " [" << chancounts[k] << " chans in spw " << dataspectralwindowids_p[k] << "]";
	//	os << "Selected " << chancounts[k] << " channels in spw " 
	//  << dataspectralwindowids_p[k] << LogIO::POST;
      }
    os << LogIO::POST;

    // Now we do a selection to cut down the amount of information
    // passed around.
  
    this->selectDataChannel(dataspectralwindowids_p, dataMode_p,
			    dataNchan_p, dataStart_p, dataStep_p,
                            mDataStart_p, mDataStep_p);
    ///Tell iterator to use on the fly imaging weights if scratch columns is
    ///not in use
    imwgt_p=VisImagingWeight("natural");
    rvi_p->useImagingWeight(imwgt_p);
    
    // Guess that the beam is no longer valid
    beamValid_p=False;
    destroySkyEquation();
    if(!valid()){ 
      this->unlock();
      os << LogIO::SEVERE << "Check your data selection or Measurement set "
         << LogIO::EXCEPTION;
      return False;
    }
    this->unlock();
    return !nullSelect_p;
  } catch (AipsError x) {
    this->unlock();
    throw(x);
   
    return False;
  } 
  return !nullSelect_p;
}


Bool Imager::setmfcontrol(const Float cyclefactor,
			  const Float cyclespeedup,
                          const Float cyclemaxpsffraction, 
			  const Int stoplargenegatives, 
			  const Int stoppointmode,
			  const String& scaleType,
			  const Float minPB,
			  const Float constPB,
			  const Vector<String>& fluxscale,
			  const Bool flatnoise)
{  
  cyclefactor_p = cyclefactor;
  cyclespeedup_p =  cyclespeedup;
  cyclemaxpsffraction_p = cyclemaxpsffraction;
  stoplargenegatives_p = stoplargenegatives;
  stoppointmode_p = stoppointmode;
  fluxscale_p.resize( fluxscale.nelements() );
  fluxscale_p = fluxscale;
  scaleType_p = scaleType;
  minPB_p = minPB;
  flatnoise_p=flatnoise;

  constPB_p = constPB;
  return True;
}  


Bool Imager::setvp(const Bool dovp,
		   const Bool doDefaultVPs,
		   const String& vpTable,
		   const Bool doSquint,
		   const Quantity &parAngleInc,
		   const Quantity &skyPosThreshold,
		   String defaultTel,
                   const Bool verbose)
{

#ifdef PABLO_IO
  traceEvent(1,"Entering Imager::setvp",23);
#endif

  //  if(!valid())
  //    {

  //#ifdef PABLO_IO
  //      traceEvent(1,"Exiting Imager::setvp",22);
  //#endif

  //     return False;
  //    }
  LogIO os(LogOrigin("Imager", "setvp()", WHERE));
  
  os << LogIO::NORMAL << "Setting voltage pattern parameters" << LogIO::POST; // Loglevel PROGRESS
  
  if(!dovp && !vp_p)
    delete vp_p;
  vp_p=0;
  doVP_p=dovp;
  doDefaultVP_p = doDefaultVPs;
  vpTableStr_p = vpTable;
  telescope_p= defaultTel;
  if (doSquint) {
    squintType_p = BeamSquint::GOFIGURE;
  } else {
    squintType_p = BeamSquint::NONE;
  }

  parAngleInc_p = parAngleInc;

  skyPosThreshold_p = skyPosThreshold;
  os << (verbose ? LogIO::NORMAL : LogIO::NORMAL3) // Loglevel INFO
     <<"Sky position tolerance is "<<skyPosThreshold_p.getValue("deg")
     << " degrees" << LogIO::POST;

  if (doDefaultVP_p) {
    os << (verbose ? LogIO::NORMAL : LogIO::NORMAL3) // Loglevel INFO
       << "Using system default voltage patterns for each telescope" << LogIO::POST;
  } else {
    os << (verbose ? LogIO::NORMAL : LogIO::NORMAL3) // Loglevel INFO
       << "Using user defined voltage patterns in Table "
       <<  vpTableStr_p << LogIO::POST;
  }
  if (doSquint) {
    os << (verbose ? LogIO::NORMAL : LogIO::NORMAL3) // Loglevel INFO
       << "Beam Squint will be included in the VP model" <<  LogIO::POST;
    os << (verbose ? LogIO::NORMAL : LogIO::NORMAL3)
       << "and the Parallactic Angle increment is "  // Loglevel INFO
       << parAngleInc_p.getValue("deg") << " degrees"  << LogIO::POST;
  }

#ifdef PABLO_IO
  traceEvent(1,"Exiting Imager::setvp",22);
#endif

  // muddled with the state of SkyEquation..so redo it
  destroySkyEquation();
  return True;
}

Bool Imager::setoptions(const String& ftmachine, const Long cache, const Int tile,
			const String& gridfunction, const MPosition& mLocation,
                        const Float padding,
			const Int wprojplanes,
			const String& epJTableName,
			const Bool applyPointingOffsets,
			const Bool doPointingCorrection,
			const String& cfCacheDirName,
			const Float& rotPAStep, 
			const Float& computePAStep, 
			const Float& pbLimit, const String& interpMeth, const Int imageTileVol,
			const Bool singprec,
			const Int numthreads,
			const Bool psTermOn,
			const Bool aTermOn,
			const Bool mTermOn,
			const Bool wbawp,
			const Bool conjBeams)
{

#ifdef PABLO_IO
  traceEvent(1,"Entering Imager::setoptions",28);
#endif

  if(!valid()) 
    {

#ifdef PABLO_IO
      traceEvent(1,"Exiting Imager::setoptions",27);
#endif

      return False;
    }
  if(!assertDefinedImageParameters())
    {

#ifdef PABLO_IO
      traceEvent(1,"Exiting Imager::setoptions",27);
#endif

      return False;
    }
  LogIO os(LogOrigin("imager", "setoptions()", WHERE));
  
  os << LogIO::NORMAL << "Setting processing options" << LogIO::POST; // Loglevel PROGRESS

  ftmachine_p=downcase(ftmachine);
  if(ftmachine_p=="gridft") {
    os << LogIO::WARN
       << "FT machine gridft is now called ft - please use the new name in future"
       << LogIO::POST;
    ftmachine_p="ft";
  }

  if(ftmachine_p=="wfmemoryft"){
    wfGridding_p=True;
    ftmachine_p="ft";
  }

  wprojPlanes_p=wprojplanes;
  epJTableName_p = epJTableName;
  cfCacheDirName_p = cfCacheDirName;
  rotPAStep_p = rotPAStep;
  computePAStep_p = computePAStep;
  pbLimit_p = pbLimit;
  psTermOn_p=psTermOn;
  aTermOn_p=aTermOn;
  mTermOn_p=mTermOn;
  wbAWP_p=wbawp;
  conjBeams_p=conjBeams;
  freqInterpMethod_p=interpMeth;
  imageTileVol_p=imageTileVol;
  if(imageTileVol_p <= 0){
    avoidTempLatt_p=True;
    imageTileVol_p=-1*imageTileVol_p;
  }
 
  
  singlePrec_p=singprec;

  if(cache>0) cache_p=cache;
  if(tile>0) tile_p=tile;
  gridfunction_p=downcase(gridfunction);
  mLocation_p=mLocation;
  if(padding>=1.0) {
    padding_p=padding;
  }

  // Check if gridfunction is set to gauss or gjinc for non single dish imaging
  if (ftmachine_p!="sd" 
      && (gridfunction_p=="gauss" || gridfunction_p=="gjinc")) {
    os << LogIO::SEVERE
       << "Grid function " << gridfunction << " is available only for single dish imaging" << LogIO::EXCEPTION;
  }

  // Destroy the FTMachine
  if(ft_p) {delete ft_p; ft_p=0;}
  if(gvp_p) {delete gvp_p; gvp_p=0;}
  if(cft_p) {delete cft_p; cft_p=0;}

#ifdef PABLO_IO
  traceEvent(1,"Exiting Imager::setoptions",27);
#endif

  doPointing = applyPointingOffsets;
  doPBCorr = doPointingCorrection;
////The set below does not seemed to be remembered later in the process it 
/// under some compiler version so setting a private variable to be used
/// a negative number means use all that is available
  numthreads_p= numthreads;
#ifdef HAS_OMP
  if(numthreads > 0){
    if(numthreads <= omp_get_max_threads()){
      omp_set_num_threads(numthreads);
    }
  }
#endif
  return True;
}

Bool Imager::setsdoptions(const Float scale, const Float weight, 
			  const Int convsupport, String pointCol,
                          const Quantity truncate, 
                          const Quantity gwidth, const Quantity jwidth,
			  const Float minweight)
{


#ifdef PABLO_IO
  traceEvent(1,"Entering Imager::setsdoptions",28);
#endif

  LogIO os(LogOrigin("imager", "setsdoptions()", WHERE));
  
  os << LogIO::NORMAL << "Setting single dish processing options" << LogIO::POST; // Loglevel PROGRESS
  
  sdScale_p=scale;
  sdWeight_p=weight;

  
  sdConvSupport_p=convsupport;
  pointingDirCol_p=pointCol;
  pointingDirCol_p.upcase();
  if( (pointingDirCol_p != "DIRECTION") &&(pointingDirCol_p != "TARGET") && (pointingDirCol_p != "ENCODER") && (pointingDirCol_p != "POINTING_OFFSET") && (pointingDirCol_p != "SOURCE_OFFSET")){
    os << LogIO::SEVERE
       << "No such direction column as "<< pointingDirCol_p
       << " in pointing table "<< LogIO::EXCEPTION;
  }
  qtruncate_p=truncate;
  qgwidth_p=gwidth;
  qjwidth_p=jwidth;
  minWeight_p = minweight;
  // Destroy the FTMachine
  if(ft_p) {delete ft_p; ft_p=0;}
  if(gvp_p) {delete gvp_p; gvp_p=0;}
  if(cft_p) {delete cft_p; cft_p=0;}

#ifdef PABLO_IO
  traceEvent(1,"Exiting Imager::setsdoptions",27);
#endif

  return True;
}

Bool Imager::mask(const String& mask, const String& image,
		  const Quantity& threshold) 
{
  //if(!valid()) return False;
  LogIO os(LogOrigin("imager", "mask()", WHERE));
  //if(!assertDefinedImageParameters()) return False;
  
  try {
    //this->lock();
    if(image=="") {
      //this->unlock();
      os << LogIO::SEVERE << "Need name for template image" << LogIO::EXCEPTION;
      return False;
    }
    String maskName(mask);
    if(maskName=="") {
      maskName=image+".mask";
    }
    if(!clone(image, maskName)) return False;
    PagedImage<Float> maskImage(maskName);
    maskImage.table().markForDelete();
    PagedImage<Float> imageImage(image);

    if(threshold.check(UnitVal(1.0, "Jy"))){
      os << LogIO::NORMAL // Loglevel INFO
         << "Making mask image " << maskName << ", applying threshold "
         << threshold.get("Jy").getValue() << "Jy, " << endl
         << "to template image " << image << LogIO::POST;
    
      StokesImageUtil::MaskFrom(maskImage, imageImage, threshold);
    }
    else{
      os << LogIO::NORMAL // Loglevel INFO
         << "Making mask image " << maskName << ", applying threshold "
         << threshold.getValue() << " " << threshold.getUnit() << endl
         << "to template image " << image << LogIO::POST;
    
      StokesImageUtil::MaskFrom(maskImage, imageImage, threshold.getValue());
    }
    maskImage.table().unmarkForDelete();

    //this->lock();
    return True;
  } catch (AipsError x) {
    //this->unlock();
    os << LogIO::SEVERE << "Caught exception: " << x.getMesg()
       << LogIO::EXCEPTION;
    return False;
  } 
  //this->unlock();
  return True;
}

Bool Imager::boxmask(const String& mask, const Vector<Int>& blc,
		  const Vector<Int>& trc, const Float value) 
{
  if(!valid()) return False;
  
  LogIO os(LogOrigin("imager", "boxmask()", WHERE));
  
  try {
    
    if(!assertDefinedImageParameters()) return False;
    
    if(mask=="") {
      os << LogIO::SEVERE << "Need name for mask image" << LogIO::EXCEPTION;
      return False;
    }
    if(!Table::isWritable(mask)) {
      make(mask);
      this->lock();
    }
    PagedImage<Float> maskImage(mask);
    maskImage.table().markForDelete();
    

    IPosition iblc(blc);
    IPosition itrc(trc);
    IPosition iinc(iblc.nelements(), 1);
    LCBox::verify(iblc, itrc, iinc, maskImage.shape());
    
    os << LogIO::DEBUG1
       << "Setting '" << mask << "' blc=" << iblc
       << " trc=" << itrc << " to " << value << LogIO::POST;
    
    StokesImageUtil::BoxMask(maskImage, iblc, itrc, value);
    
    maskImage.table().unmarkForDelete();

    this->unlock();
    return True;
  } catch (AipsError x) {
    this->unlock();
    os << LogIO::SEVERE << "Caught exception: " << x.getMesg()
       << LogIO::EXCEPTION;
    return False;
  } 
  return True;
}

  Bool Imager::regionmask(const String& maskimage, Record* imageRegRec, 
			  Matrix<Quantity>& blctrcs, Matrix<Float>& circles, 
			  const Float& value){

  //This function does not modify ms(s) so no need of lock 
  LogIO os(LogOrigin("imager", "regionmask()", WHERE));
  if(!Table::isWritable(maskimage)) {
    make(maskimage);
  }
  return Imager::regionToImageMask(maskimage, imageRegRec, blctrcs, circles, value);

}

  Bool Imager::regionToImageMask(const String& maskimage, Record* imageRegRec, Matrix<Quantity>& blctrcs, Matrix<Float>& circles, const Float& value){
  PagedImage<Float> maskImage(maskimage);
  CoordinateSystem cSys=maskImage.coordinates();
  maskImage.table().markForDelete();
  ImageRegion *boxregions=0;
  ImageRegion *circleregions=0;
  RegionManager regMan;
  regMan.setcoordsys(cSys);
  Vector<Quantum<Double> > blc(2);
  Vector<Quantum<Double> > trc(2);
  if(blctrcs.nelements() !=0){
    if(blctrcs.shape()(1) != 4)
      throw(AipsError("Need a list of 4 elements to define a box"));
    Int nrow=blctrcs.shape()(0);
    Vector<Int> absRel(2, RegionType::Abs); 
    PtrBlock<const WCRegion *> lesbox(nrow);
    for (Int k=0; k < nrow; ++k){
      blc(0) = blctrcs(k,0);
      blc(1) = blctrcs(k,1);
      trc(0) = blctrcs(k,2);
      trc(1) = blctrcs(k,3); 
      lesbox[k]= new WCBox (blc, trc, cSys, absRel);
    }
    boxregions=regMan.doUnion(lesbox);
    for (Int k=0; k < nrow; ++k){
      delete lesbox[k];
    }
  }
  if((circles.nelements()) > 0){
    if(circles.shape()(1) != 3)
      throw(AipsError("Need a list of 3 elements to define a circle"));
    Int nrow=circles.shape()(0);
    Vector<Float> cent(2); 
    cent(0)=circles(0,1); cent(1)=circles(0,2);
    Float radius=circles(0,0);
    IPosition xyshape(2,maskImage.shape()(0),maskImage.shape()(1));
    LCEllipsoid *circ= new LCEllipsoid(cent, radius, xyshape);
    //Tell LCUnion to delete the pointers
    LCUnion *elunion= new LCUnion(True, circ);
    //now lets do the remainder
    for (Int k=1; k < nrow; ++k){
      cent(0)=circles(k,1); cent(1)=circles(k,2);
      radius=circles(k,0);
      circ= new LCEllipsoid(cent, radius, xyshape); 
      elunion=new LCUnion(True, elunion, circ);
    }
    //now lets extend that to the whole image
    IPosition trc(2);
    trc(0)=maskImage.shape()(2)-1;
    trc(1)=maskImage.shape()(3)-1;
    LCBox lbox(IPosition(2,0,0), trc, 
	       IPosition(2,maskImage.shape()(2),maskImage.shape()(3)) );
    LCExtension linter(*elunion, IPosition(2,2,3),lbox);
    circleregions=new ImageRegion(linter);
    delete elunion;
  }


  ImageRegion* recordRegion=0;
  if(imageRegRec !=0){
    ImageRegion::tweakedRegionRecord(imageRegRec);
    TableRecord rec1;
    rec1.assign(*imageRegRec);
    recordRegion=ImageRegion::fromRecord(rec1,"");    
  }
  ImageRegion *unionReg=0;
  if(boxregions!=0 && recordRegion!=0){
    unionReg=regMan.doUnion(*boxregions, *recordRegion);
    delete boxregions; boxregions=0;
    delete recordRegion; recordRegion=0;
  }
  else if(boxregions !=0){
    unionReg=boxregions;
  }
  else if(recordRegion !=0){
    unionReg=recordRegion;
  }
      

 
  
  if(unionReg !=0){
    regionToMask(maskImage, *unionReg, value);
    delete unionReg; unionReg=0;
  }
  //As i can't unionize LCRegions and WCRegions;  do circles seperately
  if(circleregions !=0){
    regionToMask(maskImage, *circleregions, value);
    delete circleregions;
    circleregions=0;
  }
  maskImage.table().unmarkForDelete();
  return True;

}


Bool Imager::regionToMask(ImageInterface<Float>& maskImage, ImageRegion& imagreg, const Float& value){

  
  SubImage<Float> partToMask(maskImage, imagreg, True);
  LatticeRegion latReg=imagreg.toLatticeRegion(maskImage.coordinates(), maskImage.shape());
  ArrayLattice<Bool> pixmask(latReg.get());
  LatticeExpr<Float> myexpr(iif(pixmask, value, partToMask) );
  partToMask.copyData(myexpr);

  return True;
}


Bool Imager::clipimage(const String& image, const Quantity& threshold)
{
  if(!valid()) return False;
  
  LogIO os(LogOrigin("imager", "clipimage()", WHERE));
  
  this->lock();
  try {
    
    if(!assertDefinedImageParameters()) return False;
    
    if(image=="") {
      this->unlock();
      os << LogIO::SEVERE << "Need name for image" << LogIO::EXCEPTION;
      return False;
    }
    PagedImage<Float> imageImage(image);
    os << LogIO::NORMAL // Loglevel PROGRESS
       << "Zeroing " << image << ", for all pixels where Stokes I < threshold "
       << threshold.get("Jy").getValue() << "Jy " << LogIO::POST;
    
    StokesImageUtil::MaskOnStokesI(imageImage, threshold);
    this->unlock();
    return True;
  } catch (AipsError x) {
    this->unlock();
    os << LogIO::SEVERE << "Caught exception: " << x.getMesg()
       << LogIO::EXCEPTION;
    return False;
  } 
  
  return True;
}

// Add together low and high resolution images in the Fourier plane
Bool Imager::feather(const String& image, const String& highRes,
		     const String& lowRes, const String& lowPSF, const Float effDishDiam, const Bool lowPassFilterSD)
{
  
  Float effDiam=effDishDiam;
  LoggerHolder lh (False);
  LogIO os = lh.logio();
  os << LogOrigin("imager", "feather()");
  
  try {
    Bool noStokes=False;
    String outLowRes=lowRes;
    String outHighRes=highRes;
    {
      if ( ! doVP_p ) {
	this->unlock();
	os << LogIO::SEVERE << 
	  "Must invoke setvp() first in order to apply the primary beam" 
	   << LogIO::EXCEPTION;
	return False;
      }
      
      os << LogIO::NORMAL // Loglevel PROGRESS
         << "\nFeathering together high and low resolution images.\n" << LogIO::POST;
      
     
      // Get initial images
      /*{ //Drat lets deal with images that don't have stokes.
	PagedImage<Float> hightemp(highRes);
	PagedImage<Float> lowtemp(lowRes);
	if(hightemp.shape().nelements() != lowtemp.shape().nelements()){
	  this->unlock();
	  os << LogIO::SEVERE << 
	    "High res. image and low res. image donot have same number of axes" 
	     << LogIO::EXCEPTION;
	  return False;
	  
	}
	if ( (hightemp.coordinates().findCoordinate(Coordinate::STOKES) < 0) &&
	     (lowtemp.coordinates().findCoordinate(Coordinate::STOKES) < 0)){
	  noStokes=True;
	  os << LogIO::NORMAL // Loglevel PROGRESS
             << "Making some temporary images as the inputs have no Stokes axis.\n" 
             << LogIO::POST;
	  PtrHolder<ImageInterface<Float> > outImage1;
	  outHighRes= highRes+"_stokes";
	  ImageUtilities::addDegenerateAxes (os, outImage1, hightemp, outHighRes,
					     False, False,
					     "I", False, False,
					     False);

	  PtrHolder<ImageInterface<Float> > outImage2;
	  outLowRes= lowRes+"_stokes";
	  ImageUtilities::addDegenerateAxes (os, outImage2, lowtemp, outLowRes,
					     False, False,
					     "I", False, False,
					     False);
	  
					     }
      }*/
      PagedImage<Float> high(outHighRes);
      PagedImage<Float> low0(outLowRes);
      
      Feather::feather(image, high, low0, sdScale_p, lowPSF, doDefaultVP_p, vpTableStr_p, effDiam, lowPassFilterSD);
    }
  
    if(noStokes){
      Table::deleteTable(outHighRes);
      Table::deleteTable(outLowRes);
    }
    return True;
  } catch (AipsError x) {
    os << LogIO::SEVERE << "Caught exception: " << x.getMesg()
       << LogIO::EXCEPTION;
    return False;
  } 
  
  return True;
}



Bool Imager::linearmosaic(const String& mosaic,
			  const String& fluxscale,
			  const String& sensitivity,
			  const Vector<String>& images,
			  const Vector<Int>& fieldids)

{
  if(!valid()) return False;
  LogIO os(LogOrigin("imager", "linearmosaic()", WHERE));
  try{
    if(mosaic=="") {
      os << LogIO::SEVERE << "Need name for mosaic image" << LogIO::POST;
      return False;
    }
    if(!Table::isWritable( mosaic )) {
      make( mosaic );
    }
    if (images.nelements() == 0) {
      os << LogIO::SEVERE << "Need names of images to mosaic" << LogIO::POST;
      return False;
    }
    if (images.nelements() != fieldids.nelements()) {
      os << LogIO::SEVERE << "number of fieldids doesn\'t match the" 
	 << " number of images" << LogIO::POST;
      return False;
    }
    
    Double meminMB=Double(HostInfo::memoryTotal(true))/1024.0;
    PagedImage<Float> mosaicImage( mosaic );
    CoordinateSystem cs=mosaicImage.coordinates();
    String err;
    //for some reason subimages below  fail if they are in some frames like BARY
    if(cs.setSpectralConversion(err, "LSRK")){
      mosaicImage.setCoordinateInfo(cs);
    }
    mosaicImage.set(0.0);
    TempImage<Float>  numerator( TiledShape(mosaicImage.shape(), mosaicImage.niceCursorShape()), mosaicImage.coordinates(), meminMB/2.0);
    numerator.set(0.0);
    TempImage<Float>  denominator( TiledShape(mosaicImage.shape(), mosaicImage.niceCursorShape()), mosaicImage.coordinates(), meminMB/2.0);
    denominator.set(0.0);
    ImageRegrid<Float> regridder;
    
    ROMSColumns msc(*ms_p);
    for (uInt i=0; i < images.nelements(); ++i) {
      if(!Table::isReadable(images(i))) {   
	os << LogIO::SEVERE << "Image " << images(i) << 
	  " is not readable" << LogIO::POST;
	return False;
      }
      
      PagedImage<Float> smallImagedisk( images(i) );
      cs=smallImagedisk.coordinates();
      //for some reason subimages below  fail if they are in some frames like BARY
      if(!cs.setSpectralConversion(err, "LSRK")){
	cs=smallImagedisk.coordinates();
      }
      
      TempImage<Float> smallImage(smallImagedisk.shape(), cs, meminMB/8.0);
      smallImage.copyData(smallImagedisk);
      IPosition iblc(smallImage.shape().nelements(),0);
      IPosition itrc(smallImage.shape());
      itrc=itrc-Int(1);
      
      LCBox lbox(iblc, itrc, smallImage.shape());
      ImageRegion imagreg(WCBox(lbox, cs) );
      try{
	// accumulate the images
	SubImage<Float> subNum;
	SubImage<Float> subDen;
	try{
	  subNum=SubImage<Float>(numerator, imagreg, True);
	  subDen=SubImage<Float>(denominator, imagreg, True);
	}
	catch(...){
	  //Failed to make a subimage let us use the full image
	  subNum=SubImage<Float>(numerator, True);
	  subDen=SubImage<Float>(denominator, True);
	  
	}
	
	
	
	TempImage<Float> fullImage(subNum.shape(), subNum.coordinates(), meminMB/8.0);
	
	os  << "Processing Image " << images(i)  << LogIO::POST;
	
	regridder.regrid( fullImage, Interpolate2D::LINEAR,
			  IPosition(2,0,1), smallImage );
	
	TempImage<Float>  PB( subNum.shape(), subNum.coordinates(), meminMB/8.0);
	PB.set(1.0);
	
	MDirection pointingDirection = msc.field().phaseDirMeas( fieldids(i) );
	
	Quantity pa(0.0, "deg");
	pbguts ( PB, PB, pointingDirection, pa);
	
	fullImage.copyData( (LatticeExpr<Float>) (fullImage *  PB ) );
	subNum.copyData( (LatticeExpr<Float>) (subNum + fullImage) );
	subDen.copyData( (LatticeExpr<Float>) (subDen + (PB*PB)) );
	
      }
      catch (AipsError x) {
	os << LogIO::WARN<< "Caught exception while processing  " << images(i) 
	   << "\n"<< x.getMesg()
	   << LogIO::POST;
	continue;
      } 
      catch(...){
	os << LogIO::WARN << "Unknown error processing " << images(i) << LogIO::POST; 
	continue;
      }
    }
    
    LatticeExprNode LEN = max( denominator );
    Float dMax =  LEN.getFloat();
    
    
    if (scaleType_p == "SAULT") {
      
      // truncate denominator at ggSMin1
      denominator.copyData( (LatticeExpr<Float>) 
			    (iif(denominator < (dMax * constPB_p), dMax, 
				 denominator) ) );
      
      if (fluxscale != "") {
	clone( mosaic, fluxscale );
	
	PagedImage<Float> fluxscaleImage( fluxscale );
	fluxscaleImage.copyData( (LatticeExpr<Float>) 
				 (iif(denominator < (dMax*minPB_p), 0.0,
				      (dMax*minPB_p)/(denominator) )) );
	fluxscaleImage.copyData( (LatticeExpr<Float>) 
				 (iif(denominator > (dMax*constPB_p), 1.0,
				      (fluxscaleImage) )) );
	mosaicImage.copyData( (LatticeExpr<Float>)(iif(denominator > (dMax*minPB_p),
						       (numerator/denominator), 0)) );
      }
    } else {
      mosaicImage.copyData( (LatticeExpr<Float>)(iif(denominator > (dMax*minPB_p),
						     (numerator/denominator), 0)) );
      if (fluxscale != "") {
	clone(mosaic, fluxscale );
	PagedImage<Float> fluxscaleImage( fluxscale );
	fluxscaleImage.copyData( (LatticeExpr<Float>)( 1.0 ) );
      }
    }
    if (sensitivity != "") {
      clone(mosaic, sensitivity);
      PagedImage<Float> sensitivityImage( sensitivity );
      sensitivityImage.copyData( (LatticeExpr<Float>)( denominator/dMax ));
    }
  }
  catch (AipsError x) {
    os << LogIO::SEVERE << "Caught exception: " << x.getMesg()
       << LogIO::POST;
    return False;
  } 
  return True;
}

// Weight the MeasurementSet
Bool Imager::weight(const String& type, const String& crmode,
                 const Quantity& noise, const Double robust,
                 const Quantity& fieldofview,
		    const Int npixels, const Bool multiField)
{
  if(!valid()) return False;
  logSink_p.clearLocally();
  LogIO os(LogOrigin("imager", "weight()"),logSink_p);
  
  this->lock();
  try {
    
    String rmode=crmode; // can change it 


    os << LogIO::NORMAL // Loglevel INFO
       << "Weighting MS: Imaging weights will be changed" << LogIO::POST;
    
    if (type=="natural") {
      os << LogIO::NORMAL // Loglevel INFO
         << "Natural weighting" << LogIO::POST;
      imwgt_p=VisImagingWeight("natural");
    }
    else if(type=="superuniform"){
      if(!assertDefinedImageParameters()) return False;
      ///making usage of npixels consistent with uniform, briggs
      /// don't know why this was done seperately which is kind of redundant in the code
      /// one achieves superuniform with  just uniform with npixels or fieldofview 
      /// set to non-defaults in the section below
      Int actualNpix=npixels/2;
      if(actualNpix <=0)
	actualNpix=3;
      os << LogIO::NORMAL // Loglevel INFO
         << "SuperUniform weighting over a square cell spanning [" 
	 << -actualNpix 
	 << ", " << actualNpix << "] in the uv plane" << LogIO::POST;
      imwgt_p=VisImagingWeight(*rvi_p, rmode, noise, robust, nx_p, 
                               ny_p, mcellx_p, mcelly_p, actualNpix, 
                               actualNpix, multiField);
    }
    else if ((type=="robust")||(type=="uniform")||(type=="briggs")) {
      if(!assertDefinedImageParameters()) return False;
      Quantity actualFieldOfView(fieldofview);
      Int actualNPixels(npixels);
      String wtype;
      if(type=="briggs") {
	//The user really meant to use Brigg's weighting and forgot to set norm or abs
	// guessing it should be norm
	if(rmode=="none")
	  rmode="norm";
        wtype = "Briggs";
      }
      else {
        wtype = "Uniform";
      }
      if(actualFieldOfView.get().getValue()==0.0&&actualNPixels==0) {
        actualNPixels=nx_p;
        actualFieldOfView=Quantity(actualNPixels*mcellx_p.get("rad").getValue(),
								   "rad");
        os << LogIO::NORMAL // Loglevel INFO
           << wtype
           << " weighting: sidelobes will be suppressed over full image"
           << LogIO::POST;
      }
      else if(actualFieldOfView.get().getValue()>0.0&&actualNPixels==0) {
        actualNPixels=Int(actualFieldOfView.get("rad").getValue()/mcellx_p.get("rad").getValue());
        os << LogIO::NORMAL // Loglevel INFO
           << wtype
           << " weighting: sidelobes will be suppressed over specified field of view: "
           << actualFieldOfView.get("arcsec").getValue() << " arcsec" << LogIO::POST;
      }
      else if(actualFieldOfView.get().getValue()==0.0&&actualNPixels>0) {
        actualFieldOfView=Quantity(actualNPixels*mcellx_p.get("rad").getValue(),
								   "rad");
        os << LogIO::NORMAL // Loglevel INFO
           << wtype
           << " weighting: sidelobes will be suppressed over full image field of view: "
           << actualFieldOfView.get("arcsec").getValue() << " arcsec" << LogIO::POST;
      }
      else {
        os << LogIO::NORMAL // Loglevel INFO
           << wtype
           << " weighting: sidelobes will be suppressed over specified field of view: "
           << actualFieldOfView.get("arcsec").getValue() << " arcsec" << LogIO::POST;
      }
      os << LogIO::DEBUG1
         << "Weighting used " << actualNPixels << " uv pixels."
         << LogIO::POST;
      Quantity actualCellSize(actualFieldOfView.get("rad").getValue()/actualNPixels, "rad");

      imwgt_p=VisImagingWeight(*rvi_p, rmode, noise, robust, 
                               actualNPixels, actualNPixels, actualCellSize, 
                               actualCellSize, 0, 0, multiField);
      
    }
    else if (type=="radial") {
      os << "Radial weighting" << LogIO::POST;
      imwgt_p=VisImagingWeight("radial");
    }
    else {
      this->unlock();
      os << LogIO::SEVERE << "Unknown weighting " << type
         << LogIO::EXCEPTION;    
      return False;
    }
    
      rvi_p->useImagingWeight(imwgt_p);
    
    // Beam is no longer valid
    beamValid_p=False;
    destroySkyEquation();
    this->writeHistory(os);
    this->unlock();
    return True;
  } catch (AipsError x) {
    this->unlock();
    os << LogIO::SEVERE << "Caught exception: " << x.getMesg()
       << LogIO::EXCEPTION;
    return False;
  } 
  
  return True;
}


Bool Imager::getWeightGrid(Block<Matrix<Float> >&weightgrid, const String& type, const Vector<String>&imagenames){

  if(type=="imaging"){
    weightgrid.resize(0, True, False);
    if(imwgt_p.getType()!="uniform")
      return False;
    imwgt_p.getWeightDensity(weightgrid);
    return True;
  }
  if((type=="ftweight") && (sm_p) && (Int(imagenames.nelements())== sm_p->numberOfModels())){
    for (Int model=0; model < sm_p->numberOfModels(); ++model){
      PagedImage<Float> wgtImage(sm_p->image(model).shape(),
				   (sm_p->image(model)).coordinates(),
				   imagenames(model));
      se_p->getWeightImage(model, wgtImage);
      

    }
    return True;
  } 
        
  return False;
}

Bool Imager::setWeightGrid(const Block<Matrix<Float> >& weightgrid, const String& type){

  if(type=="imaging"){
    if(imwgt_p.getType()!="uniform")
      return False;
    imwgt_p.setWeightDensity(weightgrid);
    rvi_p->useImagingWeight(imwgt_p);
  }

  return True;
}

// Filter the MeasurementSet
Bool Imager::filter(const String& type, const Quantity& bmaj,
		 const Quantity& bmin, const Quantity& bpa)
{
  if(!valid()) return False;
  logSink_p.clearLocally();
  LogIO os(LogOrigin("imager", "filter()"),logSink_p);
  
  this->lock();
  try {
      
    os << LogIO::NORMAL // Loglevel INFO
       << "Imaging weights will be tapered" << LogIO::POST;
    imwgt_p.setFilter(type, bmaj, bmin, bpa);
    rvi_p->useImagingWeight(imwgt_p);
      
    // Beam is no longer valid
    beamValid_p=False;
    destroySkyEquation();
    this->writeHistory(os);
    this->unlock();
    return True;
  } catch (AipsError x) {
    this->unlock();
    throw(x);
    return False;
  } 
  
  return True;
}


// Implement a uv range
Bool Imager::uvrange(const Double& uvmin, const Double& uvmax)
{
  if(!valid()) return False;
  logSink_p.clearLocally();
  LogIO os(LogOrigin("imager", "uvrange()"),logSink_p);
  
  try {
    os << LogIO::NORMAL // Loglevel INFO
       << "Selecting data according to  uvrange: setdata will reset this selection"
       << LogIO::POST;

    Double auvmin(uvmin);
    Double auvmax(uvmax);

    if(auvmax<=0.0) auvmax=1e10;
    if(auvmax>auvmin&&(auvmin>=0.0)) {
      os << LogIO::NORMAL // Loglevel INFO
         << "Allowed uv range: " << auvmin << " to " << auvmax
	 << " wavelengths" << LogIO::POST;
    }
    else {
      os << LogIO::SEVERE << "Invalid uvmin and uvmax: "
	 << auvmin << ", " << auvmax
	 << LogIO::EXCEPTION;
      return False;
    }
    Vector<Double> freq;
    ostringstream strUVmax, strUVmin, ostrInvLambda;

    this->lock();
      
    if(mssel_p.null()){ os << "Please setdata first before using uvrange " << LogIO::POST; return False; }


     // use the average wavelength for the selected windows to convert
     // uv-distance from lambda to meters
     ostringstream spwsel;
     spwsel << "select from $1 where ROWID() IN [";
     for(uInt i=0; i < dataspectralwindowids_p.nelements(); ++i) {
	 if (i > 0) spwsel << ", ";
	 spwsel << dataspectralwindowids_p(i);
     }
     spwsel << "]";

     MSSpectralWindow msspw(tableCommand(spwsel.str(), 
					 mssel_p->spectralWindow()));
     ROMSSpWindowColumns spwc(msspw);

     // This averaging scheme will work even if the spectral windows are
     // of different sizes.  Note, however, that using an average wavelength
     // may not be a good choice when the total range in frequency is 
     // large (e.g. mfs across double sidebands).
     uInt nrows = msspw.nrow();
     Double ftot = 0.0;
     Int nchan = 0;
     for(uInt i=0; i < nrows; ++i) {
	 nchan += (spwc.numChan())(i);
	 ftot += sum((spwc.chanFreq())(i));
     }
     Double invLambda=ftot/(nchan*C::c);

     // This is message may not be helpful as mfs is set with setimage()
     // which may sometimes get called after uvrange()
     if (nrows > 1 && imageMode_p=="MFS") {
 	 os << LogIO::WARN 
 	    << "When using mfs over a broad range of frequencies, It is more "
 	    << "accurate to " << endl 
 	    << "constrain uv-ranges using setdata(); try: " << endl 
 	    << "  msselect='(SQUARE(UVW[1]) + SQUARE(UVW[2])) > uvmin && "
 	    << "(SQUARE(UVW[1]) + SQUARE(UVW[2])) < uvmax'" << endl
 	    << "where [uvmin, uvmax] is the range given in meters." 
 	    << LogIO::POST;
     }

     invLambda=invLambda*invLambda;
     auvmax=auvmax*auvmax;
     auvmin=auvmin*auvmin;
     strUVmax << auvmax; 
     strUVmin << auvmin;
     ostrInvLambda << invLambda; 
     String strInvLambda=ostrInvLambda;
     MeasurementSet* mssel_p2;

     // Apply the TAQL selection string, to remake the selected MS
     String parseString="select from $1 where (SQUARE(UVW[1]) + SQUARE(UVW[2]))*" + strInvLambda + " > " + strUVmin + " &&  (SQUARE(UVW[1]) + SQUARE(UVW[2]))*" + strInvLambda + " < " + strUVmax ;

     mssel_p2=new MeasurementSet(tableCommand(parseString,*mssel_p));
     AlwaysAssert(mssel_p2, AipsError);
     // Rename the selected MS as */SELECTED_UVRANGE
     //mssel_p2->rename(msname_p+"/SELECTED_UVRANGE", Table::Scratch);
      
     if (mssel_p2->nrow()==0) {
	 os << LogIO::WARN
	    << "Selection string results in empty MS: "
	    << "reverting to sorted MeasurementSet"
	    << LogIO::POST;
	 delete mssel_p2;
     } else {
       if (!mssel_p.null()) {
	     os << LogIO::NORMAL // Loglevel INFO
                << "By UVRANGE selection previously selected number of rows "
                << mssel_p->nrow() << "  are now reduced to "
                << mssel_p2->nrow() << LogIO::POST; 
	     //delete mssel_p; 
	     mssel_p=mssel_p2;
	     mssel_p->flush();
	 }
     }
      
     
     this->makeVisSet(*mssel_p);
     AlwaysAssert(rvi_p, AipsError);

     // NOW WE HAVE TO REDO THE VELOCITY INFO FOR visiter AS IN SETDATA

     this->selectDataChannel(dataspectralwindowids_p, dataMode_p,
                             dataNchan_p, dataStart_p, dataStep_p,
                             mDataStart_p, mDataStep_p);

     this->writeHistory(os);
     this->unlock();
     
     // Beam is no longer valid
     beamValid_p=False;
     return True;    
  } catch (AipsError x) {
    this->unlock();
    throw(x);
    return False;
  } 
  return True;
}

// Find the sensitivity
Bool Imager::sensitivity(Quantity& pointsourcesens, Double& relativesens,
			 Double& sumwt,
			 Double& effectiveBandwidth,
			 Double& effectiveIntegration,
			 Int& nBaselines,
			 Matrix<Int>& mssChanSel,
			 Vector<Vector<Int> >& nData,
			 Vector<Vector<Double> >& sumwtChan,
			 Vector<Vector<Double> >& sumwtsqChan,
			 Vector<Vector<Double> >& sumInverseVarianceChan)
{
  if(!valid()) return False;
  LogIO os(LogOrigin("imager", "sensitivity()", WHERE));
  
  try {
    
    os << LogIO::NORMAL // Loglevel INFO
       << "Calculating sensitivity from imaging weights and from SIGMA column"
       << LogIO::POST;
    os << LogIO::NORMAL // Loglevel INFO
       << "(assuming that SIGMA column is correct, otherwise scale appropriately)"
       << LogIO::POST;
    
    this->lock();
    mssChanSel.assign(mssChanSel_p);

    VisSetUtil::Sensitivity(*rvi_p, mssFreqSel_p, mssChanSel, pointsourcesens, relativesens, sumwt,
			    effectiveBandwidth, effectiveIntegration, nBaselines,nData, sumwtChan, 
			    sumwtsqChan, sumInverseVarianceChan);
    os << LogIO::NORMAL << "RMS Point source sensitivity  : " // Loglevel INFO
       << pointsourcesens.get("Jy").getValue() << " Jy/beam"
       << LogIO::POST;
    os << LogIO::NORMAL // Loglevel INFO
       << "Relative to natural weighting : " << relativesens << LogIO::POST;
    os << LogIO::NORMAL // Loglevel INFO
       << "Sum of weights                : " << sumwt << LogIO::POST;
    this->unlock();
    return True;
  } catch (AipsError x) {
    this->unlock();
    throw(x);
    return False;
  } 
  return True;
}

// Calculate various sorts of image. Only one image
// can be calculated at a time. The complex Image make
// be retained if a name is given. This does not use
// the SkyEquation.
Bool Imager::makeimage(const String& type, const String& image,
                       const String& compleximage, const Bool verbose)
{
#ifdef PABLO_IO
  traceEvent(1,"Entering Imager::makeimage",23);
#endif
  
  if(!valid()) 
    {

#ifdef PABLO_IO
      traceEvent(1,"Exiting Imager::makeimage",22);
#endif

      return False;
    }
  LogIO os(LogOrigin("imager", "makeimage()", WHERE));
  
  this->lock();
  try {
    if(!assertDefinedImageParameters())
      {

#ifdef PABLO_IO
	traceEvent(1,"Exiting Imager::makeimage",22);
#endif

	return False;
      }
    
    os << LogIO::NORMAL // Loglevel INFO
       << "Calculating image (without full skyequation)" << LogIO::POST;
    
    FTMachine::Type seType(FTMachine::OBSERVED);
    Bool doSD(False);

    if(type=="observed") {
      seType=FTMachine::OBSERVED;
      os << LogIO::NORMAL // Loglevel INFO
         << "Making dirty image from " << type << " data "
	 << LogIO::POST;
    }
    else if (type=="model") {
      seType=FTMachine::MODEL;
      os << LogIO::NORMAL // Loglevel INFO
         << "Making dirty image from " << type << " data "
	 << LogIO::POST;
    }
    else if (type=="corrected") {
      seType=FTMachine::CORRECTED;
      os << LogIO::NORMAL // Loglevel INFO
         << "Making dirty image from " << type << " data "
	 << LogIO::POST;
    }
    else if (type=="psf") {
      seType=FTMachine::PSF;
      os << "Making point spread function "
	 << LogIO::POST;
    }
    else if (type=="residual") {
      seType=FTMachine::RESIDUAL;
      os << LogIO::NORMAL // Loglevel INFO
         << "Making dirty image from " << type << " data "
	 << LogIO::POST;
    }
    else if (type=="singledish-observed") {
      doSD = True;
      seType=FTMachine::OBSERVED;
      os << LogIO::NORMAL // Loglevel INFO
         << "Making single dish image from observed data" << LogIO::POST;
    }
    else if (type=="singledish") {
      doSD = True;
      seType=FTMachine::CORRECTED;
      os << LogIO::NORMAL // Loglevel INFO
         << "Making single dish image from corrected data" << LogIO::POST;
    }
    else if (type=="coverage") {
      doSD = True;
      seType=FTMachine::COVERAGE;
      os << LogIO::NORMAL // Loglevel PROGRESS
         << "Making single dish coverage function "
	 << LogIO::POST;
    }
    else if (type=="holography") {
      doSD = True;
      seType=FTMachine::CORRECTED;
      os << LogIO::NORMAL // Loglevel INFO
         << "Making complex holographic image from corrected data "
	 << LogIO::POST;
    }
    else if (type=="holography-observed") {
      doSD = True;
      seType=FTMachine::OBSERVED;
      os << LogIO::NORMAL // Loglevel INFO
         << "Making complex holographic image from observed data "
	 << LogIO::POST;
    }
    else if (type=="pb"){
      if ( ! doVP_p ) {
        if( ftmachine_p == "pbwproject" ){
	   os << LogIO::WARN << "Using pb from ft-machines" << LogIO::POST;
	}
	else{
	  this->unlock();
	  os << LogIO::SEVERE << 
	    "Must invoke setvp() first in order to make its image" 
	     << LogIO::EXCEPTION;
	  return False;
	}
      }
      CoordinateSystem coordsys;
      //imagecoordinates(coordsys, verbose);
      imagecoordinates2(coordsys, verbose);
      if (doDefaultVP_p) {
	if(telescope_p!=""){
	  ObsInfo myobsinfo=this->latestObsInfo();
	  myobsinfo.setTelescope(telescope_p);
	  coordsys.setObsInfo(myobsinfo);
	  
	}
	else{
	  telescope_p=coordsys.obsInfo().telescope();
	}
	this->unlock();
	ROMSAntennaColumns ac(ms_p->antenna());
	Double dishDiam=ac.dishDiameter()(0);
	if(!allEQ(ac.dishDiameter().getColumn(), dishDiam))
	  os << LogIO::WARN
         << "The MS has multiple antenna diameters ..PB could be wrong "
	 << LogIO::POST;
        return this->makePBImage(coordsys, telescope_p, image, False, dishDiam);
      }
      else{
	Table vpTable(vpTableStr_p);
	this->unlock();
        return this->makePBImage(coordsys, vpTable, image);	
      }

    }
    else {
      this->unlock();
      os << LogIO::SEVERE << "Unknown image type " << type << LogIO::EXCEPTION;

#ifdef PABLO_IO
      traceEvent(1,"Exiting Imager::makeimage",22);
#endif  

      return False;
    }

    if(doSD && (ftmachine_p == "ft")){
      os << LogIO::SEVERE
         << "To make single dish images, ftmachine in setoptions must be set to either sd or both"
	 << LogIO::EXCEPTION;
    }
    
    // Now make the images. If we didn't specify the names then
    // delete on exit.
    String imageName(image);
    if(image=="") {
      imageName=Imager::imageName()+".image";
    }
    os << LogIO::NORMAL << "Image is : " << imageName << LogIO::POST; // Loglevel INFO
    Bool keepImage=(image!="");
    Bool keepComplexImage=(compleximage!="")||(type=="holography")||(type=="holography-observed");
    String cImageName(compleximage);

    if(compleximage=="") {
      cImageName=imageName+".compleximage";
    }

    if(keepComplexImage) {
      os << "Retaining complex image: " << compleximage << LogIO::POST;
    }

    CoordinateSystem imagecoords;
    //if(!imagecoordinates(imagecoords, false))
    if(!imagecoordinates2(imagecoords, false))
      {

#ifdef PABLO_IO
	traceEvent(1,"Exiting Imager::makeimage",22);
#endif  

	return False;
      }
    make(imageName);
    PagedImage<Float> imageImage(imageName);
    imageImage.set(0.0);
    imageImage.table().markForDelete();
    
    // Now set up the tile size, here we guess only
    IPosition cimageShape(imageshape());
    Int tilex=32;
    if(imageTileVol_p >0){
      tilex=static_cast<Int>(ceil(sqrt(imageTileVol_p/min(4,
                                                          cimageShape(2))/min(32,
                                                                              cimageShape(3)))));
      if(tilex >0){
	if(tilex > min(Int(cimageShape(0)), Int(cimageShape(1))))
	  tilex=min(Int(cimageShape(0)), Int(cimageShape(1)));
	else
	  tilex=cimageShape(0)/Int(cimageShape(0)/tilex);
      }
      //Not too small in x-y tile
      if(tilex < 10)
	tilex=10;
   
    }
    IPosition tileShape(4, min(tilex, cimageShape(0)), min(tilex, cimageShape(1)),
			min(4, cimageShape(2)), min(32, cimageShape(3)));
    CoordinateSystem cimagecoords;
    //if(!imagecoordinates(cimagecoords, false))
    if(!imagecoordinates2(cimagecoords, false))
      {

#ifdef PABLO_IO
	traceEvent(1,"Exiting Imager::makeimage",22);
#endif

	return False;
      }
    PagedImage<Complex> cImageImage(TiledShape(cimageShape, tileShape),
				    cimagecoords,
				    cImageName);
    cImageImage.set(Complex(0.0));
    cImageImage.setMaximumCacheSize(cache_p/2);
    cImageImage.table().markForDelete();
    //
    // Add the distance to the object: this is not nice. We should define the
    // coordinates properly.
    //
    Record info(imageImage.miscInfo());
    info.define("distance", distance_p.get("m").getValue());
    cImageImage.setMiscInfo(info);

    
    String ftmachine(ftmachine_p);
    if (!ft_p)
      createFTMachine();
    
    // Now make the required image
    Matrix<Float> weight;
    ft_p->makeImage(seType, *rvi_p, cImageImage, weight);
    StokesImageUtil::To(imageImage, cImageImage);
    //
    // Dirty way to set the proper unit to SD image
    //
    String msunit("");
    String imunit;
    if ( ms_p->tableDesc().isColumn("DATA") ){
      msunit = ms_p->columnUnit(MS::DATA);
      if (msunit == String("")) {
	ColumnDesc dataColDesc(ms_p->tableDesc().columnDesc("DATA"));
	if (dataColDesc.keywordSet().isDefined("UNIT"))
	  msunit = dataColDesc.keywordSet().asString("UNIT");
      }
    } else if ( ms_p->tableDesc().isColumn("FLOAT_DATA")) {
      msunit = ms_p->columnUnit(MS::FLOAT_DATA);
      if (msunit == String("")) {
	ColumnDesc dataColDesc(ms_p->tableDesc().columnDesc("FLOAT_DATA"));
	if (dataColDesc.keywordSet().isDefined("UNIT"))
	  msunit = dataColDesc.keywordSet().asString("UNIT");
      }
    }
    msunit.upcase();
    if (msunit == String("K"))
      imunit = "K";
    else
      imunit = "Jy/beam";
    imageImage.setUnits(Unit(imunit));
    cImageImage.setUnits(Unit(imunit));
//     imageImage.setUnits(Unit("Jy/beam"));
//     cImageImage.setUnits(Unit("Jy/beam"));

    if(keepImage) {
      imageImage.table().unmarkForDelete();
    }
    if(keepComplexImage) {
      cImageImage.table().unmarkForDelete();
    }
    this->unlock();

#ifdef PABLO_IO
    traceEvent(1,"Exiting Imager::makeimage",22);
#endif

    return True;
  } catch (AipsError x) {
    this->unlock();
   
#ifdef PABLO_IO
    traceEvent(1,"Exiting Imager::makeimage",22);
#endif
    throw(x);
    return False;
  }
  catch(...){
    //Unknown exception...
    throw(AipsError("Unknown exception caught ...imager/casa may need to be exited"));
  }
  this->unlock();

#ifdef PABLO_IO
  traceEvent(1,"Exiting Imager::makeimage",22);
#endif

  return True;
}  

// Restore: at least one model must be supplied
Bool Imager::restore(const Vector<String>& model,
		     const String& complist,
		     const Vector<String>& image,
		     const Vector<String>& residual)
{
  
  if(!valid()) return False;
  LogIO os(LogOrigin("imager", "restore()", WHERE));
  
  this->lock();
  try {
    if(!assertDefinedImageParameters()) return False;
    
    if(image.nelements()>model.nelements()) {
      this->unlock();
      os << LogIO::SEVERE << "Cannot specify more output images than models"
	 << LogIO::EXCEPTION;
      return False;
    }
    else {
      os << LogIO::NORMAL // Loglevel PROGRESS
         << "Restoring " << model.nelements() << " models" << LogIO::POST;
    }

    ///if the skymodel is already set...no need to get rid of the psf and ftmachine state
    //as long as the images match
    if(!redoSkyModel_p){
      Bool coordMatch=True; 
      for (Int thismodel=0;thismodel<Int(model.nelements());++thismodel) {
	CoordinateSystem cs=(sm_p->image(thismodel)).coordinates();
	coordMatch= coordMatch || checkCoord(cs, model(thismodel));
      }
      if(!coordMatch)
	destroySkyEquation();
    }
    
    if(redoSkyModel_p){
      Vector<String> imageNames(image);
      if(image.nelements()<model.nelements()) {
	imageNames.resize(model.nelements());
	for(Int i=0;i<Int(model.nelements()); ++i) {
	  imageNames(i)="";
	}
      }
      
      for (Int thismodel=0;thismodel<Int(model.nelements());++thismodel) {
	if(imageNames(thismodel)=="") {
	  imageNames(thismodel)=model(thismodel)+".restored";
	}
	removeTable(imageNames(thismodel));
	if(imageNames(thismodel)=="") {
	  this->unlock();
	  os << LogIO::SEVERE << "Illegal name for output image "
	     << imageNames(thismodel) << LogIO::EXCEPTION;
	  return False;
	}
	if(!clone(model(thismodel), imageNames(thismodel))) return False;
      }
      
      Vector<String> residualNames(residual);
      if(residual.nelements()<model.nelements()) {
	residualNames.resize(model.nelements());
	for(Int i=0;i<Int(model.nelements());++i) {
	  residualNames(i)="";
	}
      }

      for (Int thismodel=0;thismodel<Int(model.nelements()); ++thismodel) {
	if(residualNames(thismodel)=="")
	  residualNames(thismodel)=model(thismodel)+".residual";
	removeTable(residualNames(thismodel));
	if(residualNames(thismodel)=="") {
	  this->unlock();
	  os << LogIO::SEVERE << "Illegal name for output residual "
	     << residualNames(thismodel) << LogIO::EXCEPTION;
	  return False;
	}
	if(!clone(model(thismodel), residualNames(thismodel))) return False;
      }
    
      if(beamValid_p) {
	os << LogIO::NORMAL << "Using previous beam fit" << LogIO::POST; // Loglevel INFO
      }
      else {
	os << LogIO::NORMAL // Loglevel INFO
           << "Calculating PSF using current parameters" << LogIO::POST;
	String psf;
	psf=imageNames(0)+".psf";
	if(!clone(imageNames(0), psf)) return False;
	Imager::makeimage("psf", psf);
	fitpsf(psf, beam_p);
	beamValid_p=True;
      }

      //      if (!se_p)
      if(!createSkyEquation(model, complist)) return False;
      
      addResiduals(residualNames);
    }
    sm_p->solveResiduals(*se_p);
    for (uInt k=0 ; k < residuals_p.nelements(); ++k){
      residuals_p[k]->copyData(sm_p->getResidual(k));
    }
    restoreImages(image);
    
    this->unlock();
    return True;
  } catch (AipsError x) {
    this->unlock();
    throw(x);
    return False;
  } 
  this->unlock();
  return True;
}

Bool Imager::updateresidual(const Vector<String>& model,
		     const String& complist,
		     const Vector<String>& image,
		     const Vector<String>& residual)
{
  
  if(!valid()) return False;
  LogIO os(LogOrigin("imager", "updateresidual()", WHERE));
  
  this->lock();
  try {
    if(!assertDefinedImageParameters()) return False;
    
    if(image.nelements()>model.nelements()) {
      this->unlock();
      os << LogIO::SEVERE << "Cannot specify more output images than models"
	 << LogIO::EXCEPTION;
      return False;
    }
    else {
      os << LogIO::NORMAL // Loglevel PROGRESS
         << "updating and restoring " << model.nelements() << " models" << LogIO::POST;
    }

    if(redoSkyModel_p)
      throw(AipsError("use restore instead of updateresidual"));
    if(!updateSkyModel(model, complist))
	throw(AipsError("Could not do an updateresidual please use restore"));      
    addResiduals(residual);
    for (Int thismodel=0;thismodel<Int(residuals_p.nelements());++thismodel) {
      if(!residuals_p[thismodel].null()) 
	sm_p->addResidual(thismodel, *residuals_p[thismodel]);   
    }
    sm_p->solveResiduals(*se_p);
    /*for (uInt k=0 ; k < residuals_p.nelements(); ++k){
      residuals_p[k]->copyData(sm_p->getResidual(k));
    }
    */
    restoreImages(image);
    

    this->unlock();
    return True;
  } catch (AipsError x) {
    this->unlock();
    throw(x);
    return False;
  } 
  this->unlock();
  return True;
}

// Residual
Bool Imager::residual(const Vector<String>& model,
		      const String& complist,
		      const Vector<String>& image)
{
  
  if(!valid()) return False;
  LogIO os(LogOrigin("imager", "residual()", WHERE));
  
  this->lock();
  try {
    if(!assertDefinedImageParameters()) return False;
    os << LogIO::NORMAL // Loglevel INFO
       << "Calculating residual image using full sky equation" << LogIO::POST;
    Vector<String> theModels=model;

    Bool deleteModel=False;

    if(model.nelements()==1 && model[0]=="" && complist != "" 
       && image.nelements()==1){

      //      A component list with no model passed...
      theModels.resize(1);
      theModels[0]="Imager_Scratch_model";
      make(theModels[0]);
      deleteModel=True;
    }

    if(image.nelements()>theModels.nelements()) {
      this->unlock();
      os << LogIO::SEVERE << "Cannot specify more output images than models"
	 << LogIO::EXCEPTION;
      return False;
    }
    else {
      os << LogIO::NORMAL << "Finding residuals for " << theModels.nelements() // Loglevel INFO
	 << " models" << LogIO::POST;
    }
    
    Vector<String> imageNames(image);
    if(image.nelements()<theModels.nelements()) {
      imageNames.resize(model.nelements());
      for(Int i=Int(image.nelements());i<Int(theModels.nelements());++i) {
	imageNames(i)="";
      }
    }

    for (Int thismodel=0;thismodel<Int(theModels.nelements()); ++thismodel) {
      if(imageNames(thismodel)=="")
	imageNames(thismodel)=model(thismodel)+".residual";
      removeTable(imageNames(thismodel));
      if(imageNames(thismodel)=="") {
	this->unlock();
	os << LogIO::SEVERE << "Illegal name for output image "
	   << imageNames(thismodel) << LogIO::EXCEPTION;
	return False;
      }
      if(!clone(theModels(thismodel), imageNames(thismodel))) return False;
    }
    destroySkyEquation();
    if(!createSkyEquation(theModels, complist)) return False;
    
    addResidualsToSkyEquation(imageNames);
    
    sm_p->solveResiduals(*se_p);
    destroySkyEquation();
    if(deleteModel) 
      removeTable(theModels[0]);
    this->unlock();
    return True;
  } catch (AipsError x) {
    this->unlock();
    throw(x);
    return False;
  } 
  this->unlock();
  return True;
}

// Residual
Bool Imager::approximatepsf(const String& psf)
{
  
  if(!valid()) return False;
  LogIO os(LogOrigin("imager", "approximatepsfs()", WHERE));
  
  this->lock();
  try {
    if(!assertDefinedImageParameters()) return False;
    os << LogIO::NORMAL // Loglevel INFO
       << "Calculating approximate PSFs using full sky equation" << LogIO::POST;
    
 
    if(psf==""){
      this->unlock();
      os << LogIO::SEVERE << "Illegal name for output psf "
	 << psf << LogIO::EXCEPTION;
      return False;
    } 
    removeTable(psf);
    make(psf);
    
    Vector<String>onepsf(1,psf);
    // Previous SkyEquation if they exist is not useful
    destroySkyEquation();
    //    if (!se_p)
    // As we are not going to make any use of a useful model and to economize 
    // temporary image...using the psf itself as model...
    // need to change this if you donot destroy the skyequation after you're done.
    if(!createSkyEquation(onepsf)) return False;
    
    sm_p->makeApproxPSFs(*se_p);
    

    PagedImage<Float> elpsf(psf);
    elpsf.copyData(sm_p->PSF(0));
    ImageBeamSet mbeam;
    StokesImageUtil::FitGaussianPSF(elpsf, mbeam);
    LatticeExprNode sumPSF = sum(elpsf);
    Float volume=sumPSF.getFloat();
    GaussianBeam elbeam=mbeam(0,0);
    os << LogIO::NORMAL << "Approximate PSF  "  << ": size " // Loglevel INFO
       << elbeam.getMajor("arcsec") << " by "
       << elbeam.getMinor("arcsec") << " (arcsec) at pa "
       << elbeam.getPA(Unit("deg")) << " (deg)" << endl
       << "and volume = " << volume << " pixels " << LogIO::POST;
    
    
    destroySkyEquation();
    if(ft_p)
      delete ft_p;
    ft_p=0;

    this->unlock();
    return True;
  } catch (AipsError x) {
    this->unlock();
    throw(x);
    return False;
  } 
  this->unlock();
  return True;
}

Bool Imager::smooth(const Vector<String>& model, 
		    const Vector<String>& image, Bool usefit, 
		    ImageBeamSet& mbeam,
		    Bool normalizeVolume)
{
  if(!valid()) return False;
  LogIO os(LogOrigin("imager", "smooth()", WHERE));
  
  this->lock();
  try {
    if(!assertDefinedImageParameters()) return False;
    
    os << LogIO::NORMAL << "Smoothing image" << LogIO::POST; // Loglevel PROGRESS
    
    if(model.nelements()>0) {
      for ( uInt thismodel=0;thismodel<model.nelements(); ++thismodel) {
	if(model(thismodel)=="") {
	  this->unlock();
	  os << LogIO::SEVERE << "Need a name for model " << thismodel << LogIO::POST;
	  return False;
	}
      }
    }
    
    if(image.nelements()>model.nelements()) {
      this->unlock();
      os << LogIO::SEVERE << "Cannot specify more output images than models" << LogIO::POST;
      return False;
    }
    
    if(usefit) {
      if(beamValid_p) {
	os << LogIO::NORMAL << "Using previous beam" << LogIO::POST; // Loglevel INFO
	mbeam = beam_p;

      }
      else {
	os << LogIO::NORMAL // Loglevel INFO
           << "Calculating PSF using current parameters" << LogIO::POST;
	String psf;
	psf=model(0)+".psf";
	if(!clone(model(0), psf)) return False;
	Imager::makeimage("psf", psf);
	fitpsf(psf, mbeam);
	beam_p = mbeam;
	beamValid_p=True;
      }
    }
    
    // Smooth all the images
    Vector<String> imageNames(image);
    for (Int thismodel=0;thismodel<Int(image.nelements()); ++thismodel) {
      if(imageNames(thismodel)=="") {
        imageNames(thismodel)=model(thismodel)+".smoothed";
      }
      PagedImage<Float> modelImage(model(thismodel));
      PagedImage<Float> imageImage(TiledShape(modelImage.shape(), 
					      modelImage.niceCursorShape()),
				   modelImage.coordinates(),
				   imageNames(thismodel));
      imageImage.table().markForDelete();
      imageImage.copyData(modelImage);
      StokesImageUtil::Convolve(imageImage, mbeam,
				normalizeVolume);
      
      ImageInfo ii = imageImage.imageInfo();
      //ii.setRestoringBeam(mbeam);
      ii.setBeams(mbeam);
      imageImage.setImageInfo(ii);
      imageImage.setUnits(Unit("Jy/beam"));
      imageImage.table().unmarkForDelete();
    }
    
    this->unlock();
    return True;
  } catch (AipsError x) {
    this->unlock();
    os << LogIO::SEVERE << "Exception: " << x.getMesg() << LogIO::POST;
    return False;
  } 
  this->unlock();
  return True;
}

// Clean algorithm
Record Imager::clean(const String& algorithm,
		   const Int niter, 
		   const Float gain,
		   const Quantity& threshold, 
		   const Bool /*displayProgress*/,
		   const Vector<String>& model, const Vector<Bool>& fixed,
		   const String& complist,
		   const Vector<String>& mask,
		   const Vector<String>& image,
		   const Vector<String>& residual,
		   const Vector<String>& psfnames,
                   const Bool firstrun)
{
#ifdef PABLO_IO
  traceEvent(1,"Entering Imager::clean",22);
#endif





  Record retval;
  Bool converged=True;
  retval.define("converged", False);
  retval.define("iterations", Int(0));
  retval.define("maxresidual", Float(0.0));
  


  //ROVisibilityIterator::AsyncEnabler enabler (rvi_p);

  if(!valid())
    {

#ifdef PABLO_IO
      traceEvent(1,"Exiting Imager::clean",21);
#endif

      return retval;
    }
  logSink_p.clearLocally();
  LogIO os(LogOrigin("imager", "clean()"),logSink_p);
  
  this->lock();
  try {
    if(!assertDefinedImageParameters()) 
      {

#ifdef PABLO_IO
	traceEvent(1,"Exiting Imager::clean",21);
#endif

	return retval;
      }
    
    Int nmodels=model.nelements();
    os << LogIO::DEBUG1
       << "Found " << nmodels << " specified model images" << LogIO::POST;
    
    if(model.nelements()>0) {
      for (uInt thismodel=0;thismodel<model.nelements(); ++thismodel) {
	if(model(thismodel)=="") {
	  this->unlock();
	  os << LogIO::SEVERE << "Need a name for model "
	     << thismodel << LogIO::POST;

#ifdef PABLO_IO
	  traceEvent(1,"Exiting Imager::clean",21);
#endif

	  return retval;
	}
      }
    }
    
    Vector<String> modelNames=model;
    // Make first image with the required shape and coordinates only if
    // it doesn't exist yet. Otherwise we'll throw an exception later
    if(modelNames(0)=="") modelNames(0)=imageName()+".clean";
    if(!Table::isWritable(modelNames(0))) {
      make(modelNames(0));
    }
    else{
      Bool coordMatch=False;
      CoordinateSystem coordsys;
      //imagecoordinates(coordsys, firstrun);
      imagecoordinates2(coordsys, firstrun);
      for (uInt modelNum=0; modelNum < modelNames.nelements(); ++modelNum){
	if(Table::isWritable(modelNames(modelNum))){
	  coordMatch= coordMatch || 
	    (this->checkCoord(coordsys, modelNames(modelNum)));
				     
	}
	  
      } 
      if(!coordMatch){
	os << LogIO::WARN << "The model(s) image exists on disk " 
	   << LogIO::POST;
	os << LogIO::WARN 
	   << "The coordinates or shape were found not to match the one "
	   << "defined by setimage " 
	   << LogIO::POST;

	os << LogIO::WARN 
	   << "Cleaning process is going to ignore setimage parameters and "
	   << "continue cleaning from from model on disk " 
	   << LogIO::POST;
      }
    }
    Vector<String> maskNames(nmodels);
    if(Int(mask.nelements())==nmodels) {
      maskNames=mask;
    }
    else {
      /* For msmfs, the one input mask PER FIELD must be replicated for all 
	 Taylor-planes PER FIELD */
      if(algorithm=="msmfs" && (Int(mask.nelements())>=(nmodels/ntaylor_p)) ){
       for(Int tay=0;tay<nmodels;tay++)
	 {
	   maskNames[tay] = mask[ tay%(nmodels/ntaylor_p)  ];
	 }
      }
      else {
	 /* No mask */
	 maskNames="";
      }
    }

    if(sm_p){
      if( sm_p->getAlgorithm() != "clean") destroySkyEquation();
      if(images_p.nelements() != uInt(nmodels)){
	destroySkyEquation();
      }
      else{
	for (Int k=0; k < nmodels ; ++k){
	  if(!(images_p[k]->name().contains(modelNames[k]))) destroySkyEquation();
	}
      }
    }

    // Always fill in the residual images
    Vector<String> residualNames(nmodels);
    if(Int(residual.nelements())==nmodels) {
	residualNames=residual;
    }
    else {
      residualNames="";	
    }
    for (Int thismodel=0;thismodel<Int(model.nelements());++thismodel) {
      if(residualNames[thismodel]=="")
	residualNames(thismodel)=modelNames(thismodel)+".residual";
    }
    if(redoSkyModel_p){
      for (Int thismodel=0;thismodel<Int(model.nelements());++thismodel) {
	removeTable(residualNames(thismodel));
	if(!clone(model(thismodel), residualNames(thismodel)))
	  {
	    
#ifdef PABLO_IO
	    traceEvent(1,"Exiting Imager::clean",21);
#endif

	    return retval;
	  }
      }
    }

    
    // Make an ImageSkyModel with the specified polarization representation
    // (i.e. circular or linear)

    if( redoSkyModel_p || !sm_p){
      if(sm_p) delete sm_p;
      if(algorithm.substr(0,5)=="clark") {
	// Support serial and parallel specializations
	setClarkCleanImageSkyModel();
	if(algorithm.contains("stokes"))
          sm_p->setJointStokesClean(False);
	os << LogIO::NORMAL // Loglevel INFO.        Stating the algo is more for
           << "Using Clark clean" << LogIO::POST; // the logfile than the window.
      }
      else if (algorithm=="hogbom") {
	sm_p = new HogbomCleanImageSkyModel();
	os << LogIO::NORMAL // Loglevel INFO.         Stating the algo is more for
           << "Using Hogbom clean" << LogIO::POST; // the logfile than the window.
      }
      else if (algorithm=="wfhogbom") {
	setWFCleanImageSkyModel();
	sm_p->setSubAlgorithm("hogbom");
	doMultiFields_p = True;
	doMultiFields_p = False;
	os << LogIO::NORMAL // Loglevel INFO
           << "Using wide-field algorithm with Hogbom clean" << LogIO::POST;
      }
      else if (algorithm=="multiscale") {
	if (!scaleInfoValid_p) {
	  this->unlock();
	  os << LogIO::SEVERE << "Scales not yet set" << LogIO::POST;
	  return retval;
	}
	if (scaleMethod_p=="uservector") {	
	  sm_p = new MSCleanImageSkyModel(userScaleSizes_p, stoplargenegatives_p, 
					    stoppointmode_p, smallScaleBias_p);
	} else {
	  sm_p = new MSCleanImageSkyModel(nscales_p, stoplargenegatives_p, 
					    stoppointmode_p, smallScaleBias_p);
	}
	if(ftmachine_p=="mosaic" ||ftmachine_p=="wproject" )
	  sm_p->setSubAlgorithm("full");
	os << LogIO::NORMAL // Loglevel INFO.             Stating the algo is more for
           << "Using multiscale clean" << LogIO::POST; // the logfile than the window.
      }
      else if (algorithm.substr(0,7)=="mfclark" || algorithm=="mf") {
	sm_p = new MFCleanImageSkyModel();
	sm_p->setSubAlgorithm("clark");
	if(algorithm.contains("stokes"))
          sm_p->setJointStokesClean(False);

	doMultiFields_p = True;
	os << LogIO::NORMAL << "Using multifield Clark clean" << LogIO::POST; // Loglevel INFO
      }
      else if (algorithm=="csclean" || algorithm=="cs") {
	sm_p = new CSCleanImageSkyModel();
	doMultiFields_p = True;
	os << LogIO::NORMAL << "Using Cotton-Schwab Clean" << LogIO::POST; // Loglevel INFO
      }
      else if (algorithm=="csfast" || algorithm=="csf") {
	sm_p = new CSCleanImageSkyModel();
	sm_p->setSubAlgorithm("fast");
	doMultiFields_p = True;
	os << LogIO::NORMAL // Loglevel INFO
           << "Using Cotton-Schwab Clean (optimized)" << LogIO::POST;
      }
      else if (algorithm=="mfhogbom") {
	sm_p = new MFCleanImageSkyModel();
	sm_p->setSubAlgorithm("hogbom");
	doMultiFields_p = True;
	os << LogIO::NORMAL << "Using multifield Hogbom clean" << LogIO::POST; // Loglevel INFO
      }
      else if (algorithm=="mfmultiscale") {
	if (!scaleInfoValid_p) {
	  this->unlock();
	  os << LogIO::SEVERE << "Scales not yet set" << LogIO::POST;
	  return retval;
	}
	if (scaleMethod_p=="uservector") {
	  sm_p = new MFMSCleanImageSkyModel(userScaleSizes_p, 
					    stoplargenegatives_p, 
					    stoppointmode_p,
                                            smallScaleBias_p);
	} else {
	  sm_p = new MFMSCleanImageSkyModel(nscales_p, 
					    stoplargenegatives_p, 
					    stoppointmode_p,
                                            smallScaleBias_p);
	}
	//	if(ftmachine_p=="mosaic"|| ftmachine_p=="wproject")
	// For some reason  this does not seem to work without full
	sm_p->setSubAlgorithm("full");

	doMultiFields_p = True;
	os << LogIO::NORMAL << "Using multifield multi-scale clean"  // Loglevel INFO
	   << LogIO::POST;
      } 
      else if (algorithm=="wfclark" || algorithm=="wf") {
	// Support serial and parallel specializations
	setWFCleanImageSkyModel();
	sm_p->setSubAlgorithm("clark");
	doMultiFields_p = False;
	os << LogIO::NORMAL // Loglevel INFO
           << "Using wide-field algorithm with Clark clean" << LogIO::POST;
      }
      else if (algorithm=="wfhogbom") {
	// Support serial and parallel specializations
	setWFCleanImageSkyModel();
	sm_p->setSubAlgorithm("hogbom");
	doMultiFields_p = False;
	os << LogIO::NORMAL // Loglevel INFO
           << "Using wide-field algorithm with Hogbom clean" << LogIO::POST;
      }
      else if (algorithm=="msmfs") {
	doMultiFields_p = False;
	doWideBand_p = True;

        // check for wrong ftmachine specs.
	if ( (ftmachine_p != "ft") && (ftmachine_p != "wproject") && 
             (ftmachine_p != "wbawp") && (ftmachine_p != "nift") &&
             (ftmachine_p != "mosaic") && (ftmachine_p != "awproject") ) {
	  os << LogIO::SEVERE
             << "Multi-scale Multi-frequency Clean currently works only with ft, wproject and mosaic (and wbawp,nift,awproject)"
             << LogIO::POST;
	  return retval;
	}
	
	useNewMTFT_p=False;
	if( ftmachine_p == "awproject" ) { useNewMTFT_p=True; }


	if (!scaleInfoValid_p) {
          this->unlock();
          os << LogIO::WARN << "Scales not yet set, using power law" << LogIO::POST;
          sm_p = new WBCleanImageSkyModel(ntaylor_p, 1 ,reffreq_p);
	}
	if (scaleMethod_p=="uservector") {	
          sm_p = new WBCleanImageSkyModel(ntaylor_p,userScaleSizes_p,reffreq_p);
	} else {
          sm_p = new WBCleanImageSkyModel(ntaylor_p,nscales_p,reffreq_p);
	}
	os << LogIO::NORMAL // Loglevel INFO
           << "Using multi frequency synthesis algorithm" << LogIO::POST;
	((WBCleanImageSkyModel*)sm_p)->imageNames = Vector<String>(image);
	/* Check masks. Should be only one per field. Duplicate the name ntaylor_p times 
	   Note : To store taylor-coefficients, msmfs uses the same data structure as for
	          multi-field imaging. In the case of multifield and msmfs, the list of 
		  images is nested and follows a field-major ordering.
		  All taylor-coeffs for a single field should have the same mask (for now).
	   For now, since only single-field is allowed for msmfs, we have the following.*/
      }
      else {
	this->unlock();
	os << LogIO::SEVERE << "Unknown algorithm: " << algorithm 
	   << LogIO::POST;

#ifdef PABLO_IO
	traceEvent(1,"Exiting Imager::clean",21);
#endif
	
	return retval;
      }
   
      AlwaysAssert(sm_p, AipsError);
      sm_p->setAlgorithm("clean");

      //    if (!se_p)
      if(!createSkyEquation(modelNames, fixed, maskNames, complist)) 
        {
	
#ifdef PABLO_IO
          traceEvent(1,"Exiting Imager::clean",21);
#endif
	
          return retval;
        }
      os << LogIO::NORMAL3 << "Created Sky Equation" << LogIO::POST;
    }
    else{
      //adding or modifying mask associated with skyModel
      addMasksToSkyEquation(maskNames,fixed);
    }
    //No need to add residuals will let sm_p use tmpimage ones and we'll copy them in restore 
    if(!addResiduals(residualNames))
       throw(AipsError("Problem in attaching to residual images")); 
    // The old plot that showed how much flux was being incorporated in each
    // scale.   No longer available, slated for removal.
    // if (displayProgress) {
    //   sm_p->setDisplayProgress(True);
    //   sm_p->setPGPlotter( getPGPlotter() );
    // }



    sm_p->setGain(gain);
    sm_p->setNumberIterations(niter);
    sm_p->setThreshold(threshold.get("Jy").getValue());
    sm_p->setCycleFactor(cyclefactor_p);
    sm_p->setCycleSpeedup(cyclespeedup_p);
    sm_p->setCycleMaxPsfFraction(cyclemaxpsffraction_p);
    {
      ostringstream oos;
      oos << "Clean gain = " <<gain<<", Niter = "<<niter<<", Threshold = "
	  << threshold;
      os << LogIO::NORMAL << String(oos) << LogIO::POST; // More for the
                                                         // logfile than the
                                                         // log window.
    }

#ifdef PABLO_IO
    traceEvent(1,"Starting Deconvolution",23);
#endif

    os << LogIO::NORMAL << (firstrun ? "Start" : "Continu")
       << "ing deconvolution" << LogIO::POST; // Loglevel PROGRESS
    if(se_p->solveSkyModel()) {
      os << LogIO::NORMAL
         << (niter == 0 ? "Image OK" : "Successfully deconvolved image")
         << LogIO::POST; // Loglevel PROGRESS
    }
    else {
      converged=False;
      os << LogIO::NORMAL << "Threshhold not reached yet." << LogIO::POST; // Loglevel PROGRESS
    }
    

#ifdef PABLO_IO
    traceEvent(1,"Exiting Deconvolution",21);
#endif

    printbeam(sm_p, os, firstrun);
    
    if(((algorithm.substr(0,5)=="clark") || algorithm=="hogbom" ||
        algorithm=="multiscale") && (niter != 0))
      //write the model visibility to ms for now 
      sm_p->solveResiduals(*se_p, True);
    
    for (uInt k=0 ; k < residuals_p.nelements(); ++k){
      (residuals_p[k])->copyData(sm_p->getResidual(k));
    }
   
    retval.define("maxresidual", (sm_p->threshold()));
    retval.define("iterations", (sm_p->numberIterations()));
    retval.define("converged", converged);
    savePSF(psfnames);
    redoSkyModel_p=False;
    writeFluxScales(fluxscale_p);
    // restoreImages(image); // Moved to iClean so that it happens only once.
    
    
    this->unlock();

#ifdef PABLO_IO
    traceEvent(1,"Exiting Imager::clean",21);
#endif

    return retval;
  }
  catch (PSFZero&  x)
    {
      //os << LogIO::WARN << x.what() << LogIO::POST;
      savePSF(psfnames);
      this->unlock();
      throw(AipsError(String("PSFZero  ")+ x.getMesg() + String(" : Please check that the required data exists and is not flagged.")));
      return retval;
    }  
  catch (exception &x) { 
    this->unlock();
    destroySkyEquation();
    throw(AipsError(x.what()));

#ifdef PABLO_IO
    traceEvent(1,"Exiting Imager::clean",21);
#endif
    return retval;
  } 

  catch(...){
    this->unlock();
    destroySkyEquation();
    //Unknown exception...
    throw(AipsError("Unknown exception caught ...imager/casa may need to be exited"));
  }
  this->unlock();

#ifdef PABLO_IO
  traceEvent(1,"Exiting Imager::clean",21);
#endif  

  os << LogIO::NORMAL << "Exiting Imager::clean" << LogIO::POST; // Loglevel PROGRESS
  return retval;
}

// Mem algorithm
Bool Imager::mem(const String& algorithm,
		 const Int niter, 
		 const Quantity& sigma, 
		 const Quantity& targetFlux,
		 const Bool constrainFlux,
		 const Bool displayProgress, 
		 const Vector<String>& model, 
		 const Vector<Bool>& fixed,
		 const String& complist,
		 const Vector<String>& prior,
		 const Vector<String>& mask,
		 const Vector<String>& image,
		 const Vector<String>& residual)
{
   if(!valid())
    {
      return False;
    }
   logSink_p.clearLocally();
   LogIO os(LogOrigin("imager", "mem()"), logSink_p);
  
  this->lock();
  try {
    if(!assertDefinedImageParameters()) 
      {
	return False;
      }
    os << LogIO::NORMAL << "Deconvolving images with MEM" << LogIO::POST; // Loglevel PROGRESS
    
    Int nmodels=model.nelements();
    os << LogIO::NORMAL  // Loglevel INFO
       << "Found " << nmodels << " specified model images" << LogIO::POST;
    
    if(model.nelements()>0) {
      for (uInt thismodel=0;thismodel<model.nelements();++thismodel) {
	if(model(thismodel)=="") {
	  this->unlock();
	  os << LogIO::SEVERE << "Need a name for model "
	     << thismodel << LogIO::POST;
	  return False;
	}
      }
    }
    
    Vector<String> modelNames=model;
    // Make first image with the required shape and coordinates only if
    // it doesn't exist yet. Otherwise we'll throw an exception later
    if(modelNames(0)=="") modelNames(0)=imageName()+".mem";
    if(!Table::isWritable(modelNames(0))) {
      make(modelNames(0));
    }
    
    Vector<String> maskNames(nmodels);
    if(Int(mask.nelements())==nmodels) {
      maskNames=mask;
      for(Int k=0; k < nmodels; ++k){
	if(mask(k)!=""&& !Table::isReadable(mask(k))) {
	  os << LogIO::WARN 
	     << "Mask" << mask(k) 
	     << " is unreadable; ignoring masks altogether " 
	     << LogIO::POST;
	  maskNames.resize(1);
	  maskNames(0)="";
	}
      }
    }
    else {
      maskNames.resize(1);
      maskNames(0)="";
    }
    
    // Always fill in the residual images
    Vector<String> residualNames(nmodels);
    if(Int(residual.nelements())==nmodels) {
      residualNames=residual;
    }
    else {
      residualNames="";
    }
    for (Int thismodel=0;thismodel<Int(model.nelements());++thismodel) {
      if(residualNames(thismodel)=="") {
	residualNames(thismodel)=modelNames(thismodel)+".residual";
      }
      removeTable(residualNames(thismodel));
      if(!clone(model(thismodel), residualNames(thismodel)))
	{
	  return False;
	}
    }
    
    // Make an ImageSkyModel with the specified polarization representation
    // (i.e. circular or linear)
    if(algorithm=="entropy") {
      sm_p = new CEMemImageSkyModel(sigma.get("Jy").getValue(),
				    targetFlux.get("Jy").getValue(),
				    constrainFlux,
				    prior,
				    algorithm);
      os << LogIO::NORMAL // Loglevel INFO
         << "Using single-field algorithm with Maximum Entropy" << LogIO::POST;
      if(ftmachine_p=="mosaic" ||ftmachine_p=="wproject" )
	sm_p->setSubAlgorithm("full");
    }
    else if (algorithm=="emptiness") {
      sm_p = new CEMemImageSkyModel(sigma.get("Jy").getValue(),
				    targetFlux.get("Jy").getValue(),
				    constrainFlux,
				    prior,
				    algorithm);
      os << LogIO::NORMAL // Loglevel INFO
         << "Using single-field algorithm with Maximum Emptiness" << LogIO::POST;
      if(ftmachine_p=="mosaic" ||ftmachine_p=="wproject" )
	sm_p->setSubAlgorithm("full");
    }
    else if (algorithm=="mfentropy") {
      sm_p = new MFCEMemImageSkyModel(sigma.get("Jy").getValue(),
				      targetFlux.get("Jy").getValue(),
				      constrainFlux,
				      prior,
				      algorithm);
      doMultiFields_p = True;
      os << LogIO::NORMAL << "Using Maximum Entropy" << LogIO::POST; // Loglevel INFO
      //   if(ftmachine_p=="mosaic" ||ftmachine_p=="wproject" )
      sm_p->setSubAlgorithm("full");
    } else if (algorithm=="mfemptiness") {
      sm_p = new MFCEMemImageSkyModel(sigma.get("Jy").getValue(),
				      targetFlux.get("Jy").getValue(),
				      constrainFlux,
				      prior,
				      algorithm);
      doMultiFields_p = True;
      os << LogIO::NORMAL << "Using Maximum Emptiness" << LogIO::POST; // Loglevel INFO
      // if(ftmachine_p=="mosaic" ||ftmachine_p=="wproject" )
      sm_p->setSubAlgorithm("full");
    } else {
      this->unlock();
      os << LogIO::SEVERE << "Unknown algorithm: " << algorithm << LogIO::POST;
      return False;
    }
    AlwaysAssert(sm_p, AipsError);
    sm_p->setAlgorithm("mem");
    if (displayProgress) {
      sm_p->setDisplayProgress(True);
    }
    sm_p->setNumberIterations(niter);
    sm_p->setCycleFactor(cyclefactor_p);   // used by mf algs
    sm_p->setCycleSpeedup(cyclespeedup_p); // used by mf algs
    sm_p->setCycleMaxPsfFraction(cyclemaxpsffraction_p); // used by mf algs

    {
      ostringstream oos;
      oos << "MEM algorithm = " <<algorithm<<", Niter = "<<niter<<", Sigma = "
	  <<sigma << ", Target Flux = " << targetFlux;
      os << LogIO::DEBUG1 << String(oos) << LogIO::POST;
    }
 
    //    if (!se_p)
    if(!createSkyEquation(modelNames, fixed, maskNames, complist)) 
      {
	return False;
      }
    os << LogIO::NORMAL3 << "Created Sky Equation" << LogIO::POST;
    
    addResidualsToSkyEquation(residualNames);

    os << LogIO::NORMAL << "Starting deconvolution" << LogIO::POST; // Loglevel PROGRESS
    if(se_p->solveSkyModel()) {
      os << LogIO::NORMAL << "Successfully deconvolved image" << LogIO::POST; // Loglevel INFO
    }
    else {
      os << LogIO::NORMAL << "Nominally failed deconvolution" << LogIO::POST; // Loglevel INFO
    }

    // Get the PSF fit while we are here
    if(!beamValid_p){
      ImageBeamSet beam=sm_p->beam(0);
      if(beam.nelements() > 0){
	/*beam_p.setMajorMinor(
    			Quantity(abs(beam(0)), "arcsec"), Quantity(abs(beam(1)), "arcsec")
    		);
    	  beam_p.setPA(Quantity(beam(2), "deg"));
	*/
	beam_p=beam;
	beamValid_p=True;
      }
    }
    if(algorithm=="entropy" || algorithm=="emptiness" )
      sm_p->solveResiduals(*se_p, True);
    writeFluxScales(fluxscale_p); 
    restoreImages(image);
    destroySkyEquation();  
    this->writeHistory(os);
    try{
      { // write data processing history into image logtable
	LoggerHolder imagelog (False);
	LogSink& sink = imagelog.sink();
	LogOrigin lor( String("imager"), String("mem()") );
	LogMessage msg(lor);
	sink.postLocally(msg);
	
	ROMSHistoryColumns msHis(ms_p->history());
	if (msHis.nrow()>0) {
	  ostringstream oos;
	  uInt nmessages = msHis.time().nrow();
	  for (uInt i=0; i < nmessages; ++i) {
	    oos << frmtTime((msHis.time())(i))
		<< "  HISTORY " << (msHis.origin())(i);
	    oos << " " << (msHis.cliCommand())(i) << " ";
	    oos << (msHis.message())(i)
		<< endl;
	  }
	  String historyline(oos);
	  sink.postLocally(msg.message(historyline));
	}
	
	for (Int thismodel=0;thismodel<Int(model.nelements());++thismodel) {
	  PagedImage<Float> restoredImage(image(thismodel),
					  TableLock(TableLock::UserLocking));
	  LoggerHolder& log = restoredImage.logger();
	  log.append(imagelog);
	  log.flush();
	}
      }
    }
    catch(exception& x){
      
      os << LogIO::WARN << "Caught exception: " << x.what()
	 << LogIO::POST;
      os << LogIO::SEVERE << "This means your MS/HISTORY table may be corrupted; you may consider deleting all the rows from this table"
	 <<LogIO::POST; 
      //continue and wrap up this function as normal
      
    }
    catch(...){
      //Unknown exception...
      throw(AipsError("Unknown exception caught ...imager/casa may need to be exited"));
    }
    
    this->unlock();

    return True;
  } catch (exception& x) {
    this->unlock();
    throw(AipsError(x.what()));

    return False;
  } 
  this->unlock();
  return True;

}

    
// NNLS algorithm
Bool Imager::nnls(const String&,  const Int niter, const Float tolerance, 
		  const Vector<String>& model, const Vector<Bool>& fixed,
		  const String& complist,
		  const Vector<String>& fluxMask,
		  const Vector<String>& dataMask,
		  const Vector<String>& residual,
		  const Vector<String>& image)
{
  if(!valid()) return False;
  LogIO os(LogOrigin("imager", "nnls()", WHERE));
  
  this->lock();
  try {
    if(!assertDefinedImageParameters()) return False;
    
    os << LogIO::NORMAL << "Performing NNLS deconvolution" << LogIO::POST; // Loglevel PROGRESS
    
    if(niter<0) {
      this->unlock();
      os << LogIO::SEVERE << "Number of iterations must be positive" << LogIO::POST;
      return False;
    }
    if(tolerance<0.0) {
      this->unlock();
      os << LogIO::SEVERE << LogIO::SEVERE << "Tolerance must be positive" << LogIO::POST;
      return False;
    }
    
    // Add the images to the ImageSkyModel
    Int nmodels=model.nelements();
    if(nmodels>1) os<< "Can only process one model" << LogIO::POST;
    
    if(model(0)=="") {
      this->unlock();
      os << LogIO::SEVERE << "Need a name for model " << LogIO::POST;
      return False;
    }
    
    if(!Table::isWritable(model(0))) {
      make(model(0));
      this->lock();
    }
    
    // Always fill in the residual images
    Vector<String> residualNames(nmodels);
    if(Int(residual.nelements())==nmodels) {
      residualNames=residual;
    }
    else {
      residualNames="";
    }
    for (Int thismodel=0;thismodel<Int(model.nelements());++thismodel) {
      if(residualNames(thismodel)=="") {
	residualNames(thismodel)=model(thismodel)+".residual";
      }
      removeTable(residualNames(thismodel));
      if(!clone(model(thismodel), residualNames(thismodel))) return False;
    }
    
    // Now make the NNLS ImageSkyModel
    sm_p= new NNLSImageSkyModel();
    sm_p->setNumberIterations(niter);
    sm_p->setTolerance(tolerance);
    sm_p->setAlgorithm("nnls");
    os << LogIO::DEBUG1
       << "NNLS Niter = " << niter << ", Tolerance = " << tolerance << LogIO::POST;

    //    if (!se_p)
    if(!createSkyEquation(model, fixed, dataMask, fluxMask, complist)) return False;

    addResidualsToSkyEquation(residualNames);
    
    os << LogIO::NORMAL << "Starting deconvolution" << LogIO::POST; // Loglevel PROGRESS

    if(se_p->solveSkyModel()) {
      os << LogIO::NORMAL << "Successfully deconvolved image" << LogIO::POST; // Loglevel INFO
    }
    else {
      os << LogIO::NORMAL << "Nominally failed deconvolution" << LogIO::POST; // Loglevel INFO
    }
    
    // Get the PSF fit while we are here
    StokesImageUtil::FitGaussianPSF(sm_p->PSF(0), beam_p);
    beamValid_p=True;
   
    
    // Restore the image
    restoreImages(image);

    destroySkyEquation();
    this->unlock();
    return True;
  } catch (AipsError x) {
    this->unlock();
    os << LogIO::SEVERE << "Exception: " << x.getMesg() << LogIO::POST;
    return False;
  } 
  this->unlock();
  return True;
}

// Fourier transform the model and componentlist
Bool Imager::ft(const Vector<String>& model, const String& complist,
		const Bool incremental)
{
  if(!valid()) return False;
  
  LogIO os(LogOrigin("imager", "ft()", WHERE));

  if (wvi_p==NULL)
    os << LogIO::WARN << "Please make sure MS is writable when using Imager::ft" << LogIO::EXCEPTION;
  
  this->lock();
  try {
    
    if(!redoSkyModel_p){
      //let us try to update the sm_p then
      //so as to keep the state and psf's etc if they have been calculated
      //useful when cleaning, modify/clip model then predict, selfcal and clean again
      if(!updateSkyModel(model, complist))
	destroySkyEquation();
    }

    os << LogIO::NORMAL // Loglevel INFO
       << String("Fourier transforming: ") + 
      (incremental ? String("adding to "): String("replacing "))+ 
      (useModelCol_p ? String("MODEL_DATA column") : String("visibility model header")) << LogIO::POST;
   
    if (redoSkyModel_p){
      if(!createSkyEquation(model, complist)) return False;
    }
    if(incremental){
      for (Int mod=0; mod < (sm_p->numberOfModels()); ++mod){
	(sm_p->deltaImage(mod)).copyData(sm_p->image(mod));
      }
    }
    
    se_p->predict(incremental);
    
    // destroySkyEquation();
    
    this->unlock();
    return True;
  } catch (AipsError x) {
    this->unlock();
    os << LogIO::SEVERE << "Exception: " << x.getMesg() << LogIO::POST;
    return False;
  } 
  this->unlock();
  return True;
}

Bool Imager::setjy(const Int fieldid, 
		   const Int spectralwindowid,
		   const Vector<Double>& fluxDensity, const String& standard)
{
  // the old interface to new interface
  String fieldnames="";
  String spwstring="";
  Vector<Int>fldids(1,fieldid);
  Vector<Int>spwids(1,spectralwindowid);
  return setjy(fldids, spwids, fieldnames, spwstring, fluxDensity, standard);

}

Bool Imager::setjy(const Vector<Int>& /*fieldid*/,
		   const Vector<Int>& /*spectralwindowid*/,
		   const String& fieldnames, const String& spwstring,
		   const Vector<Double>& fluxDensity, const String& standard)
{
  if(!valid()) return False;
  logSink_p.clearLocally();
  LogIO os(LogOrigin("imager", "setjy()"), logSink_p);
  this->lock();

  String tempCL;
  try {
    Bool precompute=(fluxDensity(0) <= 0);

    // Figure out which fields/spws to treat
    Record selrec=ms_p->msseltoindex(spwstring, fieldnames);
    Vector<Int> fldids(selrec.asArrayInt("field"));
    Vector<Int> spwids(selrec.asArrayInt("spw"));

    expand_blank_sel(spwids, ms_p->spectralWindow().nrow());
    expand_blank_sel(fldids, ms_p->field().nrow());

    // Loop over field id. and spectral window id.
    Vector<Double> fluxUsed(4);
    String fluxScaleName;
    Bool matchedScale=False;
    Int spwid, fldid;
    ROMSColumns msc(*ms_p);
    ConstantSpectrum cspectrum;
    // TT
    Double meantime = msc.time()(0);
    meantime += 0.5 * (msc.time()(msc.nrow() - 1) - meantime);
    MEpoch mtime(msc.timeMeas()(0));
    mtime.set(Quantity(meantime, "s"));


    for (uInt kk=0; kk<fldids.nelements(); ++kk) {
      fldid=fldids[kk];
      // Extract field name and field center position 
      MDirection position=msc.field().phaseDirMeas(fldid);
      String fieldName=msc.field().name()(fldid);

      for (uInt jj=0; jj< spwids.nelements(); ++jj) {
	spwid=spwids[jj];

	// Determine spectral window center frequency
	IPosition ipos(1,0);
	MFrequency mfreq=msc.spectralWindow().chanFreqMeas()(spwid)(ipos);
	Array<Double> freqArray;
	msc.spectralWindow().chanFreq().get(spwid, freqArray, True);
	Double medianFreq=median(freqArray);
	mfreq.set(MVFrequency(medianFreq));

	fluxUsed=fluxDensity;
	fluxScaleName="user-specified";
	if (precompute) {
	  // Pre-compute flux density for standard sources if not specified
	  // using the specified flux scale standard or catalog.


	  FluxStandard::FluxScale fluxScaleEnum;
	  matchedScale=FluxStandard::matchStandard(standard, fluxScaleEnum, 
						   fluxScaleName);
	  FluxStandard fluxStd(fluxScaleEnum);
	  Flux<Double> returnFlux, returnFluxErr;

	  if (fluxStd.compute(fieldName, position, mfreq, mtime, returnFlux, returnFluxErr)) {
	    // Standard reference source identified
	    returnFlux.value(fluxUsed);
	  } 

	  // dgoscha, NCSA, 02 May, 2002
	  // this else condtion is to handle the case where the user
	  // specifies standard='SOURCE' in the setjy argument.  This will
	  // then look into the SOURCE_MODEL column of the SOURCE subtable
	  // for a table-record entry that points to a component list with the
	  // model information in it.


	  else if (standard==String("SOURCE")) {
		// Look in the SOURCE_MODEL column of the SOURCE subtable for 
		// the name of the CL which contains the model.

		// First test to make sure the SOURCE_MODEL column exists.
		if (ms_p->source().tableDesc().isColumn("SOURCE_MODEL")) {
			TableRecord modelRecord;
			msc.source().sourceModel().get(0, modelRecord);
	
			// Get the name of the model component list from the table record
			Table modelRecordTable = 
				modelRecord.asTable(modelRecord.fieldNumber(String ("model")));
			String modelCLName = modelRecordTable.tableName();
			modelRecord.closeTable(modelRecord.fieldNumber(String ("model")));

			// Now grab the flux from the model component list and use.
			ComponentList modelCL = ComponentList(Path(modelCLName), True);
			SkyComponent fluxComponent = modelCL.component(fldid);

			fluxUsed = 0;
			fluxUsed = real(fluxComponent.flux().value());
			fluxScaleName = modelCLName;
		}
		else {
			os << LogIO::SEVERE << "Missing SOURCE_MODEL column."
			   << LogIO::SEVERE << "Using default, I=1.0"
			   << LogIO::POST;
			fluxUsed = 0;
			fluxUsed(0) = 1.0;
		}
	  }

	  else {
	    // Source not found; use Stokes I=1.0 Jy for now
	    fluxUsed=0;
	    fluxUsed(0)=1.0;
	    fluxScaleName="default";
	  };
	}

	// Set the component flux density
	Flux<Double> fluxval;
	fluxval.setValue(fluxUsed);

	// Create a point component at the field center
	// with the specified flux density
	PointShape point(position);
	SkyComponent skycomp(fluxval, point, cspectrum);

	// Create a component list containing this entry
	String baseString=msname_p + "." + fieldName + ".spw" +
	  String::toString(spwid);
	tempCL=baseString + ".tempcl";

	// Force a call to the ComponentList destructor
	// using scoping rules.
	{ 
	  ComponentList cl;
	  cl.add(skycomp);
	  cl.rename(tempCL, Table::New);
	}

	// Select the uv-data for this field and spw. id.;
	// all frequency channels selected.
	Vector<Int> selectSpw(1), selectField(1);
	selectSpw(0)=spwid;
	selectField(0)=fldid;
	String msSelectString = "";
	Vector<Int> numDeChan(1);
	numDeChan[0]=0;
	Vector<Int> begin(1);
	begin[0]=0;
	Vector<Int> stepsize(1);
	stepsize[0]=1;
	setdata("channel", numDeChan, begin, stepsize, MRadialVelocity(), 
		MRadialVelocity(),
		selectSpw, selectField, msSelectString, "", "", Vector<Int>(), 
		"", "", "", "", "", "",True);

	if (!nullSelect_p) {

	  // Transform the component model table
	  Vector<String> model;
	  ft(model, tempCL, False);

	  // Log flux density used for this field and spectral window
	  os.output().width(12);
	  os << fieldName << "  spwid=";
	  os.output().width(3);
	  os << (spwid) << "  ";
	  os.output().width(0);
	  os.output().precision(4);
	  os << LogIO::NORMAL << "[I=" << fluxUsed(0) << ", "; // Loglevel INFO
	  os << "Q=" << fluxUsed(1) << ", ";
	  os << "U=" << fluxUsed(2) << ", ";
	  os << "V=" << fluxUsed(3) << "] Jy, ";
	  os << ("(" + fluxScaleName + ")") << LogIO::POST;
	};
	  
	// Delete the temporary component list and image tables
	Table::deleteTable(tempCL);

      }
    }
    this->writeHistory(os);
    this->unlock();
    return True;

  } catch (AipsError x) {
    this->unlock();
    if(Table::canDeleteTable(tempCL)) Table::deleteTable(tempCL);
    os << LogIO::SEVERE << "Exception: " << x.getMesg() << LogIO::POST;
    return False;
  } 
  return True;
}

// This is the one used by im.setjy() (because it has a model arg).
// CURRENT SETJY CODE
Record Imager::setjy(const Vector<Int>& /*fieldid*/,
                   const Vector<Int>& /*spectralwindowid*/,
                   const String& fieldnames, const String& spwstring,
                   const String& model,
                   const Vector<Double>& fluxDensity, 
                   const String& standard, const Bool chanDep,
                   //const Double spix, const MFrequency& reffreq,
                   const Vector<Double>& spix, const MFrequency& reffreq,
                   const Vector<Double>& pipars,const Vector<Double>& papars, 
                   const Double& rotMeas,
                   const String& timerange, const String& scanstr,
                   const String& intentstr, const String& obsidstr,
                   const String& interpolation)
{
  //if(!valid())
    //return False;

  //Bool didAnything = False;
  
  Record retval;
  if(!valid()) {
    retval.define("process",False);
    return retval;
  }

  logSink_p.clearLocally();
  LogIO os(LogOrigin("imager", "setjy()"), logSink_p);
  this->lock();

  // user specified flux densities (IQUV), global to the spws and fields
  Vector<Double> fluxdens = fluxDensity;
  if(fluxDensity.nelements() < 4){
    fluxdens.resize(4,True);
    for(Int i = fluxDensity.nelements(); i < 4; ++i)
      fluxdens[i] = 0.0;
  }

  Vector<String> tempCLs;
  TempImage<Float> *tmodimage(NULL);

  try{
    Bool precompute = fluxdens[0] < 0.0;

    // Figure out which fields/spws to treat
    // including intent info 
    MSSelection mssel;
    mssel.setFieldExpr(fieldnames);
    mssel.setSpwExpr(spwstring);
    mssel.setStateExpr(intentstr);
    TableExprNode exprNode = mssel.toTableExprNode(&(*ms_p));
    //Vector<Int> fldids;
    Vector<Int> fldids(mssel.getFieldList());
    Vector<Int> selToRawSpwIds(mssel.getSpwList());
    // if intent is given try to do AND with fieldIds
    if (intentstr!="") {
      mssel_p = new MeasurementSet((*ms_p)(exprNode), &(*ms_p));
      ROMSColumns tmpmsc(*mssel_p);
      Vector<Int> fldidv=tmpmsc.fieldId().getColumn();
      std::set<Int> ufldids(fldidv.begin(),fldidv.end());
      std::vector<Int> tmpv(ufldids.begin(), ufldids.end());
      fldids.resize(tmpv.size());
      uInt count=0;
      for (std::vector<int>::const_iterator it=tmpv.begin();it != tmpv.end(); it++)
      {
         fldids(count) = *it;
         count++;
      }
    }
    //else {
    //  fldids(mssel.getFieldList());
    //}
    //cerr<<"fldids.nelements()="<<fldids.nelements()<<endl;
    //for (uInt i = 0; i < fldids.nelements(); i++) {
    //    cerr<<"fldids="<<fldids(i)<<endl;
    //}
    //Record selrec = ms_p->msseltoindex(spwstring, fieldnames);
    //Vector<Int> fldids(selrec.asArrayInt("field"));
    //Vector<Int> selToRawSpwIds(selrec.asArrayInt("spw"));
 
    expand_blank_sel(selToRawSpwIds, ms_p->spectralWindow().nrow());
    expand_blank_sel(fldids, ms_p->field().nrow());

    // Warn against multiple fields in some circumstances.
    if (fldids.nelements() > 1 && (model != "" || !precompute)) {
      String errmsg("setjy is applying a single ");

      if(model != ""){
	errmsg += "modimage";
        if(!precompute)
          errmsg += " or ";
      }

      if(!precompute)
        errmsg += "fluxdensity";

      errmsg += " to multiple fields!\n";
      os << LogIO::WARN
         << errmsg
         << "This could be a user error, but sometimes a single name will\n"
         << "resolve to > 1 field index.\n"
         << LogIO::POST;
      //throw(AipsError(errmsg));
    }

    os << LogIO::NORMAL;
    if(precompute || spix[0] != 0.0)
      os << "Using " << ((chanDep || (!precompute && spix[0] != 0.0)) ? "channel" : 
                         "spw") << " dependent flux densities";
    else
      os << "The applied flux density does not depend on frequency.";
    os << LogIO::POST;

    // Ignore user polarization if using an image.
    if(model != "" &&
       (fluxdens[1] != 0.0 || fluxdens[2] != 0.0 || fluxdens[3] != 0.0)){
      os << LogIO::WARN
         << "Using model image, so zeroing user QUV flux densities."
         << LogIO::POST;
      fluxdens[1] = fluxdens[2] = fluxdens[3] = 0.0;
      writeHistory(os);
    }

    // Loop over field id. and spectral window id.
    //Vector<Double> fluxUsed(4);
    String fluxScaleName("user-specified");
    FluxStandard::FluxScale fluxScaleEnum;
    if(!FluxStandard::matchStandard(standard, fluxScaleEnum, fluxScaleName))
      throw(AipsError(standard + " is not a recognized flux density scale"));

    FluxStandard fluxStd(fluxScaleEnum);
    if (fluxScaleEnum==FluxStandard::PERLEY_BUTLER_2013) {
      fluxStd.setInterpMethod(interpolation);
    }
    //ROMSColumns msc2(*ms_p);

    // Setup the frequency, Flux, and ComponentList arrays.
    uInt nspws = selToRawSpwIds.nelements();
    Vector<Vector<Flux<Double> > > returnFluxes(nspws), returnFluxErrs(nspws);
    Vector<Vector<MFrequency> > mfreqs(nspws);
    Vector<Vector<Double> > fluxUsed(nspws); // fluxesUsed(nspws,4) 
    ROMSColumns msc(*ms_p);
    MEpoch aveEpoch=MEpoch(msc.timeMeas()(0));
    const Unit freqUnit = sjy_setup_arrs(returnFluxes, returnFluxErrs, fluxUsed, tempCLs, mfreqs,
                                         msc.spectralWindow(), nspws, selToRawSpwIds,
                                         chanDep);
    // Processing for each field ***************************************************
    for(Int fldInd = fldids.nelements(); fldInd--;){
      Int fldid = fldids[fldInd];
      // Extract field name and field center position 
      MDirection fieldDir = msc.field().phaseDirMeas(fldid);
      String fieldName = msc.field().name()(fldid);
      Bool foundSrc = false;
    
      //for returned flux densities
      
      Record retvalperField;
<<<<<<< HEAD
      //
      //fluxUsed = fluxdens;
      fluxUsed(0) = fluxdens;
=======
      //revalperField.define("field",fieldName);
 
      fluxUsed = fluxdens;
>>>>>>> 36b1dd33
      //if(precompute){
        // Pre-compute flux density for standard sources if not specified
        // using the specified flux scale standard or catalog.
        //
        // The flux densities are calculated for all spws at once to avoid
        // repeatedly digging up the flux model (and possibly the ephemeris).
        //
        // TT: moving this outside of if(precompute) since selected ms (mssel_p)
        // will be needed for other cases to clear the model using 
        // VisModelData::ClearModel()
        
        Vector<Int> selectField(1);
        selectField[0] = fldid;
        Vector<Int> numDeChan(1);
        numDeChan[0] = 0;
        Vector<Int> begin(1);
        begin[0] = 0;
        Vector<Int> stepsize(1);
        stepsize[0] = 1;
        String msSelectString = "";
        setdata("none", numDeChan, begin, stepsize, MRadialVelocity(), 
                MRadialVelocity(),
                selToRawSpwIds, selectField, msSelectString, timerange, "",
                Vector<Int>(), "", "", "", scanstr, intentstr, obsidstr, True, true);
        if(nullSelect_p){
          os << ((timerange == "" && scanstr == ""
                  && obsidstr == "") ? LogIO::WARN : LogIO::NORMAL)
             << "No data was selected for field " << fldid << "."
             << LogIO::POST;
          continue;
        }
      if(precompute){
<<<<<<< HEAD
        // Make componentlist for each spw.
=======
>>>>>>> 36b1dd33
        // Pre-compute flux density for standard sources if not specified
        // using the specified flux scale standard or catalog.
        //
        // The flux densities are calculated for all spws at once to avoid
        // repeatedly digging up the flux model (and possibly the ephemeris).
        //
        ROMSColumns msselc(*mssel_p);
        //if(nullSelect_p || msselc.nrow() < 1){
        if(!nullSelect_p and  msselc.nrow() < 1){
          os << ((timerange == "" && scanstr == ""
                  && obsidstr == "") ? LogIO::WARN : LogIO::NORMAL)
             << "No data was selected for field " << fldid << "."
             << LogIO::POST;
          continue;
        }

        // chnage to return cocantenated CL?
        foundSrc = sjy_computeFlux(os, fluxStd, returnFluxes, returnFluxErrs, tempCLs,
                                   fluxUsed, fluxScaleName, aveEpoch, mfreqs, model, fieldName,
                                   msselc, fldid, fieldDir, selToRawSpwIds, standard);
      }
      
      //*************** For loop about spw starts here ****************************
      Vector<Double>  freqscaling;
      Vector<Double> freqsOfScale;
      Vector<Int> rawspwids(nspws);
      // make raw spw id list
      for(uInt selspw = 0; selspw < nspws; ++selspw){
        Int rawspwid = selToRawSpwIds[selspw];
        rawspwids[selspw]=rawspwid;
      } 

        // move inside sjy_computeFlux  - TT, 2014.06.13 
        /***
        if(foundSrc){
          // Log fluxes found from the standard catalog database to HISTORY table 
          // get I-flux density for the selected spw (returnFluxes[nspw][4]) 
          // Read this as fluxUsed = returnFluxes[selspw][0].value().
          os << "CHECK: foundSrc....."<<LogIO::POST;
          returnFluxes[selspw][0].value(fluxUsed);
            
          // Log flux density found for this field and spectral window
          os.output().width(12);
          os << fieldName;
          os.output().width(2);
          os << " (fld ind " << fldid << ") spw ";
          os << rawspwid << "  ";
          os.output().width(0);
          os.output().precision(5);
          os << LogIO::NORMAL << "[I=" << fluxUsed(0) << ", "; // Loglevel INFO
          os << "Q=" << fluxUsed(1) << ", ";
          os << "U=" << fluxUsed(2) << ", ";
          os << "V=" << fluxUsed(3) << "] Jy, ";
          os << ("(" + fluxScaleName + ")") << LogIO::POST;
          writeHistory(os);
        }
          
        // If a model image has been specified, 
        //  rescale it according to the I f.d. determined above

	//Vector<Double> freqscaling;
	//Vector<Double> freqsOfScale;

        //MEpoch mtime = msc.field().timeMeas()(fldid);

      } //spw for-loop end
      ****/
      
      MEpoch mtime = msc.field().timeMeas()(fldid);

      // model image prep. changed to do all spws at once - TT, 2014.06.13
      if(model != ""){

        tmodimage = sjy_prepImage(os, fluxStd, fluxUsed[0], freqsOfScale, freqscaling, model, msc.spectralWindow(),
       // tmodimage = sjy_prepImage(os, fluxStd, fluxUsed, freqsOfScale, freqscaling, model, msc.spectralWindow(),
      //                          rawspwid, chanDep, mfreqs, selspw, fieldName,
                                  selToRawSpwIds, chanDep, mfreqs, fieldName,
                                  fieldDir, freqUnit, fluxdens, precompute, spix,
                                  reffreq, aveEpoch, fldid);
          
      }
      else if (!precompute) {
        // do it in sjy_makeComponentList()
        // TODO: add polindex, polangle, rm handling
        // for now ignore circular polarization
        Vector<Double> cppars(1,0.0);
        sjy_makeComponentList(os, tempCLs, returnFluxes, fluxUsed[0], selToRawSpwIds, mfreqs, fieldName, fieldDir, 
                            spix, pipars, papars, rotMeas, cppars, reffreq, aveEpoch, fldid);
      }
      /*** moved to sjy_makeComponentList()
      // make componentlist using flux densities from the user specfied fluxdensity(per-spw) 
      for(uInt selspw = 0; selspw < nspws; ++selspw){
        Int rawspwid = selToRawSpwIds[selspw];
        rawspwids[selspw]=rawspwid;
        if(model == "" && !precompute){
          // **** inside spw for-loop
          // fluxUsed was supplied by the user instead of FluxStandard, so
          // make a component list for it now, for use in ft.

          // Set the component flux density
          Flux<Double> fluxval;
          Flux<Double> fluxerr;
<<<<<<< HEAD
          fluxval.setValue(fluxUsed[0]);
=======
          fluxval.setValue(fluxUsed);
>>>>>>> 36b1dd33
          // Create a point component at the field center
          // with the specified flux density 
          // - obviously this does not correct for solar objects... 
          PointShape point(fieldDir);
          SpectralIndex siModel;
          if(reffreq.getValue().getValue() > 0.0){
	    MeasFrame mFrame(MEpoch(msc.timeMeas()(0)), mLocation_p, fieldDir);
	    MFrequency::Convert cvt(mfreqs[selspw][0].getRef(), MFrequency::Ref(MFrequency::castType(reffreq.getRef().getType()), mFrame));
            siModel.setRefFrequency(reffreq);
            siModel.setIndex(spix);
            returnFluxes[selspw][0].setValue(fluxUsed[0] * siModel.sample(cvt(mfreqs[selspw][0])));
          }
          else{
            if(spix != 0.0){            // If not the default, complain and quit.
              os << LogIO::SEVERE
                 << "spix cannot be nonzero with reffreq = 0!"
                 << LogIO::POST;
              //return false;
            }
            siModel.setRefFrequency(MFrequency(Quantity(1.0, "GHz")));
            siModel.setIndex(0.0);
          }

          // No worries about varying fluxes or sizes here, so any time will do.
          // Moved this line up (TT 2013/05/09) 
          //MEpoch mtime = msc.field().timeMeas()(fldid);
          tempCLs[selspw] = FluxStandard::makeComponentList(fieldName,
                                                            mfreqs[selspw][0],
                                                            mtime, fluxval, point,
                                                            siModel,
          // jagonzal (CAS-4109): Specify table name to avoid clashing between different CASA engines when running vs a MMS
                                                            ms_p->tableName() +
                                                            "_setjy_spw" +
                                                            String::toString(selspw) +
                                                            "_");
        }
        ***/

        // clear existing model for the selected field and for all selected spws 
        // outside spw loop
        //if (!useModelCol_p && selspw==0) {
        if (!useModelCol_p) {
          String tmpspwstring=spwstring;
          if (tmpspwstring=="") tmpspwstring="*";
          os << LogIO::NORMAL
             << "Will clear any existing model with matching field="
             << fieldName
             << " and spw=" << tmpspwstring
             << LogIO::POST;

          String fldidstr = String::toString(fldid); 
          // use field id due to possible MSSelection bug for handing field name with blanks
          //VisModelData::clearModel(*mssel_p, fieldName, spwstring)
          //cerr<<"fldidstr="<<fldidstr<<" spwstring="<<spwstring<<endl;
          VisModelData::clearModel(*mssel_p, fldidstr, spwstring);
        }
        // TODO: do it for all spw at once............
        //sjy_make_visibilities(tmodimage, os, rawspwid, fldid, tempCLs[selspw],
        //                      timerange, scanstr, intentstr, obsidstr, freqsOfScale, freqscaling);
	
        /***
        if(tmodimage)
          delete tmodimage;
        tmodimage = NULL;
        //	if (Table::canDeleteTable("temp.setjy.image")) Table::deleteTable("temp.setjy.image");

	if(tempCLs[selspw] != ""){
          String errmsg;

          //didAnything = True;
          // commentted out for testing of concatCLs, may need to uncommentted later!!!!!!

          if(Table::canDeleteTable(errmsg, tempCLs[selspw]))
            Table::deleteTable(tempCLs[selspw]);
          else
            os << LogIO::WARN
               << "Could not rm " << tempCLs[selspw]
               << " because the " << errmsg << "."
               << LogIO::POST;
        }
        ***/

      for(uInt selspw = 0; selspw < nspws; ++selspw){
        Record subrec;
        //store fluxd actually used to scale (not input fluxdensity)
        Vector<Double> finalFluxUsed;
<<<<<<< HEAD
        // Flux of first chan
=======
>>>>>>> 36b1dd33
        returnFluxes[selspw][0].value(finalFluxUsed);
        subrec.define("fluxd",finalFluxUsed);
        // TODO: add fluxd error when the flux density uncertainties 
        //       are corrrectly filled.
        //
        //retvalperField.defineRecord(String::toString(rawspwid),subrec);
        retvalperField.defineRecord(String::toString(selToRawSpwIds[selspw]),subrec);
      }   // for selspw end **********************************************
      //retval.defineRecord(fieldName,retvalperField);
      retvalperField.define("fieldName",fieldName);
      retval.defineRecord(String::toString(fldid),retvalperField);

      // cocatenate componentlists - not yet used....
      //if (tempCLs[0]!="") {
        // concatcl name should contains field name mjd etc...
      //  ostringstream oss;
      //  oss<< ms_p->tableName() << "_setjy_"
      //     << fieldName << "_" << mtime.get("d").getValue()
      //     << "d.cl";
      //  String concatcl(oss);
      //  sjy_concatComponentLists(os, tempCLs, concatcl);
      //}

      //sjy_make_visibilities(tmodimage, os, rawspwids, fldid, concatcl,
      //                      timerange, scanstr, intentstr, obsidstr, freqsOfScale, freqscaling);
      //
      //### Uncomment above once setjyFTMachine can handle multi-row componentlist ############# 

      for(uInt selspw = 0; selspw < nspws; ++selspw){
        sjy_make_visibilities(tmodimage, os, rawspwids[selspw], fldid, tempCLs[selspw],
                            timerange, scanstr, intentstr, obsidstr, freqsOfScale, freqscaling);
      }
      // #######################################################################################
      // clean-up
      //  
      if(tmodimage)
        delete tmodimage;
      tmodimage = NULL;

      for(uInt selspw = 0; selspw < nspws; ++selspw){
	if(tempCLs[selspw] != ""){
          String errmsg;

          //didAnything = True;

          if(Table::canDeleteTable(errmsg, tempCLs[selspw]))
            Table::deleteTable(tempCLs[selspw]);
          else
            os << LogIO::WARN
               << "Could not rm " << tempCLs[selspw]
               << " because the " << errmsg << "."
               << LogIO::POST;

          //if(Table::canDeleteTable(errmsg, concatcl))
          //  Table::deleteTable(concatcl);
        }
      }
      
    }   // End of loop over fields.
    // add a format info for the returned flux densities (Record)
    //retval.define("format","{field name: {spw Id: {fluxd: [I,Q,U,V] in Jy}}}");
    retval.define("format","{field Id: {spw Id: {fluxd: [I,Q,U,V] in Jy}, 'fieldName':field name }}");

    if(!precompute && spix[0] != 0.0 && reffreq.getValue().getValue() > 0.0){
      os << LogIO::NORMAL
         << "Flux density as a function of frequency (channel 0 of each spw):\n"
         << "  Frequency (GHz)    Flux Density (Jy, Stokes I)"
         << LogIO::POST;
      for(uInt selspw = 0; selspw < nspws; ++selspw)
        os << "     " << mfreqs[selspw][0].get("GHz").getValue() << "         "
           << returnFluxes[selspw][0].value(Stokes::I).getValue()
           << LogIO::POST;
    }

    this->writeHistory(os);
    this->unlock();
    //return True;
  }
  catch (AipsError x){
    this->unlock();
    for(Int i = tempCLs.nelements(); i--;){
      if(tempCLs[i] != "")
        Table::deleteTable(tempCLs[i]);
    }
    if (tmodimage) delete tmodimage; tmodimage=NULL;
    os << LogIO::SEVERE << "Exception: " << x.getMesg() << LogIO::POST;
    //return False;
  } 
  //return didAnything;
  return retval;
}

String Imager::make_comp(const String& objName,
			 const String& standard,
			 const MEpoch& mtime, const Vector<MFrequency>& freqv,
			 const String& prefix)
{
  Bool foundSrc = false;
  logSink_p.clearLocally();
  LogIO os(LogOrigin("imager", "setjy()"), logSink_p);

  Vector<String> clistnames(1);
  try{
    FluxStandard::FluxScale fluxScaleEnum;
    String fluxScaleName("user-specified");

    if(!FluxStandard::matchStandard(standard, fluxScaleEnum, fluxScaleName))
      throw(AipsError(standard + " is not a recognized flux density scale"));

    FluxStandard fluxStd(fluxScaleEnum);

    Vector<Vector<Flux<Double> > > returnFluxes(1), returnFluxErrs(1);
    Vector<Vector<MFrequency> > mfreqs(1);
    uInt nfreqs = freqv.nelements();

    mfreqs[0] = freqv;
    returnFluxes[0].resize(nfreqs);
    returnFluxErrs[0].resize(nfreqs);

    MDirection objDir;
     
    foundSrc = fluxStd.computeCL(objName, mfreqs, mtime, objDir,
				 returnFluxes, returnFluxErrs,
				 clistnames, prefix);
  }
  catch(AipsError x){
    os << LogIO::SEVERE << "Exception Reported: " << x.getMesg() << LogIO::POST;
    RETHROW(x);
  }  
  return foundSrc ? clistnames[0] : "";
}

Unit Imager::sjy_setup_arrs(Vector<Vector<Flux<Double> > >& returnFluxes,
                            Vector<Vector<Flux<Double> > >& returnFluxErrs,
                            Vector<Vector<Double> >& fluxUsed,
                            Vector<String>& tempCLs,
                            Vector<Vector<MFrequency> >& mfreqs,
                            const ROMSSpWindowColumns& spwcols, const uInt nspws,
                            const Vector<Int>& selToRawSpwIds, const Bool chanDep)
{
  // .getUnits() is a little confusing - it seems to return a Vector which is
  // a list of all the units, not the unit for each row.

  
  const Unit freqUnit(spwcols.chanFreqQuant().getUnits()[0]);

  IPosition ipos(1, 0);

  tempCLs.resize(nspws);
  for(uInt selspw = 0; selspw < nspws; ++selspw){
    Int rawspwid = selToRawSpwIds[selspw];

    if(chanDep){
      mfreqs[selspw] = spwcols.chanFreqMeas()(rawspwid);
      uInt nchan = mfreqs[selspw].nelements();
      returnFluxes[selspw].resize(nchan);
      returnFluxErrs[selspw].resize(nchan);
    }
    else{
      mfreqs[selspw].resize(1);
      returnFluxes[selspw].resize(1);
      returnFluxErrs[selspw].resize(1);

      // Determine spectral window center frequency
      Double medianFreq = median(spwcols.chanFreq()(rawspwid));
      mfreqs[selspw] = spwcols.chanFreqMeas()(rawspwid)(ipos);
      mfreqs[selspw].set(MVFrequency(Quantum<Double>(medianFreq, freqUnit)));
    }
    // initialize fluxUsed to 0 
    Vector<Double> iquvF(4,0.0);
    fluxUsed[selspw]=iquvF;
  }

  return freqUnit;
}
// new signature should be...
/***
Bool Imager::sjy_make_visibilities(TempImage<Float> *tmodimage, LogIO& os,
                                   const Vector<Int>& rawspwids, const Int fldid,
                                   const String& clname, const String& timerange,
                                   const String& scanstr, const String& intentstr, const String& obsidstr,
                                   const Vector<Double>& freqsOfScale, const Vector<Double>& freqscaling)
***/
Bool Imager::sjy_make_visibilities(TempImage<Float> *tmodimage, LogIO& os,
                                   const Int rawspwid, const Int fldid,
                                   const String& clname, const String& timerange,
                                   const String& scanstr, const String& intentstr, const String& obsidstr,
                                   const Vector<Double>& freqsOfScale, const Vector<Double>& freqscaling)
{
  Bool made_visibilities = False;

  // Select the uv-data for this field and spw. id.;
  // all frequency channels selected.
  Vector<Int> selectSpw(1), selectField(1);
  // for the new 
  //Vector<Int> selectSpw, selectField(1);
  //selectSpw.resize(rawspwids.nelements());
  //selectSpw = rawspwids;
  //
  selectSpw[0] = rawspwid;
  selectField[0] = fldid;
  String msSelectString = "";
  Vector<Int> numDeChan(1);
  numDeChan[0] = 0;
  Vector<Int> begin(1);
  begin[0] = 0;
  Vector<Int> stepsize(1);
  stepsize[0] = 1;
  //TempImage<Float> tmodimage = tmodimages[0];
  if(tmodimage || clname != "") {
  //if(!tmodimages[0].null() || clname != "")
    setdata("channel", numDeChan, begin, stepsize, MRadialVelocity(), 
            MRadialVelocity(),
            selectSpw, selectField, msSelectString, timerange, "",
            Vector<Int>(), "", "", "", scanstr, intentstr, obsidstr, True, true);
  }
  if(!nullSelect_p){
    // Use ft to form visibilities
    Vector<String> modelv;
 
    if(tmodimage){
    //if(!tmodimages[0].null()){
      //for (uInt imod=0; imod<tmodimages.nelements();imod++) {
      //if(!tmodimages[imod].null()) {
      if(sm_p)
        destroySkyEquation();
      // do if for each spw?
      if(freqsOfScale.nelements() > 0){
      //if(freqsOfScales[imod].nelements() > 0){
	delete ft_p;
	ft_p=NULL;
	ftmachine_p="SetJyGridFT";
	createFTMachine();
	(static_cast<SetJyGridFT*>(ft_p))->setScale(freqsOfScale, freqscaling);
	//(static_cast<SetJyGridFT*>(ft_p))->setScale(freqsOfScales[imod], freqscalings[imod]);
      }
      if(!ft_p)
        createFTMachine();
      sm_p = new CleanImageSkyModel();
      // loop over for multiple spw model images
      sm_p->add(*tmodimage, 1);
      //sm_p->add(*(tmodimages[imod]), 1);
      //} //if-tmodimages..
      //} //for loop
      ft_p->setFreqInterpolation("nearest");
      setSkyEquation();
      se_p->predict(False);
      destroySkyEquation();

      made_visibilities = True;
    }
    else if(clname != ""){
      //made_visibilities = ft(modelv, clname, False);
      made_visibilities = ft(modelv, clname, False);
      destroySkyEquation();
    }
    else
      os << LogIO::NORMAL
         << "Skipping an empty component list for spw " << rawspwid
     // for new one
     //    << "Skipping an empty component list for spw " << rawspwids
         << LogIO::POST;
  }
  return made_visibilities;
}


Bool Imager::sjy_concatComponentLists(LogIO& os, const Vector<String>& tempCLs, const String& outTempCL)
{
  ComponentList concatCL;
  try {
    for (uInt icl=0; icl<tempCLs.nelements(); icl++) {
      if (tempCLs[icl]!="") {
        // expected format _setjy_spw#_...
        String::size_type spos=tempCLs[icl].find(String("spw"));
        String::size_type epos=tempCLs[icl].find_first_of("_",spos);
        String clab = tempCLs[icl].substr(spos,epos-spos);
        Path clname(tempCLs[icl]);
        os <<LogIO::DEBUG1 << " tempCLs["<<icl<<"]="<<tempCLs[icl]<<LogIO::POST;
        ComponentList tempcl(clname, true);
        Vector<Int> which(1,0);
        tempcl.setLabel(which,clab);
        os << LogIO::DEBUG1 << "adding "<<tempCLs[icl]<<" to "<<outTempCL<<LogIO::POST;
        concatCL.addList(tempcl);
      }
    }  
    concatCL.rename(outTempCL, Table::New);
    return True;
  } catch (AipsError x) {
    os << LogIO::SEVERE << "Caught exception: " << x.getMesg()
       << LogIO::EXCEPTION;
    return False;
  }
}

Bool Imager::sjy_computeFlux(LogIO& os, FluxStandard& fluxStd,
                             Vector<Vector<Flux<Double> > >& returnFluxes,
                             Vector<Vector<Flux<Double> > >& returnFluxErrs,
                             Vector<String>& tempCLs, 
                             //Vector<Double>& fluxUsed,
                             Vector<Vector<Double> >& fluxUsed,
                             String& fluxScaleName, MEpoch& aveEpoch,
                             const Vector<Vector<MFrequency> >& mfreqs,
                             const String& model, const String& fieldName, 
                             const ROMSColumns& msc, const Int fldid, 
                             const MDirection& fieldDir, const Vector<Int>& selToRawSpwIds,
                             const String& standard)
{
  Bool foundSrc = False;
   
  Double meantime = msc.time()(0);
  meantime += 0.5 * (msc.time()(msc.nrow() - 1) - meantime);
  MEpoch mtime(msc.timeMeas()(0));
  mtime.set(Quantity(meantime, "s"));

  if(model != ""){
    // Just get the fluxes and their uncertainties for scaling the image.
    //foundSrc = fluxStd.compute(fieldName, mfreqs, returnFluxes,
     //                          returnFluxErrs);
    foundSrc = fluxStd.compute(fieldName, fieldDir, mfreqs, mtime, returnFluxes,
                              returnFluxErrs);
  }
  else{
    // Go ahead and get FluxStandard to make the ComponentList, since
    // it knows what type of component to use. 

    // This is _a_ time.  It would be more accurate and safer, but
    // slower, to use the weighted average of the times at which this
    // source was observed, and to use the range of times in the
    // estimate of the error introduced by using a single time.
    //
    // Obviously that would be overkill if the source does not vary.
    //
    /***
    Double meantime = msc.time()(0);
    meantime += 0.5 * (msc.time()(msc.nrow() - 1) - meantime);
    MEpoch mtime(msc.timeMeas()(0));
    mtime.set(Quantity(meantime, "s"));
    ***/
            
    aveEpoch=mtime;

    foundSrc = fluxStd.computeCL(fieldName, mfreqs, mtime, fieldDir,
                                 returnFluxes, returnFluxErrs,
                                 tempCLs, "_setjy_");
  }

  if(!foundSrc){
    if(standard == String("SOURCE")){
      // *** THIS MODE IS NOT USED IN CURRENT SETJY ***
      // dgoscha, NCSA, 02 May, 2002
      // this else condtion is to handle the case where the user
      // specifies standard='SOURCE' in the setjy argument.  This will
      // then look into the SOURCE_MODEL column of the SOURCE subtable
      // for a table-record entry that points to a component list with the
      // model information in it.

      // Look in the SOURCE_MODEL column of the SOURCE subtable for 
      // the name of the CL which contains the model.

      // First test to make sure the SOURCE_MODEL column exists.
      if(ms_p->source().tableDesc().isColumn("SOURCE_MODEL")){
        TableRecord modelRecord;
        msc.source().sourceModel().get(0, modelRecord);
	
        // Get the name of the model component list from the table record
        Table modelRecordTable = 
          modelRecord.asTable(modelRecord.fieldNumber(String ("model")));
        String modelCLName = modelRecordTable.tableName();
        modelRecord.closeTable(modelRecord.fieldNumber(String ("model")));

        // Now grab the flux from the model component list and use.
        ComponentList modelCL = ComponentList(Path(modelCLName), True);
        SkyComponent fluxComponent = modelCL.component(fldid);

        //fluxUsed = 0;
        fluxUsed(0) = 0;
        //fluxUsed = real(fluxComponent.flux().value());
        fluxUsed(0) = real(fluxComponent.flux().value());
        fluxScaleName = modelCLName;
      }
      else {
        os << LogIO::SEVERE << "Missing SOURCE_MODEL column."
           << LogIO::SEVERE << "Continuing with the default, I = 1.0 Jy"
           << LogIO::POST;
        //fluxUsed = 0;
        fluxUsed(0) = 0;
        //fluxUsed(0) = 1.0;
        fluxUsed(0)(0) = 1.0;
      }
    }
    else {
      // Source not found; use Stokes I=1.0 Jy for now
      // (The flux standard already issued a complaint like this...)
      // os << LogIO::WARN
      //    << fieldName << " was not recognized by " << standard
      //    << ".\nContinuing with the default, I = 1.0 Jy"
      //    << LogIO::POST;
      //fluxUsed = 0;
      fluxUsed(0) = 0;
      //fluxUsed(0) = 1.0;
      fluxUsed(0)(0) = 1.0;
      fluxScaleName = "default";
    }

    // Currently, if !foundSrc, then the flux density is the same for all
    // spws.
    // Log the flux density found for this field.
    os.output().width(12);
    os << fieldName << "  ";
    os.output().width(0);
    os.output().precision(4);
    /***
    os << LogIO::NORMAL << "[I=" << fluxUsed(0) << ", "; // Loglevel INFO
    os << "Q=" << fluxUsed(1) << ", ";
    os << "U=" << fluxUsed(2) << ", ";
    os << "V=" << fluxUsed(3) << "] Jy, ";
    ***/
    os << LogIO::NORMAL << "[I=" << fluxUsed(0)(0) << ", "; // Loglevel INFO
    os << "Q=" << fluxUsed(0)(1) << ", ";
    os << "U=" << fluxUsed(0)(2) << ", ";
    os << "V=" << fluxUsed(0)(3) << "] Jy, ";
    os << ("(" + fluxScaleName + ")") << LogIO::POST;
    writeHistory(os);
  }  // End of if(!foundSrc).
  else {
    // Logging/History for foundSrc=True (moved from the im.setjy method)
    for (uInt selspw=0; selspw<selToRawSpwIds.nelements(); selspw++) {
      returnFluxes[selspw][0].value(fluxUsed[selspw]);
      // Log flux density found for this field and spectral window
      os.output().width(12);
      os << fieldName;
      os.output().width(2);
      os << " (fld ind " << fldid << ") spw ";
      os << selToRawSpwIds[selspw] << "  ";
      os.output().width(0);
      os.output().precision(5);
      os << LogIO::NORMAL << "[I=" << fluxUsed(selspw)(0) << ", "; // Loglevel INFO
      os << "Q=" << fluxUsed(selspw)(1) << ", ";
      os << "U=" << fluxUsed(selspw)(2) << ", ";
      os << "V=" << fluxUsed(selspw)(3) << "] Jy, ";
      os << ("(" + fluxScaleName + ")") << LogIO::POST;
      writeHistory(os);
    } 
  }
  return foundSrc;
}

//make componentlist(s) with user specified flux density
void Imager::sjy_makeComponentList(LogIO& os, Vector<String>& tempCLs,
                              Vector<Vector<Flux<Double> > >& returnFluxes,
                              const Vector<Double>& fluxUsed, 
                              const Vector<Int>& selToRawSpwIds, 
                              const Vector<Vector<MFrequency> >& mfreqs,
                              const String& fieldName,
                              const MDirection& fieldDir, 
                              //const Double spix,
                              const Vector<Double>& spix,
                              const Vector<Double>& pipars,
                              const Vector<Double>& papars,
                              const Double& rotMeas,
                              const Vector<Double>& cppars, // circular pol degree (m_c)
                              const MFrequency& reffreq,
                              const MEpoch& mtime,
                              const Int fldid)
{

  for(uInt selspw = 0; selspw < selToRawSpwIds.nelements(); ++selspw){
    // fluxUsed was supplied by the user instead of FluxStandard, so
    // make a component list for it now, for use in ft.

    // if spix is a float/double and q,u fluxes not set or pipars and papars not
    // set => SpectralIndex 
    // if spix is a float/double and q,u fluxes is set but not pipars and papers
    // => spectralindex
    // if spix is a float/double and q,u fluxes and pipars and papars are set
    // => tabular
    // if spix is a vector but qu fluxes nor pipars and papers are not set 
    // => tabular
    // if spix is a vector => tabular form
    //
    // Set the component flux density
    Flux<Double> fluxval;
    Flux<Double> fluxerr;
    fluxval.setValue(fluxUsed);
    // Create a point component at the field center
    // with the specified flux density
    // - obviously this does not correct for solar objects...
    PointShape point(fieldDir);

    Bool useTabularFlux(false);
    //check if to use tabular form or SpectralIndex model
    if ( spix.nelements() > 1 ) {
      useTabularFlux=true; 
    }
    else {
      //if (pipars.nelements() > 1 || papars.nelements() > 1 || rotMeas != 0.0) {
      if (pipars.nelements() > 1 || papars.nelements() > 1 ) {
        useTabularFlux=true;
      }
    }
    SpectralIndex siModel;
    //Vector<Double> iflux;
    //Vector<Double> qflux;
    //Vector<Double> uflux;
    Vector<Flux<Double> > fluxvalvec; 
    Bool gotQUFlux(false);
    // 
    if(reffreq.getValue().getValue() > 0.0){
      //original code uses first time of the data but shouldn't be using the same time as for
      //FluxStandard::makeComponentList?
      //MeasFrame mFrame(MEpoch(msc.timeMeas()(0)), mLocation_p, fieldDir);
      MeasFrame mFrame(mtime, mLocation_p, fieldDir);
      MFrequency::Convert cvt(mfreqs[selspw][0].getRef(), MFrequency::Ref(MFrequency::castType(reffreq.getRef().getType()), mFrame));
      siModel.setRefFrequency(reffreq);
      // if spix is not array of double,do this otherwise need to set flux densities by tabular... 
      //
      Int nchn = mfreqs[selspw].nelements(); 
      fluxvalvec.resize(nchn);
      Vector<Double> iflux(nchn);
      Vector<Double> qflux(nchn);
      Vector<Double> uflux(nchn);
      Vector<Double> vflux(nchn,0.0);

      if (spix.nelements()==1) {
        //siModel.setIndex(spix[0]);
        Vector<Double> stokesindex(4);
        stokesindex[0]=spix[0];
        stokesindex[1]=0.0;
        stokesindex[2]=rotMeas!=0.0? rotMeas: 0.0;
        stokesindex[3]=0.0;
        siModel.setStokesIndex(stokesindex);
        // still use iflux if q,u flux=0 but polindex and polangle is set
        for (uInt ichn = 0; ichn < nchn; ichn++) { 
          iflux[ichn] = fluxUsed[0] * siModel.sample(cvt(mfreqs[selspw][ichn]));
        }
      }
      else {
      // tabular case   
        sjy_calciflux(mfreqs[selspw],reffreq,fluxUsed[0],spix,iflux);
      }
      // linear pol
      Vector<Double> inpipars;
      Vector<Double> inpapars;
      if ( pipars.nelements() > 0 || papars.nelements() > 0 ) {
        inpipars.resize(pipars.nelements());
        inpipars=pipars;
        inpapars.resize(papars.nelements());
        inpapars=papars;
      }

      if (fluxUsed[1] != 0.0 && fluxUsed[2] != 0.0) {
        // if Q U flux densities are given use that as 0th coefficient
        Double pi0 = sqrt(fluxUsed[1] * fluxUsed[1] + fluxUsed[2] * fluxUsed[2]) / fluxUsed[0];
        Double pa0 = 0.5 * atan2(fluxUsed[2],fluxUsed[1]);
        os<<LogIO::DEBUG1<<"Polindex c0="<<pi0<<", polangle c0="<<pa0
          <<" determined from input flux densities are used"<<LogIO::POST;
        if ( pipars.nelements() == 0 || papars.nelements() == 0 ) {
          inpipars.resize(1);
          inpapars.resize(1);
        }
        inpipars[0] = pi0;
        inpapars[0] = pa0;
      }
      //if (useTabularFlux) { 
      if (inpipars.nelements()!=0 && inpapars.nelements()!=0) { 
      //  cerr<<"running sjy_calcquflux...."<<endl;
      //     - returns qflux and uflux
        gotQUFlux = sjy_calcquflux(inpipars, inpapars, iflux, rotMeas, mfreqs[selspw], reffreq, qflux, uflux);
      } 
        /***
        if ( !useTabularFlux ) {
          Vector<Double> stokesIndex(4);
          stokesIndex[0] = index[0];
          //need to translate polindex ...etc to stokesIndex[1,2] 
          siModel.setStokesIndex(spix);
        }
        ***/ 
      for (uInt ichn=0; ichn < iflux.nelements(); ichn++) {
        if (!gotQUFlux) {
          qflux[ichn] = 0.0; 
          uflux[ichn] = 0.0;
        } 
        Flux<Double> iquvflux(iflux[ichn],qflux[ichn],uflux[ichn],vflux[ichn]);
        fluxvalvec[ichn] = iquvflux; 
      }
      returnFluxes[selspw][0]=fluxvalvec[0];
    }
    else{
      if(spix[0] != 0.0){            // If not the default, complain and quit.
        os << LogIO::SEVERE
           << "spix cannot be nonzero with reffreq = 0!"
           << LogIO::POST;
           //return false;
      }
      siModel.setRefFrequency(MFrequency(Quantity(1.0, "GHz")));
      siModel.setIndex(0.0);
    }
    // TODO: call tabular form method for full pol specification....
    //
    // No worries about varying fluxes or sizes here, so any time will do.
    if ( useTabularFlux ) {
      tempCLs[selspw] = FluxStandard::makeComponentList(fieldName,
                                                     mfreqs[selspw],
                                                     mtime, fluxvalvec, point,
                                                     ms_p->tableName() +
                                                     "_setjy_spw" +
                                                     String::toString(selspw) +
                                                     "_");
    }
    else {
    //if simodel is set use this 
      //cerr<<"NON-Tabular makeComponentList..."<<endl;
      if (fluxval.value(1) ==0.0 && fluxval.value(2) == 0.0 && gotQUFlux) {
        fluxval=fluxvalvec[0]; 
      }   
      tempCLs[selspw] = FluxStandard::makeComponentList(fieldName,
                                                     mfreqs[selspw][0],
                                                     mtime, fluxval, point,
                                                     siModel,
    // jagonzal (CAS-4109): Specify table name to avoid clashing between different CASA engines when running vs a MMS
                                                     ms_p->tableName() +
                                                     "_setjy_spw" +
                                                     String::toString(selspw) +
                                                     "_");
    }
  }
}

// modified the input model image by regridding, scaling with a flux standard
TempImage<Float>* Imager::sjy_prepImage(LogIO& os, FluxStandard& fluxStd,
                                        Vector<Double>& fluxUsed, Vector<Double>& freqsOfScale, 
                                        Vector<Double>& freqscale, const String& model,
                                        const ROMSSpWindowColumns& spwcols,
                                        //const Int rawspwid, const Bool chanDep,
                                        const Vector<Int> rawspwids, const Bool chanDep,
                                        const Vector<Vector<MFrequency> >& mfreqs,
                                        //const uInt selspw, const String& fieldName,
                                        const String& fieldName,
                                        const MDirection& fieldDir,
                                        const Unit& freqUnit,
                                        const Vector<Double>& fluxdens,
                                        const Bool precompute, 
                                        //const Double spix,
                                        const Vector<Double>& spix,
                                        const MFrequency& reffreq,
					const MEpoch& aveEpoch,
					const Int fieldId)
{
  TempImage<Float>* tmodimage = NULL;
  
  Double freqMax, freqMin;
  Vector<Vector<Int> >dummy;
  String msname=mssel_p->antenna().tableName();
  msname.erase(msname.length()-8);
  //adviseChanSelex(freqMin, freqMax, 0.0, MFrequency::LSRK, dummy, dummy, dummy, msname, fieldId, True, String::toString(rawspwid));
  // Get freqmin and freqmax in LSRK for the entire span of the selected spws
  String selSpwsStr;
  for (uInt ispw=0; ispw < rawspwids.nelements(); ispw++) {
    if (selSpwsStr!="") selSpwsStr += ", ";
    selSpwsStr += String::toString(rawspwids(ispw));
  }
  adviseChanSelex(freqMin, freqMax, 0.0, MFrequency::LSRK, dummy, dummy, dummy, msname, fieldId, True, selSpwsStr);

  // Find min channel width to increment to construct freqsofScale 
  Double freqWidth = 0;
  for (uInt ispw = 0; ispw<rawspwids.nelements(); ispw++) {
    Vector<Double> freqWidths = spwcols.chanWidth()(rawspwids(ispw));
    Double minChanWidth = min(fabs(freqWidths));
    // freqWidth init....
    if (freqWidth == 0) 
      freqWidth = minChanWidth;
    else 
      freqWidth = min(freqWidth,minChanWidth); 
  }
  //Vector<Double> freqArray = spwcols.chanFreq()(rawspwid);
  //Int nchan=freqArray.shape()[0]   ;
  Int nchan = Int(fabs(freqMax - freqMin)/freqWidth) + 1;

  //Double freqWidth=fabs(freqMax-freqMin)/Double((nchan > 1) ? (nchan-1) : 1);
  //Filling it with the LSRK values
  Vector<Double> freqArray(nchan);
  for (Int k =0;k < nchan; ++k){
    freqArray[k]=freqMin+k*freqWidth;
  }
  //Vector<Double> freqInc = spwcols.chanWidth()(rawspwid);
  Double medianFreq = median(freqArray);
  
  freqsOfScale.resize();
  freqscale.resize();

  // 2 bw channel extra
  //freqWidth = fabs(freqMax - freqMin) + 2 * max(freqInc);

  Matrix<Double> fluxUsedPerChan; // 4 rows nchan col ...will resize when needed

  // Set fluxUsedPerChan to the flux densities for each chan.
  if(chanDep || (spix[0] != 0.0 && fluxdens[0] != 0.0)){
    IPosition whichChan(1, 0);
    Flux<Double> returnFlux;
    Flux<Double> returnFluxErr;
    Double reffreqInGHz = 1.0;

    Unit ghz("GHz");
    if(!precompute)
      reffreqInGHz = reffreq.get(ghz).getValue();

    fluxUsedPerChan.resize(4, freqArray.nelements());
    for(uInt k = 0; k < freqArray.nelements(); ++k){
      whichChan[0] = k;
      if(precompute){
        //fluxStd.compute(fieldName, spwcols.chanFreqMeas()(rawspwid)(whichChan),
        //                returnFlux, returnFluxErr);
	fluxStd.compute(fieldName, fieldDir, MFrequency(Quantity(freqArray[k], "Hz"), MFrequency::LSRK),
			aveEpoch, returnFlux, returnFluxErr);
        returnFlux.value(fluxUsed);
      }
      else{
        // spix: index = c0 + c1*log(f/fo) + c2*log(f/fo)^2+ ... 
        //             = log(So) + alpha*log(f/fo) + curv1*log(f/f0)^2 ....
        uInt order = spix.nelements();
        Polynomial<Double> spixfunc(order);
        Vector<Double> coeffs(order+1);
        coeffs[0] = log10(fluxdens[0]); 
        for (uInt ispix = 1; ispix < order+1; ispix++) {
          coeffs[ispix] = spix[ispix-1];
        }
        spixfunc.setCoefficients(coeffs);

        //Double freq = spwcols.chanFreqMeas()(rawspwid)(whichChan).get(ghz).getValue();
        Double freq = spwcols.chanFreqMeas()(rawspwids(0))(whichChan).get(ghz).getValue();
        //Double specfac = pow(freq / reffreqInGHz, spix);
        // TT mod-06/11/14
        // freqArray may or may not be exactly match with data chan frequencies
        // so probably make sense to use  freqArray instead 
        //Double specfac = pow((freqArray[k]/1.e+09) / reffreqInGHz, spix);
        Double specfac = pow((freqArray[k]/1.e+09) / reffreqInGHz, spixfunc(freqArray[k]));
        
        for(uInt stokes = 0; stokes < 4; ++stokes)
          fluxUsed[stokes] = fluxdens[stokes] * specfac;
      }
      fluxUsedPerChan.column(k) = fluxUsed;
    }
  }

  PagedImage<Float> modimage(model);
  modimage.table().unmarkForDelete();
  IPosition imshape = modimage.shape();
  CoordinateSystem csys(modimage.coordinates());
  Int freqAxis = CoordinateUtil::findSpectralAxis(csys);
  Vector<Stokes::StokesTypes> whichPols;
  Int polAxis = CoordinateUtil::findStokesAxis(whichPols, csys);
  Int icoord = csys.findCoordinate(Coordinate::SPECTRAL);
  SpectralCoordinate spcsys = csys.spectralCoordinate(icoord);
  MEpoch elEpoch; MDirection elDir; MFrequency::Types elTypes; MPosition elPos;
  spcsys.getReferenceConversion(elTypes, elEpoch, elPos, elDir);
  spcsys.setReferenceConversion(MFrequency::LSRK, aveEpoch, elPos, elDir);  
  spcsys.setReferenceValue(Vector<Double>(1, medianFreq));
  spcsys.setReferencePixel(Vector<Double>(1, 0.0));
  spcsys.setWorldAxisUnits(Vector<String>(1,
					  //mfreqs[selspw][0].getUnit().getName()));
					  mfreqs[rawspwids[0]][0].getUnit().getName()));
  //spcsys.setIncrement(Vector<Double>(1, freqWidth));
  // make a cube model if the model is a cube already
  if(modimage.shape()(freqAxis) >1){
    // model image is a cube...just regrid it then
    os << LogIO::NORMAL
       << "The model image is a cube, so it is being regridded but without scaling the flux density."
       << LogIO::POST;
    spcsys = SpectralCoordinate(
				//MFrequency::castType(mfreqs[selspw][0].getRef().getType()),
				MFrequency::castType(mfreqs[rawspwids[0]][0].getRef().getType()),
                                freqArray, spcsys.restFrequency());
    imshape(freqAxis)=freqArray.nelements();
    csys.replaceCoordinate(spcsys, icoord);
    tmodimage = new TempImage<Float>(imshape, csys);
    sjy_regridCubeChans(tmodimage, modimage, freqAxis);
    //return from here itself
    return tmodimage;
  }
 
  if(chanDep && (fluxUsedPerChan.ncolumn() > 1)){
    //spcsys = SpectralCoordinate(
    //                  MFrequency::castType(mfreqs[selspw][0].getRef().getType()),
    //                            freqArray, spcsys.restFrequency());
    if(freqAxis < 2 || polAxis < 2)
      throw(AipsError("Cannot setjy with a model that has spectral or stokes axis before direction axes.\n Please reorder the axes of the image"));
    freqscale.resize(freqArray.nelements());
    freqsOfScale.resize(freqArray.nelements());
    freqsOfScale=freqArray;
    freqscale=1.0;
    if(freqAxis == 2) {//pol and freq are swapped
      imshape[2]=imshape[3];
      imshape[3] = 1;      
      Vector<Int> trans(4);
      trans[0] = 0; trans[1] = 1; trans[2] = 3; trans[3] = 2;
      csys.transpose(trans, trans);
    }
    else{
      imshape(freqAxis) = 1;
    }
  } 

  csys.replaceCoordinate(spcsys, icoord);
  tmodimage = new TempImage<Float>(imshape, csys);
  IPosition blcin(modimage.shape().nelements(), 0);
  IPosition trcin=modimage.shape()-1;
  IPosition blcout(imshape.nelements(), 0); 
  IPosition trcout=imshape-1;
  
  for (uInt ipol=0; ipol < imshape[2]; ++ipol){
    blcin[polAxis]=ipol;
    trcin[polAxis]=ipol;
    blcout[2]=ipol;
    trcout[2]=ipol;
    Slicer slin(blcin, trcin, Slicer::endIsLast);
    Slicer slout(blcout, trcout, Slicer::endIsLast);
    SubImage<Float> subimout(*tmodimage, slout, True);
    SubImage<Float> subimin(modimage, slin, False);
    subimout.copyData(subimin);
  }
  os << LogIO::DEBUG1
     << "freqUnit.getName() = " << freqUnit.getName()
     << LogIO::POST;
  os << LogIO::DEBUG1
     //<< "mfreqs[selspw].get(freqUnit).getValue() = "
     //<< mfreqs[selspw][0].get(freqUnit).getValue()
     << "mfreqs[rawspwids[0]].get(freqUnit).getValue() = "
     << mfreqs[rawspwids[0]][0].get(freqUnit).getValue()
     << LogIO::POST;

  // Check direction consistency (reported in log message below)
  String err;
  if(!CoordinateUtil::setDirectionConversion(err, csys, fieldDir.getRefString())){
    os << "LogIO::WARN " 
       << "Could not set direction conversion between flux image and " 
       << fieldDir.getRefString() << LogIO::POST;
  }
  Int dircoord(csys.findCoordinate(Coordinate::DIRECTION));
  DirectionCoordinate dircsys=csys.directionCoordinate(dircoord);
  MVDirection mvd;
  dircsys.toWorld(mvd,dircsys.referencePixel());
  Double sep = fieldDir.getValue().separation(mvd,"\"").getValue();
	  
  //Apply radius limit for 3C286,3C48,3C147 and 3C138
  sjy_setRadiusLimit(tmodimage, modimage, model, dircsys);

  // for debugging
  //PagedImage<Float> checkIm(TiledShape(modimage.shape(),
  //                                        modimage.niceCursorShape()),
  //                                  modimage.coordinates(),
  //                                  "checkImage");
  //checkIm.copyData((LatticeExpr<Float>)(*tmodimage));

  if(fluxdens[0] != 0.0){
    Float sumI = 1.0;

    // ?: can't handle the different return types.
    if(whichPols.nelements() > 1)
      //sumI = sum(ImagePolarimetry(modimage).stokesI()).getFloat();
      sumI = sum(ImagePolarimetry(*tmodimage).stokesI()).getFloat();
    else
      //sumI = sum(modimage).getFloat();
      sumI = sum(*tmodimage).getFloat();

    //if(selspw == 0)
      os << LogIO::NORMAL
         << "Using model image " << modimage.name() // Loglevel INFO
         << LogIO::POST;
    // scale the image
    if(freqscale.nelements() > 0){
      if(modimage.shape()(freqAxis) == 1){
	//     IPosition blc(imshape.nelements(), 0);
        //IPosition trc = imshape - 1;
        os << LogIO::NORMAL
           //<< "Scaling spw " << selspw << "'s model image by channel to I = " 
           << "Scaling spw " << String::toString(rawspwids) << "'s model image by channel to I = " 
           << fluxUsedPerChan.row(0) 
           << " Jy (ch 0) for visibility prediction."
           << LogIO::POST;
        writeHistory(os);
        for(uInt k = 0; k < fluxUsedPerChan.ncolumn(); ++k){
          freqscale[k] = fluxUsedPerChan.column(k)(0)/sumI;
          //blc[3] = k;
          //trc[3] = k;
          //Slicer sl(blc, trc, Slicer::endIsLast);
          //SubImage<Float> subim(*tmodimage, sl, True);
          //subim.copyData((LatticeExpr<Float>)(modimage*scale));
        }
      }
   
    }
    else{
      // Scale factor
      Float scale = fluxUsed[0] / sumI;
      //for addition of sjy_setRadiusLimit
      //tmodimage->copyData( (LatticeExpr<Float>)(modimage * scale) );	
      tmodimage->copyData( (LatticeExpr<Float>)(*tmodimage * scale) );	
      os << LogIO::NORMAL
     //    << "Scaling spw " << selspw << "'s model image to I = "
         << "Scaling spw(s) " << String::toString(rawspwids) << "'s model image to I = "
         << fluxUsed[0] // Loglevel INFO
         << " Jy for visibility prediction."
         << LogIO::POST;
      writeHistory(os);
    }
  }
  else{
    os << LogIO::NORMAL                                  // Loglevel INFO
 << "Using the model image's original unscaled flux density for visibility prediction."
       << LogIO::POST;
    writeHistory(os);
    // included in sjy_setRadiusLimit
    //tmodimage->copyData( (LatticeExpr<Float>)(modimage) );
  }
            
  //if(selspw == 0){
    os << LogIO::NORMAL // Loglevel INFO
       << "The model image's reference pixel is " << sep 
       << " arcsec from " << fieldName << "'s phase center."
       << LogIO::POST;
    writeHistory(os);
  //}

  return tmodimage;
}

Bool Imager::sjy_regridCubeChans(TempImage<Float>* tmodimage,
                                 PagedImage<Float>& modimage, Int freqAxis)
{
  if(freqAxis != 3)
    throw(AipsError("Cannot setjy with a cube model that does not have the spectral axis as the last one.\n Please reorder the axes of the image"));
  ImageRegrid<Float> ir;
  IPosition axes(1, freqAxis);   // regrid the spectral only
  ir.regrid(*tmodimage, Interpolate2D::LINEAR, axes, modimage);
  return True;
}

Bool Imager::sjy_setRadiusLimit(TempImage<Float>* tmodimage,
                                PagedImage<Float>& modimage, const String& model, DirectionCoordinate& dircsys)
{
  Path path(model);
  String basename=path.baseName();
  Float arad;
  // radius limit in arcsec from AIPS
  if (basename.find("3C286")==0) {
      arad=3.0;
  }
  else if (basename.find("3C48")==0) {
      arad=0.95;
  }
  else if (basename.find("3C147")==0) {
      arad=0.85;
  }
  else if (basename.find("3C138")==0) {
      arad=0.75;
  }
  else {
      arad=0;
      tmodimage->copyData(modimage);
      return True;
  }
  try {
    Quantity qrad(arad,"arcsec");
    Float prad=Float(qrad.get(Unit("rad")).getValue()/abs(dircsys.increment()(0)));
    Float radius = (prad >0.5 ? prad: 0.5);
    String tempmaskname="__tmp_mask_setjy_radiuslimit";
    PagedImage<Float> maskImage(TiledShape(modimage.shape(),
                                           modimage.niceCursorShape()),
                                modimage.coordinates(), tempmaskname);

    maskImage.table().markForDelete();
    Matrix<Float> circ(1,3);
    Record *imrec=0;
    Matrix<Quantity> blctrcs;
    circ(0,0)=radius;
    circ(0,1)=dircsys.referencePixel()(0);
    circ(0,2)=dircsys.referencePixel()(1);
    Imager::regionToImageMask(tempmaskname,imrec,blctrcs,circ,1.0);
    PagedImage<Float> tmpmask(tempmaskname);
    tmpmask.table().markForDelete();
    tmodimage->copyData( (LatticeExpr<Float>)(tmpmask*modimage));
  }
  catch (...) {
    return False;
  }
  return True;
}

Bool Imager::sjy_calciflux(const Vector<MFrequency>& freqs, const MFrequency& reffreq, 
                           const Double refflux, const Vector<Double>& vspix, Vector<Double>& iflux)
{
  try {
    // assume polynomical is log(S) = c0 + alpha*log(f/fo) + curv1*log(f/fo)^2+
    // vspix should contains [alpha, curv1, etc..] and c0 is calculated from refflux 
    uInt porder = vspix.nelements();
    Polynomial<Double> lf(porder);
    Vector<Double> coeffs(porder+1);
    coeffs[0] = log10(refflux);
    for (uInt i = 1; i < vspix.nelements()+1; i++ ) {
      coeffs[i] = vspix[i-1];
    }
    lf.setCoefficients(coeffs);
    Int nf = freqs.nelements();
    iflux.resize(nf);
    Unit frequnit("GHz");
    Double reffreqval = reffreq.get(frequnit).getValue();
    for (uInt cfidx = 0; cfidx < (uInt)nf; cfidx++) {
      iflux[cfidx] = pow(10.0,lf(log10(freqs[cfidx].get(frequnit).getValue()/reffreqval))); 
    }
  }
  catch (...) {
    return False;
  } 
  return True; 
}

Bool Imager::sjy_calcquflux(const Vector<Double>& pipars, const Vector<Double>& papars,
                            const Vector<Double>& iflux, const Double rotMeas,
                            const Vector<MFrequency>& freqs, 
                            const MFrequency& reffreq, Vector<Double>& qflux,
                            Vector<Double>& uflux)
{

  try {
    Int nf = freqs.nelements();
    //polindex
    // of the form, pi_o + c1*(f-fo)/fo + c2*(f-fo)/fo
    Polynomial<Double> pipoly(pipars.nelements());
    pipoly.setCoefficients(pipars);
    //pangle
    Polynomial<Double> papoly(papars.nelements());
    papoly.setCoefficients(papars);
    qflux.resize(nf);
    uflux.resize(nf);
    Unit ghz("GHz"); 
    Double f0 = reffreq.get(ghz).getValue();

    for (uInt cfidx = 0; cfidx < (uInt)nf; cfidx++) {
      Double f = freqs[cfidx].get(ghz).getValue();
      Double ipi = pipoly((f-f0)/f0);
      Double ipa = papoly((f-f0)/f0);
      Double iiflux = iflux[cfidx];
      Double qfluxval = ipi * iiflux/sqrt(1.0 + tan(2.0*ipa) * tan(2.0*ipa));
      Double ufluxval = sqrt(ipi * ipi * iiflux * iiflux - qfluxval * qfluxval);
      //debug
      //if (cfidx<3) cerr<<"sjy_calcquflux:: poli="<<ipi<<" pola="<<ipa<<endl;
      if (rotMeas!=0.0 ) {
        //Double rotangle = rotMeas * C::c * C::c * (f0*f0-f*f)/ (f*f*f0*f0);
        Double rotangle = rotMeas * C::c * C::c * (f0*f0-f*f)/ (f*f*f0*f0);
        //if (cfidx<3) cerr<<"rotangle="<<rotangle<<endl;
        qflux[cfidx] = qfluxval*cos(2*rotangle) - ufluxval*sin(2*rotangle);
        uflux[cfidx] = qfluxval*sin(2*rotangle) + ufluxval*cos(2*rotangle); 
      }
      else { 
        qflux[cfidx] = qfluxval; 
        uflux[cfidx] = ufluxval; 
      }
      //cerr<<"uflux/qfluxi["<<cfidx<<"]="<<uflux[cfidx]/qflux[cfidx]<<endl;
    }
  }
  catch (...) {
    return False;
  }
  return True;
}


Bool Imager::clone(const String& imageName, const String& newImageName)
{
  //if(!valid()) return False;
  // This is not needed if(!assertDefinedImageParameters()) return False;
  LogIO os(LogOrigin("imager", "clone()", WHERE));
  try {
    PagedImage<Float> oldImage(imageName);
    PagedImage<Float> newImage(TiledShape(oldImage.shape(), 
					  oldImage.niceCursorShape()), oldImage.coordinates(),
			       newImageName);
    newImage.set(0.0);
    newImage.table().flush(True, True);
  } catch (AipsError x) {
    os << LogIO::SEVERE << "Exception: " << x.getMesg() << LogIO::POST;
    return False;
  } 
  return True;
}

// Make an empty image
Bool Imager::make(const String& model)
{

#ifdef PABLO_IO
  traceEvent(1,"Entering Imager::make",21);
#endif

  if(!valid())
    {

#ifdef PABLO_IO
      traceEvent(1,"Exiting Imager::make",20);
#endif

      return False;
    }
  LogIO os(LogOrigin("imager", "make()", WHERE));
  
  this->lock();
  try {
    if(!assertDefinedImageParameters())
      {

#ifdef PABLO_IO
	traceEvent(1,"Exiting Imager::make",20);
#endif

	return False;
      }
    
    // Make an image with the required shape and coordinates
    String modelName(model);
    if(modelName=="") modelName=imageName()+".model";
    os << LogIO::DEBUG1
       << "Making empty image: " << modelName << LogIO::POST;
    
    removeTable(modelName);
    CoordinateSystem coords;
    //if(!imagecoordinates(coords, false)) 
    if(!imagecoordinates2(coords, false)) 
      {

#ifdef PABLO_IO
	traceEvent(1,"Exiting Imager::make",20);
#endif
	this->unlock();
	return False;
      }
    this->makeEmptyImage(coords, modelName, fieldid_p);
    this->unlock();
    
#ifdef PABLO_IO
    traceEvent(1,"Exiting Imager::make",20);
#endif

    return True;
  } catch (AipsError x) {
    this->unlock();
    os << LogIO::SEVERE << "Exception: " << x.getMesg() << LogIO::POST;

#ifdef PABLO_IO
    traceEvent(1,"Exiting Imager::make",20);
#endif

    return False;    

  } 
  this->unlock();

#ifdef PABLO_IO
  traceEvent(1,"Exiting Imager::make",20);
#endif

  return True;
}

// Fit the psf. If psf is blank then make the psf first.
Bool Imager::fitpsf(const String& psf, ImageBeamSet& mbeam) {

#ifdef PABLO_IO
  traceEvent(1,"Entering Imager::fitpsf",23);
#endif

  if(!valid()) 
    {

#ifdef PABLO_IO
      traceEvent(1,"Exiting Imager::fitps",22);
#endif

      return False;
    }
  LogIO os(LogOrigin("imager", "fitpsf()", WHERE));
  
  this->lock();
  try {
    if(!assertDefinedImageParameters()) 
      {

#ifdef PABLO_IO
	traceEvent(1,"Exiting Imager::fitps",22);
#endif
	this->unlock();
	return False;
      }
    
    os << LogIO::NORMAL << "Fitting to psf" << LogIO::POST; // Loglevel PROGRESS
    
    String lpsf; lpsf=psf;
    if(lpsf=="") {
      lpsf=imageName()+".psf";
      makeimage("psf", lpsf);
    }

    if(!Table::isReadable(lpsf)) {
      this->unlock();
      os << LogIO::SEVERE << "PSF image " << lpsf << " does not exist"
	 << LogIO::POST;

#ifdef PABLO_IO
     traceEvent(1,"Exiting Imager::fitpsf",22);
#endif

      return False;
    }

    PagedImage<Float> psfImage(lpsf);
    StokesImageUtil::FitGaussianPSF(psfImage, mbeam);
    beam_p = mbeam;
    beamValid_p=True;
    
    GaussianBeam elbeam=beam_p(0,0);
    os << LogIO::NORMAL // Loglevel INFO
       << "  Beam fit: " << elbeam.getMajor("arcsec") << " by "
       << elbeam.getMinor("arcsec") << " (arcsec) at pa "
       << elbeam.getPA(Unit("deg")) << " (deg) " << endl;

    this->unlock();
    
#ifdef PABLO_IO
     traceEvent(1,"Exiting Imager::fitps",22);
#endif

return True;
  } catch (AipsError x) {
    this->unlock();
    os << LogIO::SEVERE << "Exception: " << x.getMesg() << LogIO::POST;

#ifdef PABLO_IO
     traceEvent(1,"Exiting Imager::fitps",22);
#endif

     return False;
  } 
  this->unlock();

#ifdef PABLO_IO
  traceEvent(1,"Exiting Imager::fitps",22);
#endif

  return True;
}


Bool Imager::setscales(const String& scaleMethod,
			    const Int inscales,
			    const Vector<Float>& userScaleSizes)
{
  scaleMethod_p = scaleMethod;
  userScaleSizes_p.resize(userScaleSizes.nelements());
  userScaleSizes_p = userScaleSizes;
  if (scaleMethod_p == "uservector") {
    nscales_p =  userScaleSizes.nelements();
  } else {
    nscales_p = inscales;
  }
  //Force the creation of a new sm_p with the new scales
  destroySkyEquation();
  scaleInfoValid_p = True;  
  return True;
};

Bool Imager::setSmallScaleBias(const Float inbias)
{ 
  smallScaleBias_p = inbias;
  return True;
}

// Added for wb algo.
Bool Imager::settaylorterms(const Int intaylor,const Double inreffreq)
{
  ntaylor_p = intaylor;
  reffreq_p = inreffreq;
  return True;
};

// Set the beam
Bool Imager::setbeam(const ImageBeamSet& mbeam)
{
  if(!valid()) return False;
  
  LogIO os(LogOrigin("imager", "setbeam()", WHERE));
  beam_p = ImageBeamSet(mbeam);
  beamValid_p=True;
    
  return True;
}

// Plot the uv plane
Bool Imager::plotuv(const Bool rotate) 
{

  if(!valid()) return False;
  
  LogIO os(LogOrigin("imager", "plotuv()", WHERE));
  
  this->lock();
  try {
    os << LogIO::NORMAL // Loglevel PROGRESS
       << "Plotting uv coverage for currently selected data" << LogIO::POST;
    
    ROVisIter& vi(*rvi_p);
    VisBuffer vb(vi);
    
    uInt nVis = count_visibilities(rvi_p, true, true);
    
    if(nVis==0) {
      this->unlock();
      os << LogIO::SEVERE << "No unflagged visibilities" << LogIO::POST;
      return False;
    }
    
    if(rotate) {
      os << LogIO::NORMAL // Loglevel INFO
         << "UVW will be rotated to specified phase center" << LogIO::POST;    
    }
    
    
    Vector<Float> u(nVis); u=0.0;
    Vector<Float> v(nVis); v=0.0;
    Vector<Float> uRotated(nVis); uRotated=0.0;
    Vector<Float> vRotated(nVis); vRotated=0.0;
    Float maxAbsUV=0.0;
    
    Int iVis=0;
    for (vi.originChunks();vi.moreChunks();vi.nextChunk()) {
      for (vi.origin();vi.more();vi++) {
	Int nRow=vb.nRow();
	Int nChan=vb.nChannel();
	Vector<Double> uvwRotated(3);
	MeasFrame mFrame((MEpoch(Quantity(vb.time()(0), "s"))), mLocation_p);
	UVWMachine uvwMachine(phaseCenter_p, vb.phaseCenter(), mFrame);
	for (Int row=0; row<nRow; ++row) {
	  if(rotate) {
	    for (Int dim=0;dim<3;++dim) {
	      uvwRotated(dim)=vb.uvw()(row)(dim);
	    }
	    uvwMachine.convertUVW(uvwRotated);
	  }
	  
	  for (Int chn=0; chn<nChan; ++chn) {
	    if(!vb.flag()(chn,row)&&vb.imagingWeight()(chn,row)>0.0) {
	      Float f=vb.frequency()(chn)/C::c;
	      u(iVis)=vb.uvw()(row)(0)*f;
	      v(iVis)=vb.uvw()(row)(1)*f;
	      if(abs(u(iVis))>maxAbsUV) maxAbsUV=abs(u(iVis));
	      if(abs(v(iVis))>maxAbsUV) maxAbsUV=abs(v(iVis));
	      if(rotate) {
		uRotated(iVis)=uvwRotated(0)*f;
		vRotated(iVis)=uvwRotated(1)*f;
		if(abs(uRotated(iVis))>maxAbsUV) maxAbsUV=abs(uRotated(iVis));
		if(abs(vRotated(iVis))>maxAbsUV) maxAbsUV=abs(vRotated(iVis));
	      }
	      ++iVis;
	    }
	  }
	}
      }
    }
    
    if(maxAbsUV==0.0) {
      this->unlock();
      os << LogIO::SEVERE << "Maximum uv distance is zero" << LogIO::POST;
      return False;
    }
    else {
      Quantity cell(0.5/maxAbsUV, "rad");
      os << LogIO::NORMAL // Loglevel INFO
         << "Maximum uv distance = " << maxAbsUV << " wavelengths" << endl;
      os << LogIO::NORMAL // Loglevel INFO
         << "Recommended cell size < " << cell.get("arcsec").getValue()
	 << " arcsec" << LogIO::POST;
    }
    
   
    if(rotate) {
    
      PlotServerProxy *plotter = dbus::launch<PlotServerProxy>( );
      dbus::variant panel_id = plotter->panel( "UV-Coverage for "+imageName(), "U (wavelengths)", "V (wavelengths)", "UV-Plot",
					       std::vector<int>( ), "right");

      if ( panel_id.type( ) != dbus::variant::INT ) {
	os << LogIO::SEVERE << "failed to start plotter" << LogIO::POST;
	return False;
      }

      
      plotter->scatter(dbus::af(u),dbus::af(v),"blue","unrotated","hexagon",6,-1,panel_id.getInt( ));
      plotter->scatter(dbus::af(uRotated),dbus::af(vRotated),"red","rotated","ellipse",6,-1,panel_id.getInt( ));
      plotter->release( panel_id.getInt( ) );
    }
    else {
      PlotServerProxy *plotter = dbus::launch<PlotServerProxy>( );
      dbus::variant panel_id = plotter->panel( "UV-Coverage for "+imageName(), "U (wavelengths)", "V (wavelengths)", "UV-Plot" ,
					       std::vector<int>( ), "right");

      if ( panel_id.type( ) != dbus::variant::INT ) {
	os << LogIO::SEVERE << "failed to start plotter" << LogIO::POST;
	return False;
      }

      
      plotter->scatter(dbus::af(u),dbus::af(v),"blue","uv in data","rect",6,-1,panel_id.getInt( ));
      u=u*Float(-1.0);
      v=v*Float(-1.0);
      plotter->scatter(dbus::af(u),dbus::af(v),"red","conjugate","ellipse",6,-1,panel_id.getInt( ));
      plotter->release( panel_id.getInt( ) );
    }
    
    this->unlock();
  
  } 
  catch (AipsError x) {
    this->unlock();
    os << LogIO::SEVERE << "Exception: " << x.getMesg() << LogIO::POST;
    return False;
    
  } 
  catch (...) {
    this->unlock();  
  } 
  this->unlock();
  
  

  return True;
}

// Plot the visibilities
Bool Imager::plotvis(const String& type, const Int increment) 
{

  if(!valid()) return False;
  LogIO os(LogOrigin("imager", "plotvis()", WHERE));
  
  this->lock();
  try {
    
    os << LogIO::NORMAL // Loglevel PROGRESS
       << "Plotting Stokes I visibility for currently selected data"
       << LogIO::POST;
    
    
    ROMSColumns msc(*mssel_p);
    Bool hasCorrected=!(msc.correctedData().isNull());
    Bool hasModel= True; //with virtual model data service model data is always there
    //why bother if it is not requested
    if(!((type == "all") || (type=="model") || (type == "residual")))
      hasModel=False;
    if(!((type == "all") || (type=="corrected") || (type == "residual")))
      hasCorrected=False;
    


    Bool twoPol=True;
    Vector<String> polType=msc.feed().polarizationType()(0);
    if (polType(0)!="X" && polType(0)!="Y" &&
	polType(0)!="R" && polType(0)!="L") {
      twoPol=False;
    }
    
    ROVisIter& vi(*rvi_p);
    VisBuffer vb(vi);
    
    Int nVis=0;
    Int counter=0;
    Float maxWeight=0;
    for (vi.originChunks();vi.moreChunks();vi.nextChunk()) {
      for (vi.origin();vi.more();vi++) {
	Int nRow=vb.nRow();
	Int nChan=vb.nChannel();
	maxWeight=max(maxWeight, max(vb.imagingWeight()));
	for (Int row=0; row<nRow; ++row) {
	  for (Int chn=0; chn<nChan; ++chn) {
	    if(!vb.flag()(chn,row)&&vb.imagingWeight()(chn,row)>0.0) {
	      ++counter;
	      if(counter==increment) {
		counter=0;
		++nVis;
	      }
	    }
	  }
	}
      }
    }
    
    if(nVis==0) {
      os << LogIO::SEVERE << "No unflagged visibilities" << LogIO::POST;
      if(maxWeight <=0){
	os << LogIO::SEVERE << "Max of imaging-weight is " << maxWeight 
	   << LogIO::POST;
	os << LogIO::SEVERE << "Try setting it with the function weight"  
	   << LogIO::POST;
      }
      this->unlock();
      return False;
    }
    
    if(increment>1) {
      os << LogIO::NORMAL << "For increment = " << increment << ", found " << nVis // Loglevel INFO
	 << " points for plotting" << endl;
    }
    else {
      os << LogIO::NORMAL << "Found " << nVis << " points for plotting" << endl; // Loglevel INFO
    }
    Vector<Float> amp(nVis); amp=0.0;
    Vector<Float> correctedAmp(nVis); correctedAmp=0.0;
    Vector<Float> modelAmp(nVis); modelAmp=0.0;
    Vector<Float> residualAmp(nVis); residualAmp=0.0;
    Vector<Float> uvDistance(nVis); uvDistance=0.0;
   
    if(!hasModel)
      modelAmp.resize();
    if(!hasCorrected)
      correctedAmp.resize();
    if(!hasCorrected || !hasModel)
      residualAmp.resize();
    

    Float maxuvDistance=0.0;
    Float maxAmp=0.0;
    Float maxCorrectedAmp=0.0;
    Float maxModelAmp=0.0;
    Float maxResidualAmp=0.0;
    Int iVis=0;
    counter=0;
    vi.originChunks();
    vi.origin();
    uInt numCorrPol=vb.nCorr();
    for (vi.originChunks();vi.moreChunks();vi.nextChunk()) {
      for (vi.origin();vi.more();vi++) {
	Int nRow=vb.nRow();
	Int nChan=vb.nChannel();
	for (Int row=0; row<nRow; ++row) {
	  for (Int chn=0; chn<nChan; ++chn) {
	    if(!vb.flag()(chn,row)&&vb.imagingWeight()(chn,row)>0.0) {
	      ++counter;
	      if(counter==increment) {
		counter=0;
		Float f=vb.frequency()(chn)/C::c;
		Float u=vb.uvw()(row)(0)*f; 
		Float v=vb.uvw()(row)(1)*f;
		uvDistance(iVis)=sqrt(square(u)+square(v));
		if(twoPol) {
		  amp(iVis)=sqrt((square(abs(vb.visCube()(0,chn,row)))+
				  square(abs(vb.visCube()(numCorrPol,chn,row))))/2.0);
		  if(hasCorrected)
		    correctedAmp(iVis)=
		      sqrt((square(abs(vb.correctedVisCube()(0,chn,row)))+
			    square(abs(vb.correctedVisCube()(numCorrPol,chn,row))))/2.0);
		  if(hasModel)
		    modelAmp(iVis)=
		      sqrt((square(abs(vb.modelVisCube()(0,chn,row)))+
			    square(abs(vb.modelVisCube()(numCorrPol,chn,row))))/2.0);
		  if(hasCorrected && hasModel)
		    residualAmp(iVis)=
		      sqrt((square(abs(vb.modelVisCube()(0,chn,row)-
				       vb.correctedVisCube()(0,chn,row)))+
			    square(abs(vb.modelVisCube()(numCorrPol,chn,row)-
				       vb.correctedVisCube()(numCorrPol,chn,row))))/2.0);
		}
		else {
		  amp(iVis)=abs(vb.visCube()(0,chn,row));
		  if(hasCorrected)
		    correctedAmp(iVis)=abs(vb.correctedVisCube()(0,chn,row));
		   if(hasModel)
		     modelAmp(iVis)=abs(vb.modelVisCube()(0,chn,row));
		  if(hasCorrected && hasModel) 
		    residualAmp(iVis)=
		      abs(vb.modelVisCube()(0,chn,row)-
			  vb.correctedVisCube()(0,chn,row));
		}
		if(uvDistance(iVis)>maxuvDistance) {
		  maxuvDistance=uvDistance(iVis);
		}
		if(amp(iVis)>maxAmp) {
		  maxAmp=amp(iVis);
		}
		if(hasCorrected && (correctedAmp(iVis)>maxCorrectedAmp)) {
		  maxCorrectedAmp=correctedAmp(iVis);
		}
		if(hasModel && (modelAmp(iVis)>maxModelAmp)) {
		  maxModelAmp=modelAmp(iVis);
		}
		if((hasModel&&hasCorrected) && (residualAmp(iVis)>maxResidualAmp)) {
		  maxResidualAmp=residualAmp(iVis);
		}
		++iVis;
	      }
	    }
	  }
	}
      }
    }
    


    if(maxuvDistance==0.0) {
      os << LogIO::SEVERE << "Maximum uv distance is zero" << LogIO::POST;
      this->unlock();
      return False;
    }
    


    

    Float Ymax(0.0);

    if (type.contains("corrected") && hasCorrected)
      if(maxCorrectedAmp>Ymax) Ymax = maxCorrectedAmp;

    if (type.contains("model") && hasModel)
      if(maxModelAmp>Ymax)     Ymax = maxModelAmp;

    if (type.contains("residual") && (hasModel && hasCorrected))
      if(maxResidualAmp>Ymax)  Ymax = maxResidualAmp;

    if (type.contains("observed"))
      if(maxAmp>Ymax)          Ymax = maxAmp;

    if ((type=="all") || (type == ""))
      {
	if (maxAmp > Ymax)       Ymax = maxAmp;
	if(hasCorrected && (maxCorrectedAmp>Ymax)) Ymax = maxCorrectedAmp;
	if(hasModel && (maxModelAmp>Ymax))     Ymax = maxModelAmp;
	if((hasModel && hasCorrected) && maxResidualAmp>Ymax)  Ymax = maxResidualAmp;
      }
   

    PlotServerProxy *plotter = dbus::launch<PlotServerProxy>( );
    dbus::variant panel_id = plotter->panel( "Stokes I Visibility for "+imageName(),"UVDistance (wavelengths)" , "Amplitude", "Vis-Plot",
					     std::vector<int>( ), "right", "bottom", 0, false, false);
    
    if ( panel_id.type( ) != dbus::variant::INT ) {
      os << LogIO::SEVERE << "failed to start plotter" << LogIO::POST;
      return False;
    }

    

    if(type=="all"||type==""||type.contains("observed")) {
      plotter->scatter(dbus::af(uvDistance),dbus::af(amp),"blue","observed","rect",6,-1,panel_id.getInt( ));
      //plotter->scatter(dbus::af(u),dbus::af(v),"blue","uv in data","rect",6,-1,panel_id.getInt( ));
      
    }
    if((type=="all"||type==""||type.contains("corrected")) && hasCorrected) {
      plotter->scatter(dbus::af(uvDistance),dbus::af(correctedAmp),"red","corrected","ellipse",6,-1,panel_id.getInt( ));
    }
    if((type=="all"||type==""||type.contains("model")) && hasModel) {
      plotter->scatter(dbus::af(uvDistance),dbus::af(modelAmp),"green","model","rect",6,-1,panel_id.getInt( ));
    }
    if((type=="all"||type==""||type.contains("residual")) && (hasCorrected && hasModel)) {
      plotter->scatter(dbus::af(uvDistance),dbus::af(residualAmp),"yellow","residual","cross",6,-1,panel_id.getInt( ));
    }
    plotter->release( panel_id.getInt( ) );
   


    
    this->unlock();
    return True;
  } catch (AipsError x) {
    this->unlock();
    os << LogIO::SEVERE << "Exception: " << x.getMesg() << LogIO::POST;
    return False;
  } 
  this->unlock();

  return True;
}

// Plot the weights
Bool Imager::plotweights(const Bool gridded, const Int increment) 
{

  if(!valid()) return False;
  LogIO os(LogOrigin("imager", "plotweights()", WHERE));
  
  this->lock();
  try {
    
    
    os << LogIO::NORMAL // Loglevel PROGRESS
       << "Plotting imaging weights for currently selected data"
       << LogIO::POST;
    
    ROVisIter& vi(*rvi_p);
    VisBuffer vb(vi);
    
    if(gridded) {
      if(!assertDefinedImageParameters()) {this->unlock(); return False;}
      // First find the gridded weights
      Float uscale, vscale;
      Int uorigin, vorigin;
      uscale=(nx_p*mcellx_p.get("rad").getValue())/2.0;
      vscale=(ny_p*mcelly_p.get("rad").getValue())/2.0;
      uorigin=nx_p/2;
      vorigin=ny_p/2;
      
      // Simply declare a big matrix 
      Float maxWeight=0.0;
      Matrix<Float> gwt(nx_p,ny_p);
      gwt=0.0;
      
      Float u, v;
      Float sumwt=0.0;
      for (vi.originChunks();vi.moreChunks();vi.nextChunk()) {
	for (vi.origin();vi.more();vi++) {
	  Int nRow=vb.nRow();
	  Int nChan=vb.nChannel();
	  for (Int row=0; row<nRow; ++row) {
	    for (Int chn=0; chn<nChan; ++chn) {
	      if(!vb.flag()(chn,row)&&vb.imagingWeight()(chn,row)>0.0) {
		Float f=vb.frequency()(chn)/C::c;
		u=vb.uvw()(row)(0)*f; 
		v=vb.uvw()(row)(1)*f;
		Int ucell=Int(uscale*u+uorigin);
		Int vcell=Int(vscale*v+vorigin);
		if((ucell>0)&&(ucell<nx_p)&&(vcell>0)&&(vcell<ny_p)) {
		  gwt(ucell,vcell)+=vb.imagingWeight()(chn,row);
		  sumwt+=vb.imagingWeight()(chn,row);
		  if(vb.imagingWeight()(chn,row)>maxWeight) {
		    maxWeight=vb.imagingWeight()(chn,row);
		  }
		}
		ucell=Int(-uscale*u+uorigin);
		vcell=Int(-vscale*v+vorigin);
		if((ucell>0)&&(ucell<nx_p)&&(vcell>0)&&(vcell<ny_p)) {
		  gwt(ucell,vcell)+=vb.imagingWeight()(chn,row);
		}
	      }
	    }
	  }
	}
      }
      
      if(sumwt>0.0) {
	os << LogIO::NORMAL << "Sum of weights = " << sumwt << endl; // Loglevel INFO
      }
      else {
	this->unlock();
	os << LogIO::SEVERE << "Sum of weights is zero: perhaps you need to weight the data"
	   << LogIO::POST;
	  return False;
      }
     
      
      //Float umax=Float(nx_p/2)/uscale;
      //Float vmax=Float(ny_p/2)/vscale;


      PlotServerProxy *plotter = dbus::launch<PlotServerProxy>( );
      dbus::variant panel_id = plotter->panel( "Gridded weights for "+imageName(), "U (wavelengths)", "V (wavelengths)", "ImagingWeight-plot" );
      if ( panel_id.type() != dbus::variant::INT ) {
	  os << "failed to create plot panel" << LogIO::WARN << LogIO::POST;
	  return False;
      }

      

      gwt=Float(0xFFFFFF)-gwt*(Float(0xFFFFFF)/maxWeight);
      IPosition shape = gwt.shape( );
      //bool deleteit = false;
      std::vector<double> data(shape[0] * shape[1]);
      int off = 0;
      for ( int column=0; column < shape[1]; ++column ) {
	for ( int row=0; row < shape[0]; ++row ) {
	  data[off++] = gwt(row,column);
	}
      }

      plotter->raster( data, (int) shape[1], (int) shape[0] );
      plotter->release( panel_id.getInt( ) );

    }
    else {
      
      // Now do the points plot
      Int nVis=0;
      Int counter=0;
      Float maxWeight=0.0;
      for (vi.originChunks();vi.moreChunks();vi.nextChunk()) {
	for (vi.origin();vi.more();vi++) {
	  Int nRow=vb.nRow();
	  Int nChan=vb.nChannel();
	  for (Int row=0; row<nRow; ++row) {
	    for (Int chn=0; chn<nChan; ++chn) {
	      if(!vb.flag()(chn,row)&&vb.imagingWeight()(chn,row)>0.0) {
		++counter;
		if(counter==increment) {
		  counter=0;
		  ++nVis;
		}
	      }
	    }
	  }
	}
      }
      
      if(increment>1) {
	os << LogIO::NORMAL // Loglevel INFO
           << "For increment = " << increment << ", found " << nVis
	   << " points for plotting" << endl;
      }
      else {
	os << LogIO::NORMAL // Loglevel INFO
           << "Found " << nVis << " points for plotting" << endl;
      }
      
      Float maxuvDistance=0.0;
      Vector<Float> weights(nVis);
      Vector<Float> uvDistance(nVis);
      weights=0.0;
      uvDistance=0.0;
      
      Int iVis=0;
      for (vi.originChunks();vi.moreChunks();vi.nextChunk()) {
	for (vi.origin();vi.more();vi++) {
	  Int nRow=vb.nRow();
	  Int nChan=vb.nChannel();
	  for (Int row=0; row<nRow; ++row) {
	    for (Int chn=0; chn<nChan; ++chn) {
	      if(!vb.flag()(chn,row)&&vb.imagingWeight()(chn,row)>0.0) {
		++counter;
		if(counter==increment) {
		  Float f=vb.frequency()(chn)/C::c;
		  Float u=vb.uvw()(row)(0)*f; 
		  Float v=vb.uvw()(row)(1)*f;
		  uvDistance(iVis)=sqrt(square(u)+square(v));
		  weights(iVis)=vb.imagingWeight()(chn,row);
		  if(vb.imagingWeight()(chn,row)>maxWeight) {
		    maxWeight=vb.imagingWeight()(chn,row);
		  }
		  if(uvDistance(iVis)>maxuvDistance) {
		    maxuvDistance=uvDistance(iVis);
		  }
		  counter=0;
		  ++iVis;
		}
	      }
	    }
	  }
	}
      }
      
      if(maxuvDistance==0.0) {
	this->unlock();
	os << LogIO::SEVERE << "Maximum uv distance is zero" << LogIO::POST;
	return False;
      }


      PlotServerProxy *plotter = dbus::launch<PlotServerProxy>( );
      dbus::variant panel_id = plotter->panel( "Weights for "+imageName(), "UVDistance (wavelengths)", "Weights", "ImagingWeight-plot" );

      if ( panel_id.type( ) != dbus::variant::INT ) {
	os << LogIO::SEVERE << "failed to start plotter" << LogIO::POST;
	return False;
      }

      
      plotter->scatter(dbus::af(uvDistance),dbus::af(weights),"blue","","hexagon",4,-1,panel_id.getInt( ));
      plotter->release( panel_id.getInt( ) );
    }
    

    
    this->unlock();
    return True;
  } catch (AipsError x) {
    this->unlock();
    os << LogIO::SEVERE << "Exception: " << x.getMesg() << LogIO::POST;
    return False;
  } 
  this->unlock();

  return True;
}

Bool Imager::clipvis(const Quantity& threshold) 
{

  if(!valid()) return False;
  
  LogIO os(LogOrigin("imager", "clipvis()", WHERE));
  
  this->lock();
  try {
    
    Float thres=threshold.get("Jy").getValue();
    
    os << LogIO::NORMAL // Loglevel PROGRESS
       << "Clipping visibilities where residual visibility > "
       << thres << " Jy" << LogIO::POST;
    if(!wvi_p){
      os << LogIO::WARN
         << "Cannot clip visibilities in read only mode of ms" 
	 << LogIO::POST;
      return False;
    }
    VisIter& vi(*wvi_p);
    VisBuffer vb(vi);
    

    vi.originChunks();
    vi.origin();
// Making sure picking LL for [RR RL LR LL] correlations or [RR LL] 
    uInt numCorrPol=vb.modelVisCube().shape()(0) - 1 ; 
    Int nBad=0;
    for (vi.originChunks();vi.moreChunks();vi.nextChunk()) {
      for (vi.origin();vi.more();vi++) {
	Int nRow=vb.nRow();
	Int nChan=vb.nChannel();
	for (Int row=0; row<nRow; ++row) {
	  for (Int chn=0; chn<nChan; ++chn) {
	    if(!vb.flag()(chn,row)) {
	      Float residualAmp=
		sqrt((square(abs(vb.modelVisCube()(0,chn,row)-
				 vb.correctedVisCube()(0,chn,row)))+
		      square(abs(vb.modelVisCube()(numCorrPol,chn,row)-
				 vb.correctedVisCube()(numCorrPol,chn,row))))/2.0);
	      if(residualAmp>thres) {
		vb.flag()(chn,row)=True;
		++nBad;
	      }
	    }
	  }
	}
	vi.setFlag(vb.flag());
      }
    }
    
    os << LogIO::NORMAL << "Flagged " << nBad << " points" << LogIO::POST; // Loglevel INFO
    
    this->unlock();
    return True;
  } catch (AipsError x) {
    this->unlock();
    os << LogIO::SEVERE << "Exception: " << x.getMesg() << LogIO::POST;
  } 
  this->unlock();

  return True;
}

// Plot various ids
Bool Imager::plotsummary() 
{
  
  if(!valid()) return False;
  
  LogIO os(LogOrigin("imager", "plotsummary()", WHERE));
  
  os << LogIO::WARN << "NOT implemented " << LogIO::POST;
  return False;

  this->lock();
  try {
    /*
    os << "Plotting field and spectral window ids for currently selected data" << LogIO::POST;
    
    ROVisIter& vi(*rvi_p);
    VisBuffer vb(vi);
    
    Int nVis=0;
    for (vi.originChunks();vi.moreChunks();vi.nextChunk()) {
      for (vi.origin();vi.more();vi++) {
	Int nRow=vb.nRow();
	for (Int row=0; row<nRow; ++row) {
	  ++nVis;
	}
      }
    }
    
    os << "Found " << nVis << " selected records" << LogIO::POST;
    
    Vector<Float> fieldId(nVis);
    Vector<Float> spectralWindowId(nVis);
    Vector<Double> t(nVis);
    
    Int maxFieldId=0;
    Int maxSpectralWindowId=0;
    Int iVis=0;
    for (vi.originChunks();vi.moreChunks();vi.nextChunk()) {
      for (vi.origin();vi.more();vi++) {
	Int nRow=vb.nRow();
	for (Int row=0; row<nRow; ++row) {
	  t(iVis)=vb.time()(row);
	  fieldId(iVis)=vb.fieldId()+1.0;
	  spectralWindowId(iVis)=vb.spectralWindow()+1.003;
	  if(Int(fieldId(iVis))>maxFieldId) maxFieldId=Int(fieldId(iVis));
	  if(Int(spectralWindowId(iVis))>maxSpectralWindowId)
	    maxSpectralWindowId=Int(spectralWindowId(iVis));
	  ++iVis;
	}
      }
    }
    
    Double tStart=t(0);
    Vector<Float> timeFloat(nVis);
    for(Int i=0;i<nVis;++i) {
      timeFloat(i)=Float(t(i)-tStart);
    }
    
    ROMSColumns msc(*ms_p);
    PGPlotter plotter=getPGPlotter();
    plotter.subp(1, 2);
    plotter.page();
    plotter.swin(timeFloat(0), timeFloat(nVis-1)*1.20, 0, Float(maxFieldId)*1.1);
    plotter.tbox("BCSNTZHFO", 0.0, 0, "ABCNTS", 0.0, 0);
    String xLabel="Time (offset from " + MVTime(tStart/86400.0).string() + ")";
    plotter.lab(xLabel, "ID", "Field IDs for " +imageName());
    plotter.sci(1);
    for (Int fid=0;fid<maxFieldId;++fid) {
      String fieldName=msc.field().name()(fid);
      plotter.text(1.02*timeFloat(nVis-1), Float(fid+1), fieldName);
    }
    plotter.pt(timeFloat,fieldId,-1);
    plotter.page();
    plotter.swin(timeFloat(0), timeFloat(nVis-1)*1.20, 0,
		 Float(maxSpectralWindowId)*1.1);
    plotter.tbox("BCSNTZHFO", 0.0, 0, "ABCNTS", 0.0, 0);
    xLabel="Time (offset from " + MVTime(tStart/86400.0).string() + ")";
    plotter.lab(xLabel, "ID", "Spectral Window IDs for " +imageName());
    plotter.sci(1);
    for(Int spwId=0;spwId<maxSpectralWindowId;++spwId) {
      Vector<Double> chanFreq=msc.spectralWindow().chanFreq()(spwId); 
      ostringstream spwString;
      spwString<<chanFreq(0)/1.0e9<<" GHz";
      plotter.text(1.02*timeFloat(nVis-1), Float(spwId+1),
		   spwString);
    }
    plotter.pt(timeFloat,spectralWindowId,-1);
    plotter.iden();
    this->unlock();
    return True;
    */
  } catch (AipsError x) {
    this->unlock();
    os << LogIO::SEVERE << "Exception: " << x.getMesg() << LogIO::POST;
    return False;
  } 
    
  this->unlock();

  return True;
}


Bool Imager::detached() const
{
  if (ms_p.null()) {
    LogIO os(LogOrigin("imager", "detached()", WHERE));
    os << LogIO::SEVERE << 
      "imager is detached - cannot perform operation." << endl <<
      "Call imager.open('filename') to reattach." << LogIO::POST;
    return True;
  }
  return False;
}

Bool Imager::makemodelfromsd(const String& sdImage, const String& modelImage, 
			     const String& lowPSF, String& maskImage)
{

 if(!valid()) return False;
  
  LogIO os(LogOrigin("imager", "makemodelfromsd()", WHERE));
  
  try {
    
    if(!Table::isReadable(sdImage)){
      os << LogIO::SEVERE  << "Single Dish " << sdImage 
	 << "  image is not readable" << LogIO::EXCEPTION;
      
      return False;
    }

    os << LogIO::NORMAL << "Creating an initial model image " << modelImage  // Loglevel INFO
       << " from single dish image " << sdImage << LogIO::POST;
    
    CoordinateSystem coordsys;
    //imagecoordinates(coordsys);
    imagecoordinates2(coordsys);
    String modelName=modelImage;
    this->makeEmptyImage(coordsys, modelName, fieldid_p);
    
    PagedImage<Float> model(modelImage);
    PagedImage<Float> low0(sdImage);
    String sdObs=low0.coordinates().obsInfo().telescope();

    GaussianBeam lBeam;
    ImageInfo lowInfo=low0.imageInfo();
    lBeam=lowInfo.restoringBeam();
  
    Float beamFactor=-1.0;

    
    // regrid the single dish image
    {
      ImageRegrid<Float> ir;
      IPosition axes(3,0,1,3);   // if its a cube, regrid the spectral too
      ir.regrid(model, Interpolate2D::LINEAR, axes, low0);
    }
    
  

    // Will need to make a complex image to apply the beam
    TempImage<Complex> ctemp(model.shape(), model.coordinates());
    if(lowPSF=="") {
      os << LogIO::NORMAL // Loglevel INFO
         << "Using primary beam of single dish to determine flux scale"
         << LogIO::POST;

      TempImage<Float> beamTemp(model.shape(), model.coordinates());
      //Make the PB accordingly
      if(lBeam.isNull()) {
      
	if (doDefaultVP_p) { 
	  if(telescope_p!=""){
	    ObsInfo myobsinfo=this->latestObsInfo();
	    myobsinfo.setTelescope(telescope_p);
	    coordsys.setObsInfo(myobsinfo);
	    
	  }
	  else{
	    if(sdObs != ""){
	      telescope_p=sdObs;
	      ObsInfo myobsinfo=this->latestObsInfo();
	      myobsinfo.setTelescope(telescope_p);
	      coordsys.setObsInfo(myobsinfo);
	    }
	    else{
	      telescope_p=coordsys.obsInfo().telescope();
	    }
	  }
	  beamTemp.setCoordinateInfo(coordsys);
	  this->makePBImage(beamTemp);
	 
	}
	else{
	  Table vpTable(vpTableStr_p);
	  this->makePBImage(vpTable, beamTemp);	
	}
	StokesImageUtil::FitGaussianPSF(beamTemp, lBeam);
	LatticeExprNode sumImage = sum(beamTemp);
	beamFactor=sumImage.getFloat();
	
      }
      
      
    }
    else {
      os << LogIO::NORMAL // Loglevel INFO
         << "Using specified low resolution PSF to determine sd flux scale"
         << LogIO::POST;
      // regrid the single dish psf
      PagedImage<Float> lowpsf0(lowPSF);
      TempImage<Float> lowpsf(model.shape(), model.coordinates());
      {
	ImageRegrid<Float> ir;
	IPosition axes(2,0,1);   //
	ir.regrid(lowpsf, Interpolate2D::LINEAR, axes, lowpsf0);
      }
      LatticeExprNode sumImage = sum(lowpsf);
      beamFactor=sumImage.getFloat();
      if(lBeam.isNull()) {
	os << LogIO::NORMAL << "Finding SD beam from given PSF" << LogIO::POST; // Loglevel PROGRESS
	StokesImageUtil::FitGaussianPSF(lowpsf0, lBeam);
      }
    }
    

    // This factor comes from the beam volumes
    if(sdScale_p!=1.0)
      os << LogIO::DEBUG1
         << "Multiplying single dish data by user specified factor "
         << sdScale_p << LogIO::POST;
    Float sdScaling  = sdScale_p;
    if(! lBeam.isNull()) {
      Int directionIndex=model.coordinates().findCoordinate(Coordinate::DIRECTION);
      DirectionCoordinate
	directionCoord=model.coordinates().directionCoordinate(directionIndex);
      Vector<String> units(2); units.set("arcsec");
      directionCoord.setWorldAxisUnits(units); 
      Vector<Double> incr= directionCoord.increment();
      if(beamFactor >0.0) {
	beamFactor=1.0/beamFactor;
      }
      else{
	//	beamFactor=
	//	  abs(incr(0)*incr(1))/(lBeam(0).get("arcsec").getValue()*lBeam(1).get("arcsec").getValue()*1.162);
	//Brute Force for now.
	IPosition imshape(4, nx_p, ny_p, 1, 1);
	TempImage<Float> lowpsf(imshape, coordsys);
	lowpsf.set(0.0);
	IPosition center(4, Int((nx_p/4)*2), Int((ny_p/4)*2),0,0);
        lowpsf.putAt(1.0, center);
	StokesImageUtil::Convolve(lowpsf, lBeam, False);
	LatticeExprNode sumImage = sum(lowpsf);
	beamFactor=1.0/sumImage.getFloat();

	
      }
      os << LogIO::NORMAL << "Beam volume factor  " // Loglevel INFO
	 <<  beamFactor << LogIO::POST;
      sdScaling*=beamFactor;
    }
    else {
      os << LogIO::WARN << "Insufficient information to scale correctly" << LogIO::POST;
    }
 
    //Convert to Jy/pixel
    model.copyData(  (LatticeExpr<Float>)((model * sdScaling)));
    model.setUnits(Unit("Jy/pixel"));
    
    //make a mask image
    this->makeEmptyImage(coordsys, maskImage, fieldid_p);
    PagedImage<Float> mask(maskImage);
    mask.set(1.0);
    ArrayLattice<Bool> sdMask(model.getMask());
    mask.copyData( LatticeExpr<Float> (mask* ntrue(sdMask)*model));
    StokesImageUtil::MaskFrom(mask, mask, Quantity(0.0, "Jy"));
    model.copyData( LatticeExpr<Float> (mask*model));
    return True;
  } catch (AipsError x) {
    os << LogIO::SEVERE << "Caught exception: " << x.getMesg()
       << LogIO::POST;
    return False;
  } 
  
  return True;


}


class interactive_clean_callback {
    public:
	interactive_clean_callback( ) { }
	casa::dbus::variant result( ) { return casa::dbus::toVariant(result_); }
	bool callback( const DBus::Message & msg );
    private:
	DBus::Variant result_;
};

bool interactive_clean_callback::callback( const DBus::Message &msg ) {
    if (msg.is_signal("edu.nrao.casa.viewer","interact")) {
	DBus::MessageIter ri = msg.reader( );
	::operator >>(ri,result_);
	casa::DBusSession::instance( ).dispatcher( ).leave( );
    }
    return true;
}

Int Imager::interactivemask(const String& image, const String& mask, 
			    Int& niter, Int& ncycles, String& thresh, const Bool forceReload){

  LogIO os(LogOrigin("Imager", "interactivemask()", WHERE));
   if(Table::isReadable(mask)) {
    if (! Table::isWritable(mask)) {
      os << LogIO::WARN << "Mask image is not modifiable " << LogIO::POST;
      return False;
    }
    //we should regrid here if image and mask do not match
   }
   else{
     clone(image, mask);
   }

   if ( viewer_p == 0 ) {
     std::list<std::string> args;
     args.push_back("--oldregions");
     viewer_p = dbus::launch<ViewerProxy>(args);
     if ( viewer_p == 0 ) {
       os << LogIO::WARN << "failed to launch viewer gui" << LogIO::POST;
       return False;
     }
   }
   if ( clean_panel_p == 0) {
     dbus::variant panel_id = viewer_p->panel( "clean" );
     if ( panel_id.type() != dbus::variant::INT ) {
       os << LogIO::WARN << "failed to create clean panel" << LogIO::POST;
       return False;
     }
     clean_panel_p = panel_id.getInt( );
   }

   if ( image_id_p == 0 || mask_id_p == 0 || forceReload ) {
     //Make sure image left after a "no more" is pressed is cleared
     if(forceReload && image_id_p !=0)
       prev_image_id_p=image_id_p;
     if(forceReload && mask_id_p !=0)
       prev_mask_id_p=mask_id_p;
     if(prev_image_id_p){
       viewer_p->unload( prev_image_id_p );
     }
     if(prev_mask_id_p)
       viewer_p->unload( prev_mask_id_p );
     prev_image_id_p=0;
     prev_mask_id_p=0;
     dbus::variant image_id = viewer_p->load(image, "raster", clean_panel_p);
     if ( image_id.type() != dbus::variant::INT ) {
       os << LogIO::WARN << "failed to load image" << LogIO::POST;
       return False;
     }
     image_id_p = image_id.getInt( );
     
     dbus::variant mask_id = viewer_p->load(mask, "contour", clean_panel_p);
      if ( mask_id.type() != dbus::variant::INT ) {
	os << "failed to load mask" << LogIO::WARN << LogIO::POST;
	return False;
      }
      mask_id_p = mask_id.getInt( );
   } else {
     //viewer_p->reload( clean_panel_p );
     viewer_p->reload(image_id_p);
     viewer_p->reload(mask_id_p);
   }

   
   casa::dbus::record options;
   options.insert("niter", niter);
   options.insert("ncycle", ncycles);
   options.insert("threshold", thresh);  
   viewer_p->setoptions(options, clean_panel_p);
   
    interactive_clean_callback *mycb = new interactive_clean_callback( );
    DBus::MessageSlot filter;
    filter = new DBus::Callback<interactive_clean_callback,bool,const DBus::Message &>( mycb, &interactive_clean_callback::callback );
    casa::DBusSession::instance( ).connection( ).add_filter( filter );
    casa::dbus::variant res = viewer_p->start_interact( dbus::variant(), clean_panel_p);

    //casa::DBusSession::instance( ).dispatcher( ).set_responsiveness(10000.0, 10.0);
    casa::DBusSession::instance( ).dispatcher( ).enter( );
    casa::DBusSession::instance( ).connection( ).remove_filter( filter );
    casa::dbus::variant interact_result = mycb->result( );
    delete mycb;


    int result = 0;
    if ( interact_result.type() == dbus::variant::RECORD ) {
      const dbus::record  &rec = interact_result.getRecord( );
      for ( dbus::record::const_iterator iter = rec.begin(); iter != rec.end(); ++iter ) {
	if ( iter->first == "action" ) {
	  if ( iter->second.type( ) != dbus::variant::STRING ) {
	    os << "ill-formed action result" << LogIO::WARN << LogIO::POST;
	    return False;
	  } else {
	    const std::string &action = iter->second.getString( );
	    if ( action == "stop" )
	      result = 2;
	    else if ( action == "no more" )
	      result = 1;
	    else if ( action == "continue" )
	      result = 0;
	    else {
	      os << "ill-formed action result" << LogIO::WARN << LogIO::POST;
	      return False;
	    }
	  }
	} else if ( iter->first == "ncycle" ) {
	  if ( iter->second.type( ) != dbus::variant::INT ) {
	    os << "ill-formed ncycle result" << LogIO::WARN << LogIO::POST;
	    return False;
	  } else {
	    ncycles = iter->second.getInt( );
	  }
	} else if ( iter->first == "niter" ) {
	  if ( iter->second.type( ) != dbus::variant::INT ) {
	    os << "ill-formed niter result" << LogIO::WARN << LogIO::POST;
	    return False;
	  } else {
	    niter = iter->second.getInt( );
	  }
	} else if ( iter->first == "threshold" ) {
	  if ( iter->second.type( ) != dbus::variant::STRING ) {
	    os << "ill-formed threshold result" << LogIO::WARN << LogIO::POST;
	    return False;
	  } else {
	    thresh = iter->second.getString( );
	  }
	}
      }
    } else {
      os << "failed to get a vaild result for viewer" << LogIO::WARN << LogIO::POST;
      return False;
    }
    prev_image_id_p=image_id_p;
    prev_mask_id_p=mask_id_p;

    if(result==1){
      //Keep the image up but clear the next time called
      image_id_p=0;
      mask_id_p=0;
    }
    if(result==2){
      //clean up
      //viewer_p->close(clean_panel_p);
      //viewer_p->done();
      //delete viewer_p;
      //viewer_p=0;
      //viewer_p->unload(image_id_p);
      //viewer_p->unload(mask_id_p);
      //Setting clean_panel_p to 0 seems to do the trick...the above stuff 
      // like done causes a crash after a call again...have to understand that
      viewer_p->unload(image_id_p);
      viewer_p->unload(mask_id_p);
      viewer_p->close(clean_panel_p);
      clean_panel_p=0;
      image_id_p=0;
      mask_id_p=0;
    }

    // return 0 if "continue"
    // return 1 if "no more interaction"
    // return 2 if "stop"
    return result;
}

  Record Imager::iClean(const String& algorithm, const Int niter, const Double gain, 
		      const Quantity& threshold,
		      const Bool displayprogress,
		      const Vector<String>& model,
		      const Vector<Bool>& keepfixed, const String& complist,
		      const Vector<String>& mask,
		      const Vector<String>& image,
		      const Vector<String>& residual,
		      const Vector<String>& psfnames,
		      const Bool interactive, const Int npercycle,
		      const String& masktemplate)
  {
    Record rstat;
      
    logSink_p.clearLocally();
    LogIO os(LogOrigin("imager", "iClean()"), logSink_p);

    if(!ms_p.null()) {
      //try
       {
       
	Vector<String> amodel(model);
	Vector<Bool>   fixed(keepfixed);
	Vector<String> amask(mask);
	Vector<String> aimage(image);
	Vector<String> aresidual(residual);
	Vector<String> apsf(psfnames);
	
	if(String(algorithm) != "msmfs") ntaylor_p=1; /* masks increment by ntaylor_p only for msmfs */
	uInt nmods = aresidual.nelements()/ntaylor_p;

	if( (apsf.nelements()==1) && apsf[0]==String(""))
	  apsf.resize();
	if(!interactive){
	  rstat = clean(String(algorithm), niter, gain,  
			threshold, displayprogress, 
			amodel, fixed, String(complist), amask,  
			aimage, aresidual, apsf);
	}
	else{
	  if((amask.nelements()==0) || (amask[0]==String(""))){
	    amask.resize(amodel.nelements());
	    for (uInt k=0; k < amask.nelements(); ++k){
	      amask[k]=amodel[k]+String(".mask");
	    }
	  }
	  Vector<Bool> nointerac(nmods);
	  nointerac.set(False);
	  if(fixed.nelements() != nmods){
	    fixed.resize(nmods);
	    fixed.set(False);
	  }
	  Bool forceReload=True;
	  Int nloop=0;
	  if(npercycle != 0)
	    nloop=niter/npercycle;
	  Int continter=0;
	  Int elniter=npercycle;
	  ostringstream oos;
	  threshold.print(oos);
	  String thresh=String(oos);
	  if(String(masktemplate) != String("")){
	    continter=interactivemask(masktemplate, amask[0], 
						 elniter, nloop, thresh);
	  }
	  else {
	    // do a zero component clean to get started
	    rstat=clean(String(algorithm), 0, gain, 
		  threshold, displayprogress,
		  amodel, fixed, String(complist), amask,  
		  aimage, aresidual, Vector<String>(0), false);
	    
	    for (uInt nIm=0; nIm < nmods; nIm++){ //=ntaylor_p){
	      if(Table::isReadable(aimage[nIm]) && Table::isWritable(aresidual[nIm]) ){
		PagedImage<Float> rest(aimage[nIm]);
		PagedImage<Float> resi(aresidual[nIm]);
		copyMask(resi, rest, "mask0");
	      }
	      forceReload=forceReload || (aresidual.nelements() >1);
	      continter=interactivemask(aresidual[nIm], amask[nIm], 
						   elniter, nloop,thresh, forceReload);
	      forceReload=False;
	      if(continter>=1)
	        nointerac(nIm)=True;
	      if(continter==2)
	        fixed(nIm)=True;
	      
	    }
	    if(allEQ(nointerac, True)){
	      elniter=niter;
	      //make it do one more loop/clean but with all niter 
	      nloop=1;
	    }
	  }
	  for (Int k=0; k < nloop; ++k){
	    
	    casa::Quantity thrsh;
	    if(!casa::Quantity::read(thrsh, thresh)){
	      os << LogIO::WARN << "Error interpreting threshold" 
		      << LogIO::POST;
	      thrsh=casa::Quantity(0, "Jy");
	      thresh="0.0Jy";
	    }
	    Vector<String> elpsf(0);
	    //Need to save psfs in interactive only once and lets do it the 
	    //first time
	    if(k==0)
	      elpsf=apsf;
	    if(anyEQ(fixed, False)){
	      rstat = clean(String(algorithm), elniter, gain, 
			    thrsh, 
			    displayprogress,
			    amodel, fixed, String(complist), 
			    amask,  
			    aimage, aresidual, elpsf, k == 0);
	      //if clean converged... equivalent to stop
	      if(rstat.asBool("converged")){
		continter=2;
		fixed.set(True);
	      }
	      if(anyEQ(fixed, False) && anyEQ(nointerac,False)){
		Int remainloop=nloop-k-1;
		for (uInt nIm=0; nIm < nmods; nIm++){ //=ntaylor_p){
		  if(!nointerac(nIm)){
		    continter=interactivemask(aresidual[nIm], amask[nIm],
					      
					      elniter, remainloop, 
					      thresh, (aresidual.nelements() >1));
		    if(continter>=1)
		      nointerac(nIm)=True;
		    if(continter==2)
		      fixed(nIm)=True;
		  }
		}
		k=nloop-remainloop-1;
		if(allEQ(nointerac,True)){
		  elniter=niter-(k+1)*npercycle;
		  //make it do one more loop/clean but with remaining niter 
		  k=nloop-2;
		}
	      } 
	    }
	  }
	  //Unset the mask in the residual 
	  // Cause as requested in CAS-1768...
	  for (uInt nIm=0; nIm < aresidual.nelements(); ++nIm){
	    if(Table::isWritable(aresidual[nIm]) ){
	      PagedImage<Float> resi(aresidual[nIm]);
	      if(resi.hasRegion("mask0", RegionHandler::Masks)){
		resi.setDefaultMask("");
	      }
	    }
	  }
	  ///guess we are done with the viewer
	  if((viewer_p !=0) && (clean_panel_p != 0)){
	    if(image_id_p !=0)
	      viewer_p->unload(image_id_p);
	    if(mask_id_p !=0)
	      viewer_p->unload(mask_id_p);
	    viewer_p->close(clean_panel_p);
	    clean_panel_p=0;
	    image_id_p=0;
	    mask_id_p=0;
	  }
	  
	}

	os << "Restoring Image(s) with the clean-beam" << LogIO::POST;
	restoreImages(aimage, (niter>=0) );
	this->writeHistory(os);
	try{
	  // write data processing history into image logtable
	  LoggerHolder imagelog (False);
	  LogSink& sink = imagelog.sink();
	  LogOrigin lor( String("imager"), String("clean()") );
	  LogMessage msg(lor);
	  sink.postLocally(msg);
      
	  ROMSHistoryColumns msHis(ms_p->history());
	  const ROScalarColumn<Double> &time_col = msHis.time();
	  const ROScalarColumn<String> &origin_col = msHis.origin();
	  const ROArrayColumn<String> &cli_col = msHis.cliCommand();
	  const ROScalarColumn<String> &message_col = msHis.message();
	  if (msHis.nrow()>0) {
	    ostringstream oos;
	    uInt nmessages = time_col.nrow();
	    for (uInt i=0; i < nmessages; i++) {
	      try{
		String tmp=frmtTime(time_col(i));
		oos << tmp
		    << "  HISTORY " << origin_col(i);
		oos << " " << cli_col(i) << " ";
		oos << message_col(i)
		    << endl;
	      }
	      catch(exception& y){
		os << LogIO::DEBUG2 << "Skipping history-table row " << i << " while filling output image-header " << LogIO::POST;
	      }
	      
	    }
	    // String historyline(oos);
	    sink.postLocally(msg.message(oos.str()));
	  }
	  for (Int thismodel=0;thismodel<Int(aimage.nelements());++thismodel) {
	    if(Table::isWritable(aimage(thismodel))){
	      PagedImage<Float> restoredImage(aimage(thismodel),
					      TableLock(TableLock::AutoNoReadLocking));
	      LoggerHolder& log = restoredImage.logger();
	      log.append(imagelog);
	      log.flush();
	      restoredImage.table().relinquishAutoLocks(True);
	    }
	  }
	}
	catch(exception& x){
      
	  this->unlock();
	  destroySkyEquation();
	  os << LogIO::WARN << "Caught exception: " << x.what()
	     << LogIO::POST;
	  os << LogIO::SEVERE << "This means your MS/HISTORY table may be corrupted;  you may consider deleting all the rows from this table"
	     <<LogIO::POST; 
	  //continue and wrap up this function
	  
	}
	catch(...){
	  this->unlock();
	  destroySkyEquation();
	  os << LogIO::WARN << "Caught unknown exception" <<  LogIO::POST;
	  os << LogIO::SEVERE << "The MS/HISTORY table may be corrupted;  you may consider deleting all the rows from this table"
	     <<LogIO::POST;
	  
	}


       } //catch  (AipsError x) {
       //os << LogIO::SEVERE << "Exception Reported: " << x.getMesg() << LogIO::POST;
       //	RETHROW(x);
       //  }
    } else {
      os << LogIO::SEVERE << "No MeasurementSet has been assigned, please run open." << LogIO::POST;
    }
    return rstat;
  }

Bool Imager::adviseChanSelex(Double& freqStart, Double& freqEnd, 
		       const Double& freqStep,  const MFrequency::Types& freqframe,
		       Vector< Vector<Int> >& spw, Vector< Vector<Int> >& start,
			     Vector< Vector<Int> >& nchan, const String& ms, const Int field_id, const Bool getFreqRange, const String spwselection){

  LogIO os(LogOrigin("imager", "adviseChanSelex"));
  if(ms==String("")){
    if(numMS_p < 1 || !rvi_p){
      os << LogIO::SEVERE << "Data selection incomplete" 
	 << LogIO::POST;
      return False;
    }
  }
  spw.resize();
  start.resize();
  nchan.resize();
  try {
    if(!getFreqRange){
      Block<Vector<Int> > bnchan;
      Block<Vector<Int> > bstart;
      Block<Vector<Int> > bspw;
      Double fS, fE;
      fS=freqStart;
      fE=freqEnd;
      if(freqEnd < freqStart){
	fS=freqEnd;
	fE=freqStart;
      }
    
      if(ms==String("")){
	rvi_p->getSpwInFreqRange(bspw, bstart, bnchan, fS, fE, fabs(freqStep), freqframe);
      }
      else{
	bnchan.resize(1);
	bstart.resize(1);
	bspw.resize(1);
	MeasurementSet elms(String(ms), TableLock(TableLock::AutoNoReadLocking), Table::Old);
	MSUtil::getSpwInFreqRange(bspw[0], bstart[0], bnchan[0], elms, fS, fE, fabs(freqStep), freqframe, field_id);
	elms.relinquishAutoLocks(True);

      }
      spw=Vector<Vector<Int> >(bspw, bspw.nelements());
      start=Vector<Vector<Int> >(bstart, bstart.nelements());
      nchan=Vector<Vector<Int> >(bnchan, bnchan.nelements());
    }
    else{
      if(ms==String("")){
	rvi_p->getFreqInSpwRange(freqStart, freqEnd, freqframe);
      }
      else{
	MeasurementSet elms(ms, TableLock(TableLock::AutoNoReadLocking), Table::Old);
	MSSelection thisSelection;
	String spsel=spwselection;
	if(spsel=="")spsel="*";
	thisSelection.setSpwExpr(spsel);
	TableExprNode exprNode=thisSelection.toTableExprNode(&elms);
	Matrix<Int> chanlist=thisSelection.getChanList();
	if(chanlist.ncolumn() <3){
	  freqStart=-1.0;
	  freqEnd=-1.0;
	  return False;
	}
	Vector<Int> elspw=chanlist.column(0);
	Vector<Int> elstart=chanlist.column(1);
	Vector<Int> elnchan=Vector<Int> (chanlist.column(2)-elstart)+1;
	MSUtil::getFreqRangeInSpw(freqStart, freqEnd, elspw, elstart, elnchan, elms, freqframe, field_id);
      }

    }



        
  } catch (AipsError x) {
    os << LogIO::SEVERE << "Caught exception: " << x.getMesg()
       << LogIO::POST;
    return False;
  } 
  catch (...){
    os << LogIO::SEVERE << "Unknown  exception handled" 
       << LogIO::POST;
    return False;

  }

  return True;

}



} //# NAMESPACE CASA - END
<|MERGE_RESOLUTION|>--- conflicted
+++ resolved
@@ -29,7 +29,6 @@
 #include <casa/iostream.h>
 #include <synthesis/MeasurementEquations/Imager.h>
 #include <synthesis/MeasurementComponents/EPJones.h>
-#include <synthesis/TransformMachines/VisModelData.h>
 
 #include <ms/MeasurementSets/MSHistoryHandler.h>
 
@@ -72,11 +71,11 @@
 #include <imageanalysis/ImageAnalysis/ImagePolarimetry.h>
 #include <synthesis/MeasurementEquations/ClarkCleanProgress.h>
 #include <lattices/Lattices/LatticeCleanProgress.h>
-#include <msvis/MSVis/MSUtil.h>
-#include <msvis/MSVis/VisSet.h>
-#include <msvis/MSVis/VisSetUtil.h>
-#include <msvis/MSVis/VisImagingWeight.h>
-/////////#include <msvis/MSVis/VisBufferAsync.h>
+#include <synthesis/MSVis/MSUtil.h>
+#include <synthesis/MSVis/VisSet.h>
+#include <synthesis/MSVis/VisSetUtil.h>
+#include <synthesis/MSVis/VisImagingWeight.h>
+/////////#include <synthesis/MSVis/VisBufferAsync.h>
 
 // Disabling Imager::correct() (gmoellen 06Nov20)
 //#include <synthesis/MeasurementComponents/TimeVarVisJones.h>
@@ -2365,7 +2364,7 @@
     CoordinateSystem cs=mosaicImage.coordinates();
     String err;
     //for some reason subimages below  fail if they are in some frames like BARY
-    if(cs.setSpectralConversion(err, "LSRK")){
+    if(CoordinateUtil::setSpectralConversion(err, cs, "LSRK")){
       mosaicImage.setCoordinateInfo(cs);
     }
     mosaicImage.set(0.0);
@@ -2386,7 +2385,7 @@
       PagedImage<Float> smallImagedisk( images(i) );
       cs=smallImagedisk.coordinates();
       //for some reason subimages below  fail if they are in some frames like BARY
-      if(!cs.setSpectralConversion(err, "LSRK")){
+      if(!CoordinateUtil::setSpectralConversion(err, cs, "LSRK")){
 	cs=smallImagedisk.coordinates();
       }
       
@@ -2495,7 +2494,7 @@
 }
 
 // Weight the MeasurementSet
-Bool Imager::weight(const String& type, const String& crmode,
+Bool Imager::weight(const String& type, const String& rmode,
                  const Quantity& noise, const Double robust,
                  const Quantity& fieldofview,
 		    const Int npixels, const Bool multiField)
@@ -2507,9 +2506,6 @@
   this->lock();
   try {
     
-    String rmode=crmode; // can change it 
-
-
     os << LogIO::NORMAL // Loglevel INFO
        << "Weighting MS: Imaging weights will be changed" << LogIO::POST;
     
@@ -2520,11 +2516,7 @@
     }
     else if(type=="superuniform"){
       if(!assertDefinedImageParameters()) return False;
-      ///making usage of npixels consistent with uniform, briggs
-      /// don't know why this was done seperately which is kind of redundant in the code
-      /// one achieves superuniform with  just uniform with npixels or fieldofview 
-      /// set to non-defaults in the section below
-      Int actualNpix=npixels/2;
+      Int actualNpix=npixels;
       if(actualNpix <=0)
 	actualNpix=3;
       os << LogIO::NORMAL // Loglevel INFO
@@ -2541,10 +2533,6 @@
       Int actualNPixels(npixels);
       String wtype;
       if(type=="briggs") {
-	//The user really meant to use Brigg's weighting and forgot to set norm or abs
-	// guessing it should be norm
-	if(rmode=="none")
-	  rmode="norm";
         wtype = "Briggs";
       }
       else {
@@ -2560,7 +2548,7 @@
            << LogIO::POST;
       }
       else if(actualFieldOfView.get().getValue()>0.0&&actualNPixels==0) {
-        actualNPixels=Int(actualFieldOfView.get("rad").getValue()/mcellx_p.get("rad").getValue());
+        actualNPixels=nx_p;
         os << LogIO::NORMAL // Loglevel INFO
            << wtype
            << " weighting: sidelobes will be suppressed over specified field of view: "
@@ -4659,17 +4647,13 @@
 }
 
 // This is the one used by im.setjy() (because it has a model arg).
-// CURRENT SETJY CODE
 Record Imager::setjy(const Vector<Int>& /*fieldid*/,
                    const Vector<Int>& /*spectralwindowid*/,
                    const String& fieldnames, const String& spwstring,
                    const String& model,
                    const Vector<Double>& fluxDensity, 
                    const String& standard, const Bool chanDep,
-                   //const Double spix, const MFrequency& reffreq,
-                   const Vector<Double>& spix, const MFrequency& reffreq,
-                   const Vector<Double>& pipars,const Vector<Double>& papars, 
-                   const Double& rotMeas,
+                   const Double spix, const MFrequency& reffreq,
                    const String& timerange, const String& scanstr,
                    const String& intentstr, const String& obsidstr,
                    const String& interpolation)
@@ -4689,7 +4673,6 @@
   LogIO os(LogOrigin("imager", "setjy()"), logSink_p);
   this->lock();
 
-  // user specified flux densities (IQUV), global to the spws and fields
   Vector<Double> fluxdens = fluxDensity;
   if(fluxDensity.nelements() < 4){
     fluxdens.resize(4,True);
@@ -4765,8 +4748,8 @@
     }
 
     os << LogIO::NORMAL;
-    if(precompute || spix[0] != 0.0)
-      os << "Using " << ((chanDep || (!precompute && spix[0] != 0.0)) ? "channel" : 
+    if(precompute || spix != 0.0)
+      os << "Using " << ((chanDep || (!precompute && spix != 0.0)) ? "channel" : 
                          "spw") << " dependent flux densities";
     else
       os << "The applied flux density does not depend on frequency.";
@@ -4783,7 +4766,7 @@
     }
 
     // Loop over field id. and spectral window id.
-    //Vector<Double> fluxUsed(4);
+    Vector<Double> fluxUsed(4);
     String fluxScaleName("user-specified");
     FluxStandard::FluxScale fluxScaleEnum;
     if(!FluxStandard::matchStandard(standard, fluxScaleEnum, fluxScaleName))
@@ -4799,13 +4782,12 @@
     uInt nspws = selToRawSpwIds.nelements();
     Vector<Vector<Flux<Double> > > returnFluxes(nspws), returnFluxErrs(nspws);
     Vector<Vector<MFrequency> > mfreqs(nspws);
-    Vector<Vector<Double> > fluxUsed(nspws); // fluxesUsed(nspws,4) 
     ROMSColumns msc(*ms_p);
     MEpoch aveEpoch=MEpoch(msc.timeMeas()(0));
-    const Unit freqUnit = sjy_setup_arrs(returnFluxes, returnFluxErrs, fluxUsed, tempCLs, mfreqs,
+    const Unit freqUnit = sjy_setup_arrs(returnFluxes, returnFluxErrs, tempCLs, mfreqs,
                                          msc.spectralWindow(), nspws, selToRawSpwIds,
                                          chanDep);
-    // Processing for each field ***************************************************
+
     for(Int fldInd = fldids.nelements(); fldInd--;){
       Int fldid = fldids[fldInd];
       // Extract field name and field center position 
@@ -4815,16 +4797,12 @@
     
       //for returned flux densities
       
+      //retfluxdDesc.addField("field",TpString);
+      //RecordFieldPtr<String> fieldnm(retval,0);
       Record retvalperField;
-<<<<<<< HEAD
-      //
-      //fluxUsed = fluxdens;
-      fluxUsed(0) = fluxdens;
-=======
       //revalperField.define("field",fieldName);
  
       fluxUsed = fluxdens;
->>>>>>> 36b1dd33
       //if(precompute){
         // Pre-compute flux density for standard sources if not specified
         // using the specified flux scale standard or catalog.
@@ -4857,10 +4835,6 @@
           continue;
         }
       if(precompute){
-<<<<<<< HEAD
-        // Make componentlist for each spw.
-=======
->>>>>>> 36b1dd33
         // Pre-compute flux density for standard sources if not specified
         // using the specified flux scale standard or catalog.
         //
@@ -4877,29 +4851,16 @@
           continue;
         }
 
-        // chnage to return cocantenated CL?
         foundSrc = sjy_computeFlux(os, fluxStd, returnFluxes, returnFluxErrs, tempCLs,
                                    fluxUsed, fluxScaleName, aveEpoch, mfreqs, model, fieldName,
-                                   msselc, fldid, fieldDir, selToRawSpwIds, standard);
+                                   msselc, fldid, fieldDir, standard);
       }
       
-      //*************** For loop about spw starts here ****************************
-      Vector<Double>  freqscaling;
-      Vector<Double> freqsOfScale;
-      Vector<Int> rawspwids(nspws);
-      // make raw spw id list
       for(uInt selspw = 0; selspw < nspws; ++selspw){
         Int rawspwid = selToRawSpwIds[selspw];
-        rawspwids[selspw]=rawspwid;
-      } 
-
-        // move inside sjy_computeFlux  - TT, 2014.06.13 
-        /***
+
         if(foundSrc){
-          // Log fluxes found from the standard catalog database to HISTORY table 
-          // get I-flux density for the selected spw (returnFluxes[nspw][4]) 
           // Read this as fluxUsed = returnFluxes[selspw][0].value().
-          os << "CHECK: foundSrc....."<<LogIO::POST;
           returnFluxes[selspw][0].value(fluxUsed);
             
           // Log flux density found for this field and spectral window
@@ -4921,53 +4882,27 @@
         // If a model image has been specified, 
         //  rescale it according to the I f.d. determined above
 
-	//Vector<Double> freqscaling;
-	//Vector<Double> freqsOfScale;
-
-        //MEpoch mtime = msc.field().timeMeas()(fldid);
-
-      } //spw for-loop end
-      ****/
-      
-      MEpoch mtime = msc.field().timeMeas()(fldid);
-
-      // model image prep. changed to do all spws at once - TT, 2014.06.13
-      if(model != ""){
-
-        tmodimage = sjy_prepImage(os, fluxStd, fluxUsed[0], freqsOfScale, freqscaling, model, msc.spectralWindow(),
-       // tmodimage = sjy_prepImage(os, fluxStd, fluxUsed, freqsOfScale, freqscaling, model, msc.spectralWindow(),
-      //                          rawspwid, chanDep, mfreqs, selspw, fieldName,
-                                  selToRawSpwIds, chanDep, mfreqs, fieldName,
-                                  fieldDir, freqUnit, fluxdens, precompute, spix,
-                                  reffreq, aveEpoch, fldid);
+	Vector<Double> freqscaling;
+	Vector<Double> freqsOfScale;
+
+        MEpoch mtime = msc.field().timeMeas()(fldid);
+
+        if(model != ""){
+
+          tmodimage = sjy_prepImage(os, fluxStd, fluxUsed, freqsOfScale, freqscaling, model, msc.spectralWindow(),
+                                    rawspwid, chanDep, mfreqs, selspw, fieldName,
+                                    fieldDir, freqUnit, fluxdens, precompute, spix,
+                                    reffreq, aveEpoch, fldid);
           
-      }
-      else if (!precompute) {
-        // do it in sjy_makeComponentList()
-        // TODO: add polindex, polangle, rm handling
-        // for now ignore circular polarization
-        Vector<Double> cppars(1,0.0);
-        sjy_makeComponentList(os, tempCLs, returnFluxes, fluxUsed[0], selToRawSpwIds, mfreqs, fieldName, fieldDir, 
-                            spix, pipars, papars, rotMeas, cppars, reffreq, aveEpoch, fldid);
-      }
-      /*** moved to sjy_makeComponentList()
-      // make componentlist using flux densities from the user specfied fluxdensity(per-spw) 
-      for(uInt selspw = 0; selspw < nspws; ++selspw){
-        Int rawspwid = selToRawSpwIds[selspw];
-        rawspwids[selspw]=rawspwid;
-        if(model == "" && !precompute){
-          // **** inside spw for-loop
+        }
+        else if(!precompute){
           // fluxUsed was supplied by the user instead of FluxStandard, so
           // make a component list for it now, for use in ft.
 
           // Set the component flux density
           Flux<Double> fluxval;
           Flux<Double> fluxerr;
-<<<<<<< HEAD
-          fluxval.setValue(fluxUsed[0]);
-=======
           fluxval.setValue(fluxUsed);
->>>>>>> 36b1dd33
           // Create a point component at the field center
           // with the specified flux density 
           // - obviously this does not correct for solar objects... 
@@ -4994,6 +4929,7 @@
           // No worries about varying fluxes or sizes here, so any time will do.
           // Moved this line up (TT 2013/05/09) 
           //MEpoch mtime = msc.field().timeMeas()(fldid);
+
           tempCLs[selspw] = FluxStandard::makeComponentList(fieldName,
                                                             mfreqs[selspw][0],
                                                             mtime, fluxval, point,
@@ -5004,12 +4940,8 @@
                                                             String::toString(selspw) +
                                                             "_");
         }
-        ***/
-
         // clear existing model for the selected field and for all selected spws 
-        // outside spw loop
-        //if (!useModelCol_p && selspw==0) {
-        if (!useModelCol_p) {
+        if (!useModelCol_p && selspw==0) {
           String tmpspwstring=spwstring;
           if (tmpspwstring=="") tmpspwstring="*";
           os << LogIO::NORMAL
@@ -5024,11 +4956,9 @@
           //cerr<<"fldidstr="<<fldidstr<<" spwstring="<<spwstring<<endl;
           VisModelData::clearModel(*mssel_p, fldidstr, spwstring);
         }
-        // TODO: do it for all spw at once............
-        //sjy_make_visibilities(tmodimage, os, rawspwid, fldid, tempCLs[selspw],
-        //                      timerange, scanstr, intentstr, obsidstr, freqsOfScale, freqscaling);
+        sjy_make_visibilities(tmodimage, os, rawspwid, fldid, tempCLs[selspw],
+                              timerange, scanstr, intentstr, obsidstr, freqsOfScale, freqscaling);
 	
-        /***
         if(tmodimage)
           delete tmodimage;
         tmodimage = NULL;
@@ -5038,8 +4968,6 @@
           String errmsg;
 
           //didAnything = True;
-          // commentted out for testing of concatCLs, may need to uncommentted later!!!!!!
-
           if(Table::canDeleteTable(errmsg, tempCLs[selspw]))
             Table::deleteTable(tempCLs[selspw]);
           else
@@ -5048,80 +4976,24 @@
                << " because the " << errmsg << "."
                << LogIO::POST;
         }
-        ***/
-
-      for(uInt selspw = 0; selspw < nspws; ++selspw){
         Record subrec;
         //store fluxd actually used to scale (not input fluxdensity)
         Vector<Double> finalFluxUsed;
-<<<<<<< HEAD
-        // Flux of first chan
-=======
->>>>>>> 36b1dd33
         returnFluxes[selspw][0].value(finalFluxUsed);
         subrec.define("fluxd",finalFluxUsed);
         // TODO: add fluxd error when the flux density uncertainties 
         //       are corrrectly filled.
-        //
-        //retvalperField.defineRecord(String::toString(rawspwid),subrec);
-        retvalperField.defineRecord(String::toString(selToRawSpwIds[selspw]),subrec);
-      }   // for selspw end **********************************************
+        retvalperField.defineRecord(String::toString(rawspwid),subrec);
+      }   // for selspw
       //retval.defineRecord(fieldName,retvalperField);
       retvalperField.define("fieldName",fieldName);
       retval.defineRecord(String::toString(fldid),retvalperField);
-
-      // cocatenate componentlists - not yet used....
-      //if (tempCLs[0]!="") {
-        // concatcl name should contains field name mjd etc...
-      //  ostringstream oss;
-      //  oss<< ms_p->tableName() << "_setjy_"
-      //     << fieldName << "_" << mtime.get("d").getValue()
-      //     << "d.cl";
-      //  String concatcl(oss);
-      //  sjy_concatComponentLists(os, tempCLs, concatcl);
-      //}
-
-      //sjy_make_visibilities(tmodimage, os, rawspwids, fldid, concatcl,
-      //                      timerange, scanstr, intentstr, obsidstr, freqsOfScale, freqscaling);
-      //
-      //### Uncomment above once setjyFTMachine can handle multi-row componentlist ############# 
-
-      for(uInt selspw = 0; selspw < nspws; ++selspw){
-        sjy_make_visibilities(tmodimage, os, rawspwids[selspw], fldid, tempCLs[selspw],
-                            timerange, scanstr, intentstr, obsidstr, freqsOfScale, freqscaling);
-      }
-      // #######################################################################################
-      // clean-up
-      //  
-      if(tmodimage)
-        delete tmodimage;
-      tmodimage = NULL;
-
-      for(uInt selspw = 0; selspw < nspws; ++selspw){
-	if(tempCLs[selspw] != ""){
-          String errmsg;
-
-          //didAnything = True;
-
-          if(Table::canDeleteTable(errmsg, tempCLs[selspw]))
-            Table::deleteTable(tempCLs[selspw]);
-          else
-            os << LogIO::WARN
-               << "Could not rm " << tempCLs[selspw]
-               << " because the " << errmsg << "."
-               << LogIO::POST;
-
-          //if(Table::canDeleteTable(errmsg, concatcl))
-          //  Table::deleteTable(concatcl);
-        }
-      }
-      
     }   // End of loop over fields.
     // add a format info for the returned flux densities (Record)
     //retval.define("format","{field name: {spw Id: {fluxd: [I,Q,U,V] in Jy}}}");
     retval.define("format","{field Id: {spw Id: {fluxd: [I,Q,U,V] in Jy}, 'fieldName':field name }}");
 
-    if(!precompute && spix[0] != 0.0 && reffreq.getValue().getValue() > 0.0){
+    if(!precompute && spix != 0.0 && reffreq.getValue().getValue() > 0.0){
       os << LogIO::NORMAL
          << "Flux density as a function of frequency (channel 0 of each spw):\n"
          << "  Frequency (GHz)    Flux Density (Jy, Stokes I)"
@@ -5192,7 +5064,6 @@
 
 Unit Imager::sjy_setup_arrs(Vector<Vector<Flux<Double> > >& returnFluxes,
                             Vector<Vector<Flux<Double> > >& returnFluxErrs,
-                            Vector<Vector<Double> >& fluxUsed,
                             Vector<String>& tempCLs,
                             Vector<Vector<MFrequency> >& mfreqs,
                             const ROMSSpWindowColumns& spwcols, const uInt nspws,
@@ -5226,21 +5097,11 @@
       mfreqs[selspw] = spwcols.chanFreqMeas()(rawspwid)(ipos);
       mfreqs[selspw].set(MVFrequency(Quantum<Double>(medianFreq, freqUnit)));
     }
-    // initialize fluxUsed to 0 
-    Vector<Double> iquvF(4,0.0);
-    fluxUsed[selspw]=iquvF;
   }
 
   return freqUnit;
 }
-// new signature should be...
-/***
-Bool Imager::sjy_make_visibilities(TempImage<Float> *tmodimage, LogIO& os,
-                                   const Vector<Int>& rawspwids, const Int fldid,
-                                   const String& clname, const String& timerange,
-                                   const String& scanstr, const String& intentstr, const String& obsidstr,
-                                   const Vector<Double>& freqsOfScale, const Vector<Double>& freqscaling)
-***/
+
 Bool Imager::sjy_make_visibilities(TempImage<Float> *tmodimage, LogIO& os,
                                    const Int rawspwid, const Int fldid,
                                    const String& clname, const String& timerange,
@@ -5252,11 +5113,6 @@
   // Select the uv-data for this field and spw. id.;
   // all frequency channels selected.
   Vector<Int> selectSpw(1), selectField(1);
-  // for the new 
-  //Vector<Int> selectSpw, selectField(1);
-  //selectSpw.resize(rawspwids.nelements());
-  //selectSpw = rawspwids;
-  //
   selectSpw[0] = rawspwid;
   selectField[0] = fldid;
   String msSelectString = "";
@@ -5266,42 +5122,29 @@
   begin[0] = 0;
   Vector<Int> stepsize(1);
   stepsize[0] = 1;
-  //TempImage<Float> tmodimage = tmodimages[0];
-  if(tmodimage || clname != "") {
-  //if(!tmodimages[0].null() || clname != "")
+  if(tmodimage || clname != "")
     setdata("channel", numDeChan, begin, stepsize, MRadialVelocity(), 
             MRadialVelocity(),
             selectSpw, selectField, msSelectString, timerange, "",
             Vector<Int>(), "", "", "", scanstr, intentstr, obsidstr, True, true);
-  }
+
   if(!nullSelect_p){
     // Use ft to form visibilities
     Vector<String> modelv;
- 
     if(tmodimage){
-    //if(!tmodimages[0].null()){
-      //for (uInt imod=0; imod<tmodimages.nelements();imod++) {
-      //if(!tmodimages[imod].null()) {
       if(sm_p)
         destroySkyEquation();
-      // do if for each spw?
       if(freqsOfScale.nelements() > 0){
-      //if(freqsOfScales[imod].nelements() > 0){
 	delete ft_p;
 	ft_p=NULL;
 	ftmachine_p="SetJyGridFT";
 	createFTMachine();
 	(static_cast<SetJyGridFT*>(ft_p))->setScale(freqsOfScale, freqscaling);
-	//(static_cast<SetJyGridFT*>(ft_p))->setScale(freqsOfScales[imod], freqscalings[imod]);
       }
       if(!ft_p)
         createFTMachine();
       sm_p = new CleanImageSkyModel();
-      // loop over for multiple spw model images
       sm_p->add(*tmodimage, 1);
-      //sm_p->add(*(tmodimages[imod]), 1);
-      //} //if-tmodimages..
-      //} //for loop
       ft_p->setFreqInterpolation("nearest");
       setSkyEquation();
       se_p->predict(False);
@@ -5310,60 +5153,26 @@
       made_visibilities = True;
     }
     else if(clname != ""){
-      //made_visibilities = ft(modelv, clname, False);
       made_visibilities = ft(modelv, clname, False);
       destroySkyEquation();
     }
     else
       os << LogIO::NORMAL
          << "Skipping an empty component list for spw " << rawspwid
-     // for new one
-     //    << "Skipping an empty component list for spw " << rawspwids
          << LogIO::POST;
   }
   return made_visibilities;
 }
 
-
-Bool Imager::sjy_concatComponentLists(LogIO& os, const Vector<String>& tempCLs, const String& outTempCL)
-{
-  ComponentList concatCL;
-  try {
-    for (uInt icl=0; icl<tempCLs.nelements(); icl++) {
-      if (tempCLs[icl]!="") {
-        // expected format _setjy_spw#_...
-        String::size_type spos=tempCLs[icl].find(String("spw"));
-        String::size_type epos=tempCLs[icl].find_first_of("_",spos);
-        String clab = tempCLs[icl].substr(spos,epos-spos);
-        Path clname(tempCLs[icl]);
-        os <<LogIO::DEBUG1 << " tempCLs["<<icl<<"]="<<tempCLs[icl]<<LogIO::POST;
-        ComponentList tempcl(clname, true);
-        Vector<Int> which(1,0);
-        tempcl.setLabel(which,clab);
-        os << LogIO::DEBUG1 << "adding "<<tempCLs[icl]<<" to "<<outTempCL<<LogIO::POST;
-        concatCL.addList(tempcl);
-      }
-    }  
-    concatCL.rename(outTempCL, Table::New);
-    return True;
-  } catch (AipsError x) {
-    os << LogIO::SEVERE << "Caught exception: " << x.getMesg()
-       << LogIO::EXCEPTION;
-    return False;
-  }
-}
-
 Bool Imager::sjy_computeFlux(LogIO& os, FluxStandard& fluxStd,
                              Vector<Vector<Flux<Double> > >& returnFluxes,
                              Vector<Vector<Flux<Double> > >& returnFluxErrs,
-                             Vector<String>& tempCLs, 
-                             //Vector<Double>& fluxUsed,
-                             Vector<Vector<Double> >& fluxUsed,
+                             Vector<String>& tempCLs, Vector<Double>& fluxUsed,
                              String& fluxScaleName, MEpoch& aveEpoch,
                              const Vector<Vector<MFrequency> >& mfreqs,
                              const String& model, const String& fieldName, 
                              const ROMSColumns& msc, const Int fldid, 
-                             const MDirection& fieldDir, const Vector<Int>& selToRawSpwIds,
+                             const MDirection& fieldDir,
                              const String& standard)
 {
   Bool foundSrc = False;
@@ -5407,7 +5216,6 @@
 
   if(!foundSrc){
     if(standard == String("SOURCE")){
-      // *** THIS MODE IS NOT USED IN CURRENT SETJY ***
       // dgoscha, NCSA, 02 May, 2002
       // this else condtion is to handle the case where the user
       // specifies standard='SOURCE' in the setjy argument.  This will
@@ -5433,20 +5241,16 @@
         ComponentList modelCL = ComponentList(Path(modelCLName), True);
         SkyComponent fluxComponent = modelCL.component(fldid);
 
-        //fluxUsed = 0;
-        fluxUsed(0) = 0;
-        //fluxUsed = real(fluxComponent.flux().value());
-        fluxUsed(0) = real(fluxComponent.flux().value());
+        fluxUsed = 0;
+        fluxUsed = real(fluxComponent.flux().value());
         fluxScaleName = modelCLName;
       }
       else {
         os << LogIO::SEVERE << "Missing SOURCE_MODEL column."
            << LogIO::SEVERE << "Continuing with the default, I = 1.0 Jy"
            << LogIO::POST;
-        //fluxUsed = 0;
-        fluxUsed(0) = 0;
-        //fluxUsed(0) = 1.0;
-        fluxUsed(0)(0) = 1.0;
+        fluxUsed = 0;
+        fluxUsed(0) = 1.0;
       }
     }
     else {
@@ -5456,10 +5260,8 @@
       //    << fieldName << " was not recognized by " << standard
       //    << ".\nContinuing with the default, I = 1.0 Jy"
       //    << LogIO::POST;
-      //fluxUsed = 0;
-      fluxUsed(0) = 0;
-      //fluxUsed(0) = 1.0;
-      fluxUsed(0)(0) = 1.0;
+      fluxUsed = 0;
+      fluxUsed(0) = 1.0;
       fluxScaleName = "default";
     }
 
@@ -5470,239 +5272,27 @@
     os << fieldName << "  ";
     os.output().width(0);
     os.output().precision(4);
-    /***
     os << LogIO::NORMAL << "[I=" << fluxUsed(0) << ", "; // Loglevel INFO
     os << "Q=" << fluxUsed(1) << ", ";
     os << "U=" << fluxUsed(2) << ", ";
     os << "V=" << fluxUsed(3) << "] Jy, ";
-    ***/
-    os << LogIO::NORMAL << "[I=" << fluxUsed(0)(0) << ", "; // Loglevel INFO
-    os << "Q=" << fluxUsed(0)(1) << ", ";
-    os << "U=" << fluxUsed(0)(2) << ", ";
-    os << "V=" << fluxUsed(0)(3) << "] Jy, ";
     os << ("(" + fluxScaleName + ")") << LogIO::POST;
     writeHistory(os);
   }  // End of if(!foundSrc).
-  else {
-    // Logging/History for foundSrc=True (moved from the im.setjy method)
-    for (uInt selspw=0; selspw<selToRawSpwIds.nelements(); selspw++) {
-      returnFluxes[selspw][0].value(fluxUsed[selspw]);
-      // Log flux density found for this field and spectral window
-      os.output().width(12);
-      os << fieldName;
-      os.output().width(2);
-      os << " (fld ind " << fldid << ") spw ";
-      os << selToRawSpwIds[selspw] << "  ";
-      os.output().width(0);
-      os.output().precision(5);
-      os << LogIO::NORMAL << "[I=" << fluxUsed(selspw)(0) << ", "; // Loglevel INFO
-      os << "Q=" << fluxUsed(selspw)(1) << ", ";
-      os << "U=" << fluxUsed(selspw)(2) << ", ";
-      os << "V=" << fluxUsed(selspw)(3) << "] Jy, ";
-      os << ("(" + fluxScaleName + ")") << LogIO::POST;
-      writeHistory(os);
-    } 
-  }
+
   return foundSrc;
 }
 
-//make componentlist(s) with user specified flux density
-void Imager::sjy_makeComponentList(LogIO& os, Vector<String>& tempCLs,
-                              Vector<Vector<Flux<Double> > >& returnFluxes,
-                              const Vector<Double>& fluxUsed, 
-                              const Vector<Int>& selToRawSpwIds, 
-                              const Vector<Vector<MFrequency> >& mfreqs,
-                              const String& fieldName,
-                              const MDirection& fieldDir, 
-                              //const Double spix,
-                              const Vector<Double>& spix,
-                              const Vector<Double>& pipars,
-                              const Vector<Double>& papars,
-                              const Double& rotMeas,
-                              const Vector<Double>& cppars, // circular pol degree (m_c)
-                              const MFrequency& reffreq,
-                              const MEpoch& mtime,
-                              const Int fldid)
-{
-
-  for(uInt selspw = 0; selspw < selToRawSpwIds.nelements(); ++selspw){
-    // fluxUsed was supplied by the user instead of FluxStandard, so
-    // make a component list for it now, for use in ft.
-
-    // if spix is a float/double and q,u fluxes not set or pipars and papars not
-    // set => SpectralIndex 
-    // if spix is a float/double and q,u fluxes is set but not pipars and papers
-    // => spectralindex
-    // if spix is a float/double and q,u fluxes and pipars and papars are set
-    // => tabular
-    // if spix is a vector but qu fluxes nor pipars and papers are not set 
-    // => tabular
-    // if spix is a vector => tabular form
-    //
-    // Set the component flux density
-    Flux<Double> fluxval;
-    Flux<Double> fluxerr;
-    fluxval.setValue(fluxUsed);
-    // Create a point component at the field center
-    // with the specified flux density
-    // - obviously this does not correct for solar objects...
-    PointShape point(fieldDir);
-
-    Bool useTabularFlux(false);
-    //check if to use tabular form or SpectralIndex model
-    if ( spix.nelements() > 1 ) {
-      useTabularFlux=true; 
-    }
-    else {
-      //if (pipars.nelements() > 1 || papars.nelements() > 1 || rotMeas != 0.0) {
-      if (pipars.nelements() > 1 || papars.nelements() > 1 ) {
-        useTabularFlux=true;
-      }
-    }
-    SpectralIndex siModel;
-    //Vector<Double> iflux;
-    //Vector<Double> qflux;
-    //Vector<Double> uflux;
-    Vector<Flux<Double> > fluxvalvec; 
-    Bool gotQUFlux(false);
-    // 
-    if(reffreq.getValue().getValue() > 0.0){
-      //original code uses first time of the data but shouldn't be using the same time as for
-      //FluxStandard::makeComponentList?
-      //MeasFrame mFrame(MEpoch(msc.timeMeas()(0)), mLocation_p, fieldDir);
-      MeasFrame mFrame(mtime, mLocation_p, fieldDir);
-      MFrequency::Convert cvt(mfreqs[selspw][0].getRef(), MFrequency::Ref(MFrequency::castType(reffreq.getRef().getType()), mFrame));
-      siModel.setRefFrequency(reffreq);
-      // if spix is not array of double,do this otherwise need to set flux densities by tabular... 
-      //
-      Int nchn = mfreqs[selspw].nelements(); 
-      fluxvalvec.resize(nchn);
-      Vector<Double> iflux(nchn);
-      Vector<Double> qflux(nchn);
-      Vector<Double> uflux(nchn);
-      Vector<Double> vflux(nchn,0.0);
-
-      if (spix.nelements()==1) {
-        //siModel.setIndex(spix[0]);
-        Vector<Double> stokesindex(4);
-        stokesindex[0]=spix[0];
-        stokesindex[1]=0.0;
-        stokesindex[2]=rotMeas!=0.0? rotMeas: 0.0;
-        stokesindex[3]=0.0;
-        siModel.setStokesIndex(stokesindex);
-        // still use iflux if q,u flux=0 but polindex and polangle is set
-        for (uInt ichn = 0; ichn < nchn; ichn++) { 
-          iflux[ichn] = fluxUsed[0] * siModel.sample(cvt(mfreqs[selspw][ichn]));
-        }
-      }
-      else {
-      // tabular case   
-        sjy_calciflux(mfreqs[selspw],reffreq,fluxUsed[0],spix,iflux);
-      }
-      // linear pol
-      Vector<Double> inpipars;
-      Vector<Double> inpapars;
-      if ( pipars.nelements() > 0 || papars.nelements() > 0 ) {
-        inpipars.resize(pipars.nelements());
-        inpipars=pipars;
-        inpapars.resize(papars.nelements());
-        inpapars=papars;
-      }
-
-      if (fluxUsed[1] != 0.0 && fluxUsed[2] != 0.0) {
-        // if Q U flux densities are given use that as 0th coefficient
-        Double pi0 = sqrt(fluxUsed[1] * fluxUsed[1] + fluxUsed[2] * fluxUsed[2]) / fluxUsed[0];
-        Double pa0 = 0.5 * atan2(fluxUsed[2],fluxUsed[1]);
-        os<<LogIO::DEBUG1<<"Polindex c0="<<pi0<<", polangle c0="<<pa0
-          <<" determined from input flux densities are used"<<LogIO::POST;
-        if ( pipars.nelements() == 0 || papars.nelements() == 0 ) {
-          inpipars.resize(1);
-          inpapars.resize(1);
-        }
-        inpipars[0] = pi0;
-        inpapars[0] = pa0;
-      }
-      //if (useTabularFlux) { 
-      if (inpipars.nelements()!=0 && inpapars.nelements()!=0) { 
-      //  cerr<<"running sjy_calcquflux...."<<endl;
-      //     - returns qflux and uflux
-        gotQUFlux = sjy_calcquflux(inpipars, inpapars, iflux, rotMeas, mfreqs[selspw], reffreq, qflux, uflux);
-      } 
-        /***
-        if ( !useTabularFlux ) {
-          Vector<Double> stokesIndex(4);
-          stokesIndex[0] = index[0];
-          //need to translate polindex ...etc to stokesIndex[1,2] 
-          siModel.setStokesIndex(spix);
-        }
-        ***/ 
-      for (uInt ichn=0; ichn < iflux.nelements(); ichn++) {
-        if (!gotQUFlux) {
-          qflux[ichn] = 0.0; 
-          uflux[ichn] = 0.0;
-        } 
-        Flux<Double> iquvflux(iflux[ichn],qflux[ichn],uflux[ichn],vflux[ichn]);
-        fluxvalvec[ichn] = iquvflux; 
-      }
-      returnFluxes[selspw][0]=fluxvalvec[0];
-    }
-    else{
-      if(spix[0] != 0.0){            // If not the default, complain and quit.
-        os << LogIO::SEVERE
-           << "spix cannot be nonzero with reffreq = 0!"
-           << LogIO::POST;
-           //return false;
-      }
-      siModel.setRefFrequency(MFrequency(Quantity(1.0, "GHz")));
-      siModel.setIndex(0.0);
-    }
-    // TODO: call tabular form method for full pol specification....
-    //
-    // No worries about varying fluxes or sizes here, so any time will do.
-    if ( useTabularFlux ) {
-      tempCLs[selspw] = FluxStandard::makeComponentList(fieldName,
-                                                     mfreqs[selspw],
-                                                     mtime, fluxvalvec, point,
-                                                     ms_p->tableName() +
-                                                     "_setjy_spw" +
-                                                     String::toString(selspw) +
-                                                     "_");
-    }
-    else {
-    //if simodel is set use this 
-      //cerr<<"NON-Tabular makeComponentList..."<<endl;
-      if (fluxval.value(1) ==0.0 && fluxval.value(2) == 0.0 && gotQUFlux) {
-        fluxval=fluxvalvec[0]; 
-      }   
-      tempCLs[selspw] = FluxStandard::makeComponentList(fieldName,
-                                                     mfreqs[selspw][0],
-                                                     mtime, fluxval, point,
-                                                     siModel,
-    // jagonzal (CAS-4109): Specify table name to avoid clashing between different CASA engines when running vs a MMS
-                                                     ms_p->tableName() +
-                                                     "_setjy_spw" +
-                                                     String::toString(selspw) +
-                                                     "_");
-    }
-  }
-}
-
-// modified the input model image by regridding, scaling with a flux standard
 TempImage<Float>* Imager::sjy_prepImage(LogIO& os, FluxStandard& fluxStd,
-                                        Vector<Double>& fluxUsed, Vector<Double>& freqsOfScale, 
-                                        Vector<Double>& freqscale, const String& model,
+                                        Vector<Double>& fluxUsed, Vector<Double>& freqsOfScale, Vector<Double>& freqscale, const String& model,
                                         const ROMSSpWindowColumns& spwcols,
-                                        //const Int rawspwid, const Bool chanDep,
-                                        const Vector<Int> rawspwids, const Bool chanDep,
+                                        const Int rawspwid, const Bool chanDep,
                                         const Vector<Vector<MFrequency> >& mfreqs,
-                                        //const uInt selspw, const String& fieldName,
-                                        const String& fieldName,
+                                        const uInt selspw, const String& fieldName,
                                         const MDirection& fieldDir,
                                         const Unit& freqUnit,
                                         const Vector<Double>& fluxdens,
-                                        const Bool precompute, 
-                                        //const Double spix,
-                                        const Vector<Double>& spix,
+                                        const Bool precompute, const Double spix,
                                         const MFrequency& reffreq,
 					const MEpoch& aveEpoch,
 					const Int fieldId)
@@ -5713,49 +5303,30 @@
   Vector<Vector<Int> >dummy;
   String msname=mssel_p->antenna().tableName();
   msname.erase(msname.length()-8);
-  //adviseChanSelex(freqMin, freqMax, 0.0, MFrequency::LSRK, dummy, dummy, dummy, msname, fieldId, True, String::toString(rawspwid));
-  // Get freqmin and freqmax in LSRK for the entire span of the selected spws
-  String selSpwsStr;
-  for (uInt ispw=0; ispw < rawspwids.nelements(); ispw++) {
-    if (selSpwsStr!="") selSpwsStr += ", ";
-    selSpwsStr += String::toString(rawspwids(ispw));
-  }
-  adviseChanSelex(freqMin, freqMax, 0.0, MFrequency::LSRK, dummy, dummy, dummy, msname, fieldId, True, selSpwsStr);
-
-  // Find min channel width to increment to construct freqsofScale 
-  Double freqWidth = 0;
-  for (uInt ispw = 0; ispw<rawspwids.nelements(); ispw++) {
-    Vector<Double> freqWidths = spwcols.chanWidth()(rawspwids(ispw));
-    Double minChanWidth = min(fabs(freqWidths));
-    // freqWidth init....
-    if (freqWidth == 0) 
-      freqWidth = minChanWidth;
-    else 
-      freqWidth = min(freqWidth,minChanWidth); 
-  }
-  //Vector<Double> freqArray = spwcols.chanFreq()(rawspwid);
-  //Int nchan=freqArray.shape()[0]   ;
-  Int nchan = Int(fabs(freqMax - freqMin)/freqWidth) + 1;
-
-  //Double freqWidth=fabs(freqMax-freqMin)/Double((nchan > 1) ? (nchan-1) : 1);
+  adviseChanSelex(freqMin, freqMax, 0.0, MFrequency::LSRK, dummy, dummy, dummy, msname, fieldId, True, String::toString(rawspwid));
+
+  Vector<Double> freqArray = spwcols.chanFreq()(rawspwid);
+  Int nchan=freqArray.shape()[0]   ;
+  
+
+  Double freqWidth=fabs(freqMax-freqMin)/Double((nchan > 1) ? (nchan-1) : 1);
   //Filling it with the LSRK values
-  Vector<Double> freqArray(nchan);
   for (Int k =0;k < nchan; ++k){
     freqArray[k]=freqMin+k*freqWidth;
   }
-  //Vector<Double> freqInc = spwcols.chanWidth()(rawspwid);
+  Vector<Double> freqInc = spwcols.chanWidth()(rawspwid);
   Double medianFreq = median(freqArray);
   
   freqsOfScale.resize();
   freqscale.resize();
 
   // 2 bw channel extra
-  //freqWidth = fabs(freqMax - freqMin) + 2 * max(freqInc);
+  freqWidth = fabs(freqMax - freqMin) + 2 * max(freqInc);
 
   Matrix<Double> fluxUsedPerChan; // 4 rows nchan col ...will resize when needed
 
   // Set fluxUsedPerChan to the flux densities for each chan.
-  if(chanDep || (spix[0] != 0.0 && fluxdens[0] != 0.0)){
+  if(chanDep || (spix != 0.0 && fluxdens[0] != 0.0)){
     IPosition whichChan(1, 0);
     Flux<Double> returnFlux;
     Flux<Double> returnFluxErr;
@@ -5776,25 +5347,8 @@
         returnFlux.value(fluxUsed);
       }
       else{
-        // spix: index = c0 + c1*log(f/fo) + c2*log(f/fo)^2+ ... 
-        //             = log(So) + alpha*log(f/fo) + curv1*log(f/f0)^2 ....
-        uInt order = spix.nelements();
-        Polynomial<Double> spixfunc(order);
-        Vector<Double> coeffs(order+1);
-        coeffs[0] = log10(fluxdens[0]); 
-        for (uInt ispix = 1; ispix < order+1; ispix++) {
-          coeffs[ispix] = spix[ispix-1];
-        }
-        spixfunc.setCoefficients(coeffs);
-
-        //Double freq = spwcols.chanFreqMeas()(rawspwid)(whichChan).get(ghz).getValue();
-        Double freq = spwcols.chanFreqMeas()(rawspwids(0))(whichChan).get(ghz).getValue();
-        //Double specfac = pow(freq / reffreqInGHz, spix);
-        // TT mod-06/11/14
-        // freqArray may or may not be exactly match with data chan frequencies
-        // so probably make sense to use  freqArray instead 
-        //Double specfac = pow((freqArray[k]/1.e+09) / reffreqInGHz, spix);
-        Double specfac = pow((freqArray[k]/1.e+09) / reffreqInGHz, spixfunc(freqArray[k]));
+        Double freq = spwcols.chanFreqMeas()(rawspwid)(whichChan).get(ghz).getValue();
+        Double specfac = pow(freq / reffreqInGHz, spix);
         
         for(uInt stokes = 0; stokes < 4; ++stokes)
           fluxUsed[stokes] = fluxdens[stokes] * specfac;
@@ -5818,8 +5372,7 @@
   spcsys.setReferenceValue(Vector<Double>(1, medianFreq));
   spcsys.setReferencePixel(Vector<Double>(1, 0.0));
   spcsys.setWorldAxisUnits(Vector<String>(1,
-					  //mfreqs[selspw][0].getUnit().getName()));
-					  mfreqs[rawspwids[0]][0].getUnit().getName()));
+					  mfreqs[selspw][0].getUnit().getName()));
   //spcsys.setIncrement(Vector<Double>(1, freqWidth));
   // make a cube model if the model is a cube already
   if(modimage.shape()(freqAxis) >1){
@@ -5828,8 +5381,7 @@
        << "The model image is a cube, so it is being regridded but without scaling the flux density."
        << LogIO::POST;
     spcsys = SpectralCoordinate(
-				//MFrequency::castType(mfreqs[selspw][0].getRef().getType()),
-				MFrequency::castType(mfreqs[rawspwids[0]][0].getRef().getType()),
+				MFrequency::castType(mfreqs[selspw][0].getRef().getType()),
                                 freqArray, spcsys.restFrequency());
     imshape(freqAxis)=freqArray.nelements();
     csys.replaceCoordinate(spcsys, icoord);
@@ -5883,10 +5435,8 @@
      << "freqUnit.getName() = " << freqUnit.getName()
      << LogIO::POST;
   os << LogIO::DEBUG1
-     //<< "mfreqs[selspw].get(freqUnit).getValue() = "
-     //<< mfreqs[selspw][0].get(freqUnit).getValue()
-     << "mfreqs[rawspwids[0]].get(freqUnit).getValue() = "
-     << mfreqs[rawspwids[0]][0].get(freqUnit).getValue()
+     << "mfreqs[selspw].get(freqUnit).getValue() = "
+     << mfreqs[selspw][0].get(freqUnit).getValue()
      << LogIO::POST;
 
   // Check direction consistency (reported in log message below)
@@ -5923,7 +5473,7 @@
       //sumI = sum(modimage).getFloat();
       sumI = sum(*tmodimage).getFloat();
 
-    //if(selspw == 0)
+    if(selspw == 0)
       os << LogIO::NORMAL
          << "Using model image " << modimage.name() // Loglevel INFO
          << LogIO::POST;
@@ -5933,8 +5483,7 @@
 	//     IPosition blc(imshape.nelements(), 0);
         //IPosition trc = imshape - 1;
         os << LogIO::NORMAL
-           //<< "Scaling spw " << selspw << "'s model image by channel to I = " 
-           << "Scaling spw " << String::toString(rawspwids) << "'s model image by channel to I = " 
+           << "Scaling spw " << selspw << "'s model image by channel to I = " 
            << fluxUsedPerChan.row(0) 
            << " Jy (ch 0) for visibility prediction."
            << LogIO::POST;
@@ -5957,8 +5506,7 @@
       //tmodimage->copyData( (LatticeExpr<Float>)(modimage * scale) );	
       tmodimage->copyData( (LatticeExpr<Float>)(*tmodimage * scale) );	
       os << LogIO::NORMAL
-     //    << "Scaling spw " << selspw << "'s model image to I = "
-         << "Scaling spw(s) " << String::toString(rawspwids) << "'s model image to I = "
+         << "Scaling spw " << selspw << "'s model image to I = "
          << fluxUsed[0] // Loglevel INFO
          << " Jy for visibility prediction."
          << LogIO::POST;
@@ -5974,13 +5522,13 @@
     //tmodimage->copyData( (LatticeExpr<Float>)(modimage) );
   }
             
-  //if(selspw == 0){
+  if(selspw == 0){
     os << LogIO::NORMAL // Loglevel INFO
        << "The model image's reference pixel is " << sep 
        << " arcsec from " << fieldName << "'s phase center."
        << LogIO::POST;
     writeHistory(os);
-  //}
+  }
 
   return tmodimage;
 }
@@ -6046,85 +5594,6 @@
   }
   return True;
 }
-
-Bool Imager::sjy_calciflux(const Vector<MFrequency>& freqs, const MFrequency& reffreq, 
-                           const Double refflux, const Vector<Double>& vspix, Vector<Double>& iflux)
-{
-  try {
-    // assume polynomical is log(S) = c0 + alpha*log(f/fo) + curv1*log(f/fo)^2+
-    // vspix should contains [alpha, curv1, etc..] and c0 is calculated from refflux 
-    uInt porder = vspix.nelements();
-    Polynomial<Double> lf(porder);
-    Vector<Double> coeffs(porder+1);
-    coeffs[0] = log10(refflux);
-    for (uInt i = 1; i < vspix.nelements()+1; i++ ) {
-      coeffs[i] = vspix[i-1];
-    }
-    lf.setCoefficients(coeffs);
-    Int nf = freqs.nelements();
-    iflux.resize(nf);
-    Unit frequnit("GHz");
-    Double reffreqval = reffreq.get(frequnit).getValue();
-    for (uInt cfidx = 0; cfidx < (uInt)nf; cfidx++) {
-      iflux[cfidx] = pow(10.0,lf(log10(freqs[cfidx].get(frequnit).getValue()/reffreqval))); 
-    }
-  }
-  catch (...) {
-    return False;
-  } 
-  return True; 
-}
-
-Bool Imager::sjy_calcquflux(const Vector<Double>& pipars, const Vector<Double>& papars,
-                            const Vector<Double>& iflux, const Double rotMeas,
-                            const Vector<MFrequency>& freqs, 
-                            const MFrequency& reffreq, Vector<Double>& qflux,
-                            Vector<Double>& uflux)
-{
-
-  try {
-    Int nf = freqs.nelements();
-    //polindex
-    // of the form, pi_o + c1*(f-fo)/fo + c2*(f-fo)/fo
-    Polynomial<Double> pipoly(pipars.nelements());
-    pipoly.setCoefficients(pipars);
-    //pangle
-    Polynomial<Double> papoly(papars.nelements());
-    papoly.setCoefficients(papars);
-    qflux.resize(nf);
-    uflux.resize(nf);
-    Unit ghz("GHz"); 
-    Double f0 = reffreq.get(ghz).getValue();
-
-    for (uInt cfidx = 0; cfidx < (uInt)nf; cfidx++) {
-      Double f = freqs[cfidx].get(ghz).getValue();
-      Double ipi = pipoly((f-f0)/f0);
-      Double ipa = papoly((f-f0)/f0);
-      Double iiflux = iflux[cfidx];
-      Double qfluxval = ipi * iiflux/sqrt(1.0 + tan(2.0*ipa) * tan(2.0*ipa));
-      Double ufluxval = sqrt(ipi * ipi * iiflux * iiflux - qfluxval * qfluxval);
-      //debug
-      //if (cfidx<3) cerr<<"sjy_calcquflux:: poli="<<ipi<<" pola="<<ipa<<endl;
-      if (rotMeas!=0.0 ) {
-        //Double rotangle = rotMeas * C::c * C::c * (f0*f0-f*f)/ (f*f*f0*f0);
-        Double rotangle = rotMeas * C::c * C::c * (f0*f0-f*f)/ (f*f*f0*f0);
-        //if (cfidx<3) cerr<<"rotangle="<<rotangle<<endl;
-        qflux[cfidx] = qfluxval*cos(2*rotangle) - ufluxval*sin(2*rotangle);
-        uflux[cfidx] = qfluxval*sin(2*rotangle) + ufluxval*cos(2*rotangle); 
-      }
-      else { 
-        qflux[cfidx] = qfluxval; 
-        uflux[cfidx] = ufluxval; 
-      }
-      //cerr<<"uflux/qfluxi["<<cfidx<<"]="<<uflux[cfidx]/qflux[cfidx]<<endl;
-    }
-  }
-  catch (...) {
-    return False;
-  }
-  return True;
-}
-
 
 Bool Imager::clone(const String& imageName, const String& newImageName)
 {
