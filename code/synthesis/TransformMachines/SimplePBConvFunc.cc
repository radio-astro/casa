//# SimplePBConvFunc.cc: implementation of SimplePBConvFunc
//# Copyright (C) 2007
//# Associated Universities, Inc. Washington DC, USA.
//#
//# This library is free software; you can redistribute it and/or modify it
//# under the terms of the GNU Library General Public License as published by
//# the Free Software Foundation; either version 2 of the License, or (at your
//# option) any later version.
//#
//# This library is distributed in the hope that it will be useful, but WITHOUT
//# ANY WARRANTY; without even the implied warranty of MERCHANTABILITY or
//# FITNESS FOR A PARTICULAR PURPOSE.  See the GNU Library General Public
//# License for more details.
//#
//# You should have received a copy of the GNU Library General Public License
//# along with this library; if not, write to the Free Software Foundation,
//# Inc., 675 Massachusetts Ave, Cambridge, MA 02139, USA.
//#
//# Correspondence concerning AIPS++ should be adressed as follows:
//#        Internet email: aips2-request@nrao.edu.
//#        Postal address: AIPS++ Project Office
//#                        National Radio Astronomy Observatory
//#                        520 Edgemont Road
//#                        Charlottesville, VA 22903-2475 USA
//#
//#
//# $Id$
#include <casa/Arrays/ArrayMath.h>
#include <casa/Arrays/Array.h>
#include <casa/Arrays/MaskedArray.h>
#include <casa/Arrays/Vector.h>
#include <casa/Arrays/Slice.h>
#include <casa/Arrays/Slicer.h>
#include <casa/Arrays/Matrix.h>
#include <casa/Arrays/Cube.h>
#include <casa/OS/Timer.h>
#include <casa/Utilities/Assert.h>
#include <casa/Quanta/MVTime.h>
#include <casa/Quanta/MVAngle.h>
#include <measures/Measures/MeasTable.h>
#include <coordinates/Coordinates/CoordinateSystem.h>
#include <coordinates/Coordinates/DirectionCoordinate.h>

#include <images/Images/ImageInterface.h>
#include <images/Images/PagedImage.h>
#include <images/Images/TempImage.h>
#include <images/Images/SubImage.h>
#include <casa/Logging/LogIO.h>
#include <casa/Logging/LogSink.h>
#include <casa/Logging/LogMessage.h>

#include <ms/MeasurementSets/MSColumns.h>
#include <lattices/Lattices/ArrayLattice.h>
#include <lattices/Lattices/SubLattice.h>
#include <lattices/Lattices/LCBox.h>
#include <lattices/Lattices/LatticeExpr.h>
#include <lattices/Lattices/LatticeCache.h>
#include <lattices/Lattices/LatticeFFT.h>

#include <scimath/Mathematics/ConvolveGridder.h>

#include <msvis/MSVis/VisBuffer.h>
#include <msvis/MSVis/VisibilityIterator.h>

#include <synthesis/TransformMachines/SimplePBConvFunc.h>
#include <synthesis/TransformMachines/SkyJones.h>

#include <casa/Utilities/CompositeNumber.h>
#include <math.h>

namespace casa { //# NAMESPACE CASA - BEGIN

SimplePBConvFunc::SimplePBConvFunc(): nchan_p(-1),
        npol_p(-1), pointToPix_p(), directionIndex_p(-1), thePix_p(0),
        filledFluxScale_p(False),doneMainConv_p(0),
                                      
	calcFluxScale_p(True), convFunctionMap_p(-1), actualConvIndex_p(-1), convSize_p(0), convSupport_p(0), pointingPix_p()  {
    //

    pbClass_p=PBMathInterface::COMMONPB;
}

  SimplePBConvFunc::SimplePBConvFunc(const PBMathInterface::PBClass typeToUse): 
    nchan_p(-1),npol_p(-1),pointToPix_p(),
    directionIndex_p(-1), thePix_p(0), filledFluxScale_p(False),doneMainConv_p(0), 
     calcFluxScale_p(True), convFunctionMap_p(-1), actualConvIndex_p(-1), convSize_p(0), convSupport_p(0), pointingPix_p() {
    //
    pbClass_p=typeToUse;

  }
  SimplePBConvFunc::SimplePBConvFunc(const RecordInterface& rec, const Bool calcfluxneeded)
  : nchan_p(-1),npol_p(-1),pointToPix_p(), directionIndex_p(-1), thePix_p(0), filledFluxScale_p(False),
    doneMainConv_p(0), 
    calcFluxScale_p(calcfluxneeded), convFunctionMap_p(-1), actualConvIndex_p(-1), convSize_p(0), convSupport_p(0), pointingPix_p()
  {
    String err;
    fromRecord(err, rec, calcfluxneeded);
  }
  SimplePBConvFunc::~SimplePBConvFunc(){
    //

  }

  void SimplePBConvFunc::storeImageParams(const ImageInterface<Complex>& iimage,
					  const VisBuffer& vb){
    //image signature changed...rather simplistic for now
    if((iimage.shape().product() != nx_p*ny_p*nchan_p*npol_p) || nchan_p < 1){
      csys_p=iimage.coordinates();
      Int coordIndex=csys_p.findCoordinate(Coordinate::DIRECTION);
      AlwaysAssert(coordIndex>=0, AipsError);
      directionIndex_p=coordIndex;
      dc_p=csys_p.directionCoordinate(directionIndex_p);
      ObsInfo imInfo=csys_p.obsInfo();
      String tel= imInfo.telescope();
      MPosition pos;
      if (vb.msColumns().observation().nrow() > 0) {
	tel = vb.msColumns().observation().telescopeName()(vb.msColumns().observationId()(0));
      }
      if (tel.length() == 0 || !tel.contains("VLA") ||
	  !MeasTable::Observatory(pos,tel)) {
	// unknown observatory, use first antenna
    	  Int ant1=vb.antenna1()(0);
    	  pos=vb.msColumns().antenna().positionMeas()(ant1);
      }
      //cout << "TELESCOPE " << tel << endl;
      //Store this to build epochs via the time access of visbuffer later
      timeMType_p=MEpoch::castType(vb.msColumns().timeMeas()(0).getRef().getType());
      timeUnit_p=Unit(vb.msColumns().timeMeas().measDesc().getUnits()(0).getName());
      // timeUnit_p=Unit("s");
      //cout << "UNIT " << timeUnit_p.getValue() << " name " << timeUnit_p.getName()  << endl;
      pointFrame_p=MeasFrame(imInfo.obsDate(), pos);
      MDirection::Ref elRef(dc_p.directionType(), pointFrame_p);
      //For now we set the conversion from this direction 
      pointToPix_p=MDirection::Convert( MDirection(), elRef);
      nx_p=iimage.shape()(coordIndex);
      ny_p=iimage.shape()(coordIndex+1);
      pointingPix_p.resize(nx_p, ny_p);
      pointingPix_p.set(False);
      coordIndex=csys_p.findCoordinate(Coordinate::SPECTRAL);
      Int pixAxis=csys_p.pixelAxes(coordIndex)[0];
      nchan_p=iimage.shape()(pixAxis);
      coordIndex=csys_p.findCoordinate(Coordinate::STOKES);
      pixAxis=csys_p.pixelAxes(coordIndex)[0];
      npol_p=iimage.shape()(pixAxis);
      if(calcFluxScale_p){
    	  if(fluxScale_p.shape().nelements()==0){
    		  fluxScale_p=TempImage<Float>(IPosition(4,nx_p,ny_p,npol_p,nchan_p), csys_p);
    		  fluxScale_p.set(0.0);
    	  }
    	  filledFluxScale_p=False;
      }
      
    }

  }

  void SimplePBConvFunc::toPix(const VisBuffer& vb){
    thePix_p.resize(2);

    const MDirection& p1=pointingDirAnt1(vb);
    if(dc_p.directionType() !=  MDirection::castType(p1.getRef().getType())){
      //pointToPix_p.setModel(theDir);

    	String tel= csys_p.obsInfo().telescope();
    	if(!tel.contains("VLA")) {
    		//use first antenna as direction1_p is used to calculate pointing
    		// as only VLA uses observatory pos for calculations
    	    	  Int ant1=vb.antenna1()(0);
    	    	  MPosition pos=vb.msColumns().antenna().positionMeas()(ant1);
    	    	  pointFrame_p.resetPosition(pos);
    	}
      MEpoch timenow(Quantity(vb.time()(0), timeUnit_p), timeMType_p);
      //cerr << "Ref " << vb.direction1()(0).getRefString() <<  " ep " << timenow.getRefString() << " time " << MVTime(timenow.getValue().getTime()).string(MVTime::YMD) << endl; 
      pointFrame_p.resetEpoch(timenow);
      ///////////////////////////
      //MDirection some=pointToPix_p(vb.direction1()(0));
      //MVAngle mvRa=some.getAngle().getValue()(0);
      //MVAngle mvDec=some.getAngle().getValue()(1);
      
      //cout  << mvRa(0.0).string(MVAngle::TIME,8) << "   ";
      // cout << mvDec.string(MVAngle::DIG2,8) << "   ";
      //cout << MDirection::showType(some.getRefPtr()->getType()) << endl;

      //////////////////////////
      //pointToPix holds pointFrame_p by reference...
      //thus good to go for conversion
      direction1_p=pointToPix_p(p1);
      //direction2_p=pointToPix_p(vb.direction2()(0));
      direction2_p=direction1_p;
      dc_p.toPixel(thePix_p, direction1_p);

    }
    else{
      direction1_p=p1;
      //direction2_p=vb.direction2()(0);
      //For now 
      direction2_p=direction1_p;
      dc_p.toPixel(thePix_p, direction1_p);
    }
  }

  void SimplePBConvFunc::setWeightImage(CountedPtr<TempImage<Float> >& wgtimage){
    convWeightImage_p=wgtimage;
    calcFluxScale_p=True;

  }
 
  void SimplePBConvFunc::reset(){
    doneMainConv_p.resize();
    convFunctions_p.resize(0, True);
    convWeights_p.resize(0, True);
    convSizes_p.resize(0, True);
    convSupportBlock_p.resize(0, True);
    convFunctionMap_p.clear();
  }



  Int SimplePBConvFunc::convIndex(const VisBuffer& vb){
	  String elkey=String::toString(vb.msId())+String("_")+String::toString(vb.spectralWindow());
	  if(vbConvIndex_p.count(elkey) > 0){
		  return vbConvIndex_p[elkey];
	  }
	  Int val=vbConvIndex_p.size();
	  vbConvIndex_p[elkey]=val;
	  return val;
  }

  const MDirection& SimplePBConvFunc::pointingDirAnt1(const VisBuffer& vb){
    std::ostringstream oss;
    oss << vb.msId() << "_" << vb.antenna1()(0) << "_";
    oss.precision(13);
    oss << vb.time()(0);
    String elkey=oss.str();
    //  String elkey=String::toString(vb.msId())+String("_")+String::toString(vb.antenna1()(0))+String("_")
    //									  +String::toString(vb.time()(0));

    //cerr << "key " << elkey << " count " << ant1PointVal_p.count(elkey)  << " size " << ant1PointVal_p.size() << "  " << ant1PointingCache_p.nelements() << endl;
    if(ant1PointVal_p.count(elkey) > 0){
      return ant1PointingCache_p[ant1PointVal_p[elkey]];

    }
    Int val=ant1PointingCache_p.nelements();
    ant1PointingCache_p.resize(val+1, True);
    ant1PointingCache_p[val]=vb.firstDirection1();
    ant1PointVal_p[elkey]=val;
    return ant1PointingCache_p[val];

  }
void SimplePBConvFunc::findConvFunction(const ImageInterface<Complex>& iimage, 
					const VisBuffer& vb,
					const Int& convSampling,
					const Vector<Double>& visFreq, 
					  Array<Complex>& convFunc, 
					  Array<Complex>& weightConvFunc, 
					  Vector<Int>& convsize,
					  Vector<Int>& convSupport,
					  Vector<Int>& convFuncPolMap,
					  Vector<Int>& convFuncChanMap,
					  Vector<Int>& convFuncRowMap
					  ){



  Int convSamp=2*convSampling;
  storeImageParams(iimage, vb);
  convFuncChanMap.resize(vb.nChannel());
  Vector<Double> beamFreqs;
  findUsefulChannels(convFuncChanMap, beamFreqs, vb, visFreq);
  //cerr << "CHANMAP " << convFuncChanMap << endl;
  Int nBeamChans=beamFreqs.nelements();
  //indgen(convFuncChanMap);
  convFuncPolMap.resize(vb.nCorr());
  convFuncPolMap.set(0);
  //Only one plane in this version
  convFuncRowMap.resize();
  convFuncRowMap=Vector<Int>(vb.nRow(),0);
  //break reference
  convFunc.resize();
  weightConvFunc.resize();
  LogIO os;
  os << LogOrigin("SimplePBConv", "findConvFunction")  << LogIO::NORMAL;
  
  
  // Get the coordinate system
  CoordinateSystem coords(iimage.coordinates());
  
  
  actualConvIndex_p=convIndex(vb);
  //cerr << "In findConv " << actualConvIndex_p << endl;
  // Make a two dimensional image to calculate the
  // primary beam. We want this on a fine grid in the
  // UV plane 
  Int directionIndex=directionIndex_p;
    AlwaysAssert(directionIndex>=0, AipsError);
    
    // Set up the convolution function.
    Int nx=nx_p;
    Int ny=ny_p;
    //    convSize_p=max(nx,ny)*convSampling;
    //cerr << "size " << nx << "  " << ny << endl;
    //3 times the support size
    if(doneMainConv_p.shape()[0] < (actualConvIndex_p+1)){
      // cerr << "resizing DONEMAIN " <<   doneMainConv_p.shape()[0] << endl;
      doneMainConv_p.resize(actualConvIndex_p+1, True);
      doneMainConv_p[actualConvIndex_p]=False;
    }

    if(!(doneMainConv_p[actualConvIndex_p])){

      //convSize_p=4*(sj_p->support(vb, coords));
      convSize_p=Int(max(nx_p, ny_p)*2.0)/2*convSamp;
      // Make this a nice composite number, to speed up FFTs
      //cerr << "convSize_p 0 " <<  convSize_p << " convSamp " << convSamp<< endl;
      CompositeNumber cn(uInt(convSize_p*2.0));  
     
      convSize_p  = cn.nextLargerEven(Int(convSize_p));
<<<<<<< HEAD
      //cerr << "convSize : " << convSize_p << endl;
=======
>>>>>>> 36b1dd33

    }
    
   
    toPix(vb);
    //Timer tim;
    //tim.mark();
    addPBToFlux(vb);
    //tim.show("After addPBToFlux");
    DirectionCoordinate dc=dc_p;

    //where in the image in pixels is this pointing
    Vector<Double> pixFieldDir(2);
    pixFieldDir=thePix_p;

    //cerr << "pix of pointing " << pixFieldDir << endl;
    MDirection fieldDir=direction1_p;
    //shift from center
    pixFieldDir(0) = pixFieldDir(0) - Double(nx / 2);
    pixFieldDir(1) = pixFieldDir(1) - Double(ny / 2);

    //phase gradient per pixel to apply
    pixFieldDir(0) = -pixFieldDir(0)*2.0*C::pi/Double(nx)/Double(convSampling);
    pixFieldDir(1) = -pixFieldDir(1)*2.0*C::pi/Double(ny)/Double(convSampling);

    //cerr << "DonemainConv " << doneMainConv_p[actualConvIndex_p] << endl;
    if(!doneMainConv_p[actualConvIndex_p]){
      Vector<Double> sampling;
      sampling = dc.increment();
      sampling*=Double(convSamp);
      sampling(0)*=Double(nx)/Double(convSize_p);
      sampling(1)*=Double(ny)/Double(convSize_p);
      dc.setIncrement(sampling);
      
      
      Vector<Double> unitVec(2);
      unitVec=convSize_p/2;
      dc.setReferencePixel(unitVec);
      
      
      //make sure we are using the same units
      fieldDir.set(dc.worldAxisUnits()(0));
      
      dc.setReferenceValue(fieldDir.getAngle().getValue());
      
      coords.replaceCoordinate(dc, directionIndex);
      Int spind=coords.findCoordinate(Coordinate::SPECTRAL);
      SpectralCoordinate spCoord=coords.spectralCoordinate(spind);
      spCoord.setReferencePixel(Vector<Double>(1,0.0));
      spCoord.setReferenceValue(Vector<Double>(1, beamFreqs(0)));
      if(beamFreqs.nelements() >1)
	spCoord.setIncrement(Vector<Double>(1, beamFreqs(1)-beamFreqs(0)));
      coords.replaceCoordinate(spCoord, spind);


      CoordinateSystem coordLastPlane= coords;
      spCoord.setReferenceValue(Vector<Double>(1, beamFreqs(nBeamChans-1)));
      coordLastPlane.replaceCoordinate(spCoord, spind);
      //cerr << "BEAM freqs " << beamFreqs << endl;

      //  coords.list(logIO(), MDoppler::RADIO, IPosition(), IPosition());
      
<<<<<<< HEAD
      Int tempConvSize=convSize_p/4/(convSamp/convSampling);
      IPosition pbShape(4, tempConvSize, tempConvSize, 1, nBeamChans);
=======
      IPosition pbShape(4, convSize_p, convSize_p, 1, nBeamChans);
>>>>>>> 36b1dd33
      Int memtobeused=0;
      Long memtot=HostInfo::memoryFree();
      //check for 32 bit OS and limit it to 2Gbyte
      if( sizeof(void*) == 4){
    	  if(memtot > 2000000)
    		  memtot=2000000;
      }
      if(memtot <= 2000000)
    	  memtobeused=0;
      //cerr << "mem to be used " << memtobeused << endl;
      //tim.mark();
      IPosition start(4, 0, 0, 0, 0);
      //IPosition pbSlice(4, convSize_p, convSize_p, 1, 1);
      //cerr << "pbshape " << pbShape << endl;
      TempImage<Complex> twoDPB(TiledShape(pbShape, IPosition(4, pbShape(0), pbShape(1), 1, 1)), coords, memtobeused);

      //tim.show("after making one image");
      convFunc_p.resize(tempConvSize, tempConvSize);
      convFunc_p=0.0;
      
      

      // Accumulate terms 
      //Matrix<Complex> screen(convSize_p, convSize_p);
      //screen=1.0;
      // Either the SkyJones
      //tim.mark();
      //twoDPB.set(Complex(1.0,0.0));
      //for (Int k=0; k < nBeamChans; ++k){
      //blcin[3]=k;
      //trcin[3]=k;
      //Slicer slin(blcin, trcin, Slicer::endIsLast);
      //SubImage<Complex> subim(twoDPB, slin, True);
      TempImage<Complex> subim(IPosition(4, convSize_p, convSize_p, 1, 1), coordLastPlane);
      subim.set(Complex(1.0,0.0));
      //twoDPB.putSlice(screen, start);
      sj_p->apply(subim, subim, vb, 0); 
      LatticeFFT::cfft2d(subim);
	//  }
      //tim.show("after an apply" );
      //tim.mark();
      TempImage<Float> screen2(TiledShape(IPosition(4, convSize_p, convSize_p, 1, 1)), coordLastPlane, memtobeused);
      screen2.set(1.0);
      TempImage<Complex> subout(TiledShape(IPosition(4, convSize_p, convSize_p, 1, 1)), coordLastPlane, memtobeused);
      sj_p->applySquare(screen2, screen2, vb, 0); 
      LatticeFFT::rcfft(subout, screen2, True, False);
      //Real FFT fills only first half of the array
      //making it look like a Complex to Complex FFT
      IPosition iblc(4, 0, 3*subout.shape()(1)/8, 0, 0);
      IPosition itrc(4, 0, 5*subout.shape()(1)/8, 0, 0);
      for(Int x=subout.shape()(0)/2; x <(5*subout.shape()(0)/8); ++x){
	
	iblc[0]=x-subout.shape()(0)/2;
	itrc[0]=x-subout.shape()(0)/2;
	Slicer isl(iblc, itrc, Slicer::endIsLast);
	iblc[0]=x;
	subout.putSlice(subout.getSlice(isl), iblc);
      }
      for(Int x=subout.shape()(0)/2+1; x <(5*subout.shape()(0)/8); ++x){
	
	iblc[0]=x;
	itrc[0]=x;
	Slicer isl(iblc, itrc, Slicer::endIsLast);
	iblc[0]=subout.shape()(0)-x;
	subout.putSlice(subout.getSlice(isl), iblc);
	if(x==(subout.shape()(0)-1)){
	  iblc[0]=0;
	  subout.putSlice(subout.getSlice(isl), iblc);
	}
      }
      //End of FFT's
      //tim.show("After apply2 ");
      TempImage<Complex> twoDPB2(TiledShape(pbShape, IPosition(4, pbShape(0), pbShape(1), 1, 1)), coords, memtobeused);
      
      IPosition blcout(4, 0, 0, 0, nBeamChans-1);
      IPosition trcout(4, pbShape(0)-1, pbShape(1)-1, 0,nBeamChans-1);
      Slicer outsl(blcout, trcout, Slicer::endIsLast);
      IPosition blcin(4, convSize_p/2-pbShape(0)/2, convSize_p/2-pbShape(1)/2, 0, 0);
      IPosition trcin(4, convSize_p/2+pbShape(0)/2-1, convSize_p/2+pbShape(1)/2-1, 0, 0);
      Slicer insl(blcin, trcin, Slicer::endIsLast);
      {
	SubImage<Complex> subtwoDPB(twoDPB, outsl, True);
	SubImage<Complex> intwoDPB(subim, insl, False);
	//cerr << "inImage shape " << subim.shape() << " outIm " << intwoDPB.shape() 
	//  << endl;
	subtwoDPB.copyData(intwoDPB);
      }
      {
	SubImage<Complex> subtwoDPB2(twoDPB2, outsl, True);
	SubImage<Complex> intwoDPB2(subout, insl, False);
	subtwoDPB2.copyData(intwoDPB2);
      }
      
      if(nBeamChans > 0){
	blcin=IPosition(4,0,0,0, nBeamChans-1);
	trcin=IPosition(4, pbShape(0)-1, pbShape(1)-1, 0, nBeamChans-1);
	Slicer slin(blcin, trcin, Slicer::endIsLast);
	SubImage<Complex> origPB(twoDPB, slin, False);
	IPosition elshape= origPB.shape();
	Matrix<Complex> i1=origPB.get(True);
	SubImage<Complex> origPB2(twoDPB2, slin, False);
	Matrix<Complex> i2=origPB2.get(True);
	Int cenX=i1.shape()(0)/2;
	Int cenY=i1.shape()(1)/2;
	
	   
	for (Int kk=0; kk < nBeamChans; ++kk){
	  Double fratio=beamFreqs(kk)/beamFreqs(nBeamChans-1);
	  //cerr << "fratio " << fratio << endl;
	  Float convRatio=convSamp/convSampling;
	  blcin[3]=kk;
	  trcin[3]=kk;
	  //Slicer slout(blcin, trcin, Slicer::endIsLast);
	  Matrix<Complex> o1(i1.shape(), Complex(0.0));
	  Matrix<Complex> o2(i2.shape(), Complex(0.0));
	  for (Int yy=0;  yy < i1.shape()(1); ++yy){
	    //Int nyy= (Double(yy-cenY)*fratio) + cenY; 
	    Double nyy= (Double((yy-cenY)*convRatio)/fratio) + cenY;
	    Double cyy=ceil(nyy);
	    Double fyy= floor(nyy);
	    Int iy=nyy > fyy+0.5 ? Int(cyy) : Int(fyy); 
	    if(cyy <2*cenY && fyy >=0.0)
	      for(Int xx=0; xx < i1.shape()(0); ++ xx){
		//Int nxx= Int(Double(xx-cenX)*fratio) + cenX; 
		Double nxx= Int(Double((xx-cenX)*convRatio)/fratio) + cenX;
		Double cxx=ceil(nxx);
		Double fxx= floor(nxx);
		Int ix=nxx > fxx+0.5 ? Int(cxx) : Int(fxx) ;
		if(cxx < 2*cenX && fxx >=0.0 ){
		  //Double dist=sqrt((nxx-cxx)*(nxx-cxx)+(nyy-cyy)*(nyy-cyy))/sqrt(2.0);
		  //o1(xx, yy)=float(1-dist)*i1(fxx, fyy)+ dist*i1(cxx,cyy);
		  o1(xx, yy)=i1( ix, iy);
		  //o2(xx, yy)=i2(nxx, nyy);
		  //o2(xx, yy)=float(1-dist)*i2(fxx, fyy)+ dist*i2(cxx,cyy);
		  o2(xx, yy)=i2(ix, iy);
		}
	      }
	  }
	  twoDPB.putSlice(o1.reform(elshape), blcin);
	  twoDPB2.putSlice(o2.reform(elshape), blcin);
	}
	
      }

      /*
      {
	TempImage<Float> screen2(TiledShape(pbShape, IPosition(4, pbShape(0), pbShape(1), 1, 1)), coords, memtobeused);
    	  //	Matrix<Float> screenoo(convSize_p, convSize_p);
    	  //screenoo.set(1.0);
    	  //screen2.putSlice(screenoo,start);
    	  //screen2.set(1.0);
	  for (Int k=0; k < nBeamChans; ++k){
	    blcin[3]=k;
	    trcin[3]=k;
	    Slicer slin(blcin, trcin, Slicer::endIsLast);
	    SubImage<Float> subim(screen2, slin, True);
	    SubImage<Complex> subout(twoDPB2, slin, True);
	    subim.set(1.0);
	    //twoDPB.putSlice(screen, start);
	    sj_p->applySquare(subim, subim, vb, 0); 
	    //// LatticeExpr<Complex> le(subim);
	    //// subout.copyData(le);
	    ///// LatticeFFT::cfft2d(subout);
	   
	    LatticeFFT::rcfft(subout, subim, True, False);
	    IPosition iblc(4, 0, 3*subout.shape()(1)/8, 0, 0);
	    IPosition itrc(4, 0, 5*subout.shape()(1)/8, 0, 0);
	    for(Int x=subout.shape()(0)/2; x <(5*subout.shape()(0)/8); ++x){
	      
	      iblc[0]=x-subout.shape()(0)/2;
	      itrc[0]=x-subout.shape()(0)/2;
	      Slicer isl(iblc, itrc, Slicer::endIsLast);
	      iblc[0]=x;
	      subout.putSlice(subout.getSlice(isl), iblc);
	    }
	    for(Int x=subout.shape()(0)/2+1; x <(5*subout.shape()(0)/8); ++x){
	      
	      iblc[0]=x;
	      itrc[0]=x;
	      Slicer isl(iblc, itrc, Slicer::endIsLast);
	      iblc[0]=subout.shape()(0)-x;
	      subout.putSlice(subout.getSlice(isl), iblc);
	      if(x==(subout.shape()(0)-1)){
		iblc[0]=0;
		subout.putSlice(subout.getSlice(isl), iblc);
	      }
	    }
	    
	  }
      
    	  //sj_p->applySquare(screen2, screen2, vb, 0);
    	  //LatticeExpr<Complex> le(screen2);
    	  //twoDPB2.copyData(le);
      }
      
      */ 
      
<<<<<<< HEAD
      
      if(1) {
=======
      /*
      if(0) {
>>>>>>> 36b1dd33
	CoordinateSystem ftCoords(coords);
	directionIndex=ftCoords.findCoordinate(Coordinate::DIRECTION);
	AlwaysAssert(directionIndex>=0, AipsError);
	dc=coords.directionCoordinate(directionIndex);
	Vector<Bool> axes(2); axes(0)=True;axes(1)=True;
	Vector<Int> shape(2); shape(0)=convSize_p;shape(1)=convSize_p;
	Coordinate* ftdc=dc.makeFourierCoordinate(axes,shape);
	ftCoords.replaceCoordinate(*ftdc, directionIndex);
	delete ftdc; ftdc=0;
	ostringstream os1;
	os1 << "Screen_" << vb.fieldId() ;
	PagedImage<Complex> thisScreen(twoDPB2.shape(), ftCoords, String(os1));
	//LatticeExpr<Float> le(abs(twoDPB2));
	thisScreen.copyData(twoDPB2);
      }
<<<<<<< HEAD
      /* 
=======
      */
>>>>>>> 36b1dd33
      // Now FFT and get the result back
      //LatticeFFT::cfft2d(twoDPB);
      //LatticeFFT::cfft2d(twoDPB2);
      
      // Write out FT of screen as an image
      /*
      if(0) {
	CoordinateSystem ftCoords(coords);
	directionIndex=ftCoords.findCoordinate(Coordinate::DIRECTION);
	AlwaysAssert(directionIndex>=0, AipsError);
	dc=coords.directionCoordinate(directionIndex);
	Vector<Bool> axes(2); axes(0)=True;axes(1)=True;
	Vector<Int> shape(2); shape(0)=convSize_p;shape(1)=convSize_p;
	Coordinate* ftdc=dc.makeFourierCoordinate(axes,shape);
	ftCoords.replaceCoordinate(*ftdc, directionIndex);
	delete ftdc; ftdc=0;
	ostringstream os1;
	os1 << "FTScreen_" << vb.fieldId() ;
	PagedImage<Float> thisScreen(pbShape, ftCoords, String(os1));
	LatticeExpr<Float> le(abs(twoDPB2));
	thisScreen.copyData(le);
      }
      */
<<<<<<< HEAD
      //cerr << "twoDPB shape " << twoDPB.shape() << " slice shape " << IPosition(4, tempConvSize, tempConvSize, 1, 1) << endl;
      convFunc_p=twoDPB.getSlice(IPosition(4,0,0,0,0), IPosition(4, tempConvSize, tempConvSize, 1, 1), True);
=======
      convFunc_p.resize();
      convFunc_p=twoDPB.getSlice(IPosition(4,0,0,0,0), IPosition(4, convSize_p, convSize_p, 1, 1), True);
>>>>>>> 36b1dd33
      
      //convFunc/=max(abs(convFunc));
      Float maxAbsConvFunc=max(amplitude(convFunc_p));
      
      Float minAbsConvFunc=min(amplitude(convFunc_p));
      convSupport_p=-1;
      Bool found=False;
      //Bool found2=True;
      //Int trial2=0;
      Int trial=0;
      for (trial=tempConvSize/2-2;trial>0;trial--) {
	//Searching down a diagonal
	if(abs(convFunc_p(tempConvSize/2-trial, tempConvSize/2-trial)) >  (1.0e-2*maxAbsConvFunc)) {
	  found=True;
	  trial=Int(sqrt(2.0*Float(trial*trial)));
	  break;
	}
      }
      if(!found){
	if((maxAbsConvFunc-minAbsConvFunc) > (1.0e-2*maxAbsConvFunc)) 
	  found=True;
	// if it drops by more than 2 magnitudes per pixel
	trial=( tempConvSize > (10*convSampling)) ? 5*convSampling : (tempConvSize/2 - 4*convSampling);
      }

      if(trial < 5*convSampling) 
	trial=( tempConvSize > (10*convSampling)) ? 5*convSampling : (tempConvSize/2 - 4*convSampling);
      
      if(found) {
	convSupport_p=Int(0.5+Float(trial)/Float(convSampling))+1;
      }
      else {
	os << "Convolution function is misbehaved - support seems to be zero\n"
	   << "Reasons can be: \n(1)The image definition not covering one or more of the pointings selected"
           << "(2) No unflagged data in a given pointing\n"
	   << "(3) The entries in the POINTING subtable do not match the field being imaged."
	   << "Please check, and try again with an empty POINTING subtable.)\n"
	   << LogIO::EXCEPTION;
      }

      // Normalize such that plane 0 sums to 1 (when jumping in
      // steps of convSampling)
      
      Double pbSum=0.0;
      
      

      for (Int iy=-convSupport_p;iy<=convSupport_p;iy++) {
	for (Int ix=-convSupport_p;ix<=convSupport_p;ix++) {
	  Complex val=convFunc_p(ix*convSampling+tempConvSize/2,
				 iy*convSampling+tempConvSize/2);
	  pbSum+=real(val);
	  //pbSum+=sqrt(real(val)*real(val)+ imag(val)*imag(val));
	}
      }
      
      //pbSum=sum(amplitude(convFunc_p))/Double(convSampling)/Double(convSampling);

      if(pbSum>0.0) {
	convFunc_p*=Complex(1.0/pbSum,0.0);
      }
      else {
	os << "Convolution function integral is not positive"
	   << LogIO::EXCEPTION;
      }
      
      //##########################################
      os << "Convolution support = " << convSupport_p
	 << " pixels in Fourier plane"
	 << LogIO::POST;
      
      convSupportBlock_p.resize(actualConvIndex_p+1);
      convSizes_p.resize(actualConvIndex_p+1);
      //Only one beam for now...but later this should be able to
      // take all the beams for the different antennas.
      convSupportBlock_p[actualConvIndex_p]=new Vector<Int>(1);
      convSizes_p[actualConvIndex_p]=new Vector<Int> (1);
      (*(convSupportBlock_p[actualConvIndex_p]))[0]=convSupport_p;
      convFunctions_p.resize(actualConvIndex_p+1);
      convWeights_p.resize(actualConvIndex_p+1);
      convFunctions_p[actualConvIndex_p]= new Array<Complex>();
      convWeights_p[actualConvIndex_p]= new Array<Complex>();
      Int newConvSize=2*(convSupport_p+2)*convSampling;
      //NEED to chop this right ...and in the centre
      if(newConvSize >=tempConvSize)
    	  newConvSize=tempConvSize;

      IPosition blc(4, (tempConvSize/2)-(newConvSize/2),
    		  (tempConvSize/2)-(newConvSize/2), 0, 0);
      IPosition trc(4, (tempConvSize/2)+(newConvSize/2-1),
		      (tempConvSize/2)+(newConvSize/2-1), 0, nBeamChans-1);
      convFunctions_p[actualConvIndex_p]->resize(IPosition(5, newConvSize, newConvSize, 1, nBeamChans,1));
      convFunctions_p[actualConvIndex_p]->copyMatchingPart(twoDPB.get(False)(blc,trc)*Complex(1.0/pbSum,0.0));
      convSize_p=newConvSize;
      convWeights_p[actualConvIndex_p]->resize(IPosition(5, newConvSize, newConvSize, 1, nBeamChans,1));
      convWeights_p[actualConvIndex_p]->copyMatchingPart(twoDPB2.get(False)(blc,trc)*Complex(1.0/pbSum,0.0));
	
      convFunc_p.resize();//break any reference
      (*convSizes_p[actualConvIndex_p])[0]=convSize_p;
      doneMainConv_p[actualConvIndex_p]=True;
      
    }
    else{
      convSize_p=(*convSizes_p[actualConvIndex_p])[0];

    }

    //Apply the shift phase gradient
    convFunc.resize();
    weightConvFunc.resize();
    convFunc.assign(*(convFunctions_p[actualConvIndex_p]));
    weightConvFunc.assign(*(convWeights_p[actualConvIndex_p]));
    Bool copyconv, copywgt;
    Complex *cv=convFunc.getStorage(copyconv);
    Complex *wcv=weightConvFunc.getStorage(copywgt);
    //cerr << "Field " << vb.fieldId() << " spw " << vb.spectralWindow() << " phase grad: " << pixFieldDir << endl;
   
    for (Int nc=0; nc < nBeamChans; ++nc){ 
    	Int planeoffset=nc*convSize_p*convSize_p;
    	for (Int iy=0;iy<convSize_p;iy++) {
    		Double cy, sy;
		Int offset;
	       
    		SINCOS(Double(iy-convSize_p/2)*pixFieldDir(1), sy, cy);
    		Complex phy(cy,sy) ;
    		offset = iy*convSize_p+planeoffset;
    		for (Int ix=0;ix<convSize_p;ix++) {
    			Double cx, sx;
    			SINCOS(Double(ix-convSize_p/2)*pixFieldDir(0), sx, cx);
    			Complex phx(cx,sx) ;
			cv[ix+offset]= cv[ix+offset]*phx*phy;
			wcv[ix+offset]= wcv[ix+offset]*phx*phy;

    		}
    	}
    }

    convFunc.putStorage(cv, copyconv);
    weightConvFunc.putStorage(wcv, copywgt);
    convsize.resize();
    convsize=*(convSizes_p[actualConvIndex_p]);
    convSupport.resize();
    convSupport=(*(convSupportBlock_p[actualConvIndex_p]));
    
    
  }

  void SimplePBConvFunc::setSkyJones(SkyJones* sj){
    sj_p=sj;
  }

  void SimplePBConvFunc::findUsefulChannels(Vector<Int>& chanMap, Vector<Double>& chanFreqs,  const VisBuffer& vb, const Vector<Double>& freq){
    chanMap.resize(freq.nelements());
    Vector<Double> localfreq=vb.frequency();
    Double minfreq=min(freq);
    
    Double origwidth=freq.nelements()==1 ? 1e12 : (max(freq)-min(freq))/(freq.nelements()-1);
    ///Fractional bandwidth which will trigger mutiple PB in one spw
    Double tol=(max(freq))*0.5/100;
    
    Int nchan=Int(lround((max(freq)-min(freq))/tol));
   
    //cerr  << "TOLERA " << tol << " nchan " << nchan << " vb.nchan " << vb.nChannel() << endl;
    //Number of beams that matters are the ones in the data
    if(nchan > vb.nChannel())
      nchan=vb.nChannel();

    if(tol < origwidth) tol=origwidth;
    chanFreqs.resize();
<<<<<<< HEAD
    if(nchan >= (Int)(freq.nelements()-1)) { indgen(chanMap); chanFreqs=freq; return;}
    if((nchan==0) || (freq.nelements()==1)) { chanFreqs=Vector<Double>(1, freq[0]);chanMap.set(0); return;}
=======
    if(nchan >= Int(freq.nelements()-1)) { indgen(chanMap); chanFreqs=freq; return;}
    if((nchan==0) || (freq.nelements()== uInt(1))) { chanFreqs=Vector<Double>(1, freq[0]);chanMap.set(0); return;}
>>>>>>> 36b1dd33

    //readjust the tolerance...
    tol=(max(freq)-min(freq)+origwidth)/Double(nchan);
    chanFreqs.resize(nchan);
    for (Int k=0; k < nchan; ++k)
      chanFreqs[k]=minfreq-origwidth+tol/2.0+tol*Double(k);
    Int activechan=0;
    chanMap.set(-1);
    for (uInt k=0; k < chanMap.nelements(); ++k){
     
      while((activechan< nchan) && Float(fabs(freq[k]-chanFreqs[activechan])) > Float(tol/2.0)){
	//		cerr << "k " << k << " atcivechan " << activechan << " comparison " 
	//     << freq[k] << "    " << chanFreqs[activechan]  << endl;	
	++activechan;
      }
      if(activechan != nchan)
	chanMap[k]=activechan;
      //////////////////
<<<<<<< HEAD
      //if(chanMap[k] < 0)
      //cerr << "freq diffs " << freq[k]-chanFreqs << "  TOL " << tol/2.0 << endl;
=======
      if(chanMap[k] < 0)
	cerr << "freq diffs " << freq[k]-chanFreqs << "  TOL " << tol/2.0 << endl;
>>>>>>> 36b1dd33

      ///////////////////////////
      activechan=0;
    }

    return;
  }


  Bool SimplePBConvFunc::checkPBOfField(const VisBuffer& vb){
    //Int fieldid=vb.fieldId();
<<<<<<< HEAD
    String msid=vb.msName(True);
=======
    //String msid=vb.msName(True);
>>>>>>> 36b1dd33
    /*
     if(convFunctionMap_p.ndefined() > 0){
      if (((fluxScale_p.shape()[3] != nchan_p) || (fluxScale_p.shape()[2] != npol_p)) && calcFluxScale_p){
	convFunctionMap_p.clear();
      }
    }
    // if you rename the ms might be a problem
    String mapid=msid+String("_")+String::toString(fieldid);
    if(convFunctionMap_p.ndefined() == 0){
      convFunctionMap_p.define(mapid, 0);    
      actualConvIndex_p=0;
      if(calcFluxScale_p){
	// 0ne channel only is needed to keep track of pb coverage
	if(fluxScale_p.shape().nelements()==0){
	  fluxScale_p=TempImage<Float>(IPosition(4,nx_p,ny_p,npol_p,1), csys_p);
	  fluxScale_p.set(0.0);
	}
	filledFluxScale_p=False;
      }
      return False;
    }
    
    if(!convFunctionMap_p.isDefined(mapid)){
      actualConvIndex_p=convFunctionMap_p.ndefined();
      convFunctionMap_p.define(mapid, actualConvIndex_p);
      return False;
    }
    else{
      actualConvIndex_p=convFunctionMap_p(mapid);
      convFunc_p.resize(); // break any reference
      weightConvFunc_p.resize(); 
      //Here we will need to use the right xyPlane for different PA range.
      //convFunc_p.reference(convFunctions_p[actualConvIndex_p]->xyPlane(0));
      //weightConvFunc_p.reference(convWeights_p[actualConvIndex_p]->xyPlane(0));
      //Again this for one time of antenna only later should be fixed for all 
      // antennas independently
      convSupport_p=(*convSupportBlock_p[actualConvIndex_p])[0];
      convSize_p=(*convSizes_p[actualConvIndex_p])[0];

  }
*/
 
 return True;



  }

  ImageInterface<Float>&  SimplePBConvFunc::getFluxScaleImage(){

    if(!calcFluxScale_p)
      throw(AipsError("Programmer error: Cannot get flux scale"));
    if(!filledFluxScale_p){
      IPosition blc=fluxScale_p.shape();
      IPosition trc=fluxScale_p.shape();
      blc(0)=0; blc(1)=0; trc(0)=nx_p-1; trc(1)=ny_p-1;
      
      for (Int j=0; j < fluxScale_p.shape()(2); ++j){
	for (Int k=0; k < fluxScale_p.shape()(3) ; ++k){
	  
	  blc(2)=j; trc(2)=j;
	  blc(3)=k; trc(3)=k;
	  Slicer sl(blc, trc, Slicer::endIsLast);
	  SubImage<Float> fscalesub(fluxScale_p, sl, True);
	  Float planeMax;
	  LatticeExprNode LEN = max( fscalesub );
	  planeMax =  LEN.getFloat();
	  if(planeMax !=0){
	    fscalesub.copyData( (LatticeExpr<Float>) (fscalesub/planeMax));
	    
	  }
	}
      }
      /*
      if(0) {
	ostringstream os2;
	os2 << "ALL_" << "BEAMS" ;
	PagedImage<Float> thisScreen2(fluxScale_p.shape(), fluxScale_p.coordinates(), String(os2));
	thisScreen2.copyData(fluxScale_p);
      }
      */

      filledFluxScale_p=True;
    }
      

    return fluxScale_p;
    
  }


  Bool SimplePBConvFunc::toRecord(RecordInterface& rec){
    Int numConv=convFunctions_p.nelements();
    // not saving the protected variables as they are generated by
    // the first  call to storeImageParams 
    try{
      rec.define("name", "SimplePBConvFunc");
      rec.define("numconv", numConv);
      //cerr << "num of conv " << numConv << "  " << convFunctionMap_p.ndefined() << "  " <<convFunctions_p.nelements() << endl;
      std::map<String, Int>::iterator it=vbConvIndex_p.begin();
      for (Int k=0; k < numConv; ++k){
	rec.define("convfunctions"+String::toString(k), *(convFunctions_p[k]));
	rec.define("convweights"+String::toString(k), *(convWeights_p[k]));
	rec.define("convsizes"+String::toString(k), *(convSizes_p[k]));
	rec.define("convsupportblock"+String::toString(k), *(convSupportBlock_p[k]));
	//cerr << "k " << k << " key " << convFunctionMap_p.getKey(k) << " val " << convFunctionMap_p.getVal(k) << endl;
	rec.define(String("key")+String::toString(k), it->first);
	rec.define(String("val")+String::toString(k), it->second);
	it++;
      }
      rec.define("pbclass", Int(pbClass_p));
      rec.define("actualconvindex",  actualConvIndex_p);
      rec.define("donemainconv", doneMainConv_p);
      //The following is not needed ..can be regenerated
      //rec.define("pointingpix", pointingPix_p);
    }
    catch(AipsError &x) {
      return False;
    }
    return True;
  }

  Bool SimplePBConvFunc::fromRecord(String& err, const RecordInterface& rec, Bool calcFluxneeded){
     Int numConv=0;
     //make sure storeImageParams is triggered
     nchan_p=0;
     
     try{
       if(!rec.isDefined("name") || rec.asString("name") != "SimplePBConvFunc"){
	 throw(AipsError("Wrong record to recover HetArray from"));
	}
       rec.get("numconv", numConv);
       convFunctions_p.resize(numConv, True, False);
       convSupportBlock_p.resize(numConv, True, False);
       convWeights_p.resize(numConv, True, False);
       convSizes_p.resize(numConv, True, False);
       convFunctionMap_p=SimpleOrderedMap<String, Int>(-1);
       vbConvIndex_p.erase(vbConvIndex_p.begin(), vbConvIndex_p.end());
       for (Int k=0; k < numConv; ++k){
	 convFunctions_p[k]=new Array<Complex>();
	 convWeights_p[k]=new Array<Complex>();
	 convSizes_p[k]=new Vector<Int>();
	 convSupportBlock_p[k]=new Vector<Int>();
	 rec.get("convfunctions"+String::toString(k), *(convFunctions_p[k]));
	 rec.get("convsupportblock"+String::toString(k), *(convSupportBlock_p[k]));
	 rec.get("convweights"+String::toString(k), *(convWeights_p[k]));
	 rec.get("convsizes"+String::toString(k), *(convSizes_p[k]));
	 String key;
	 Int val;
	 rec.get(String("key")+String::toString(k), key);
	 rec.get(String("val")+String::toString(k), val);
	 vbConvIndex_p[key]=val;
	 ant1PointVal_p.clear();
	 ant1PointingCache_p.resize();
	 //convFunctionMap_p.define(key,val);
       }
       pbClass_p=static_cast<PBMathInterface::PBClass>(rec.asInt("pbclass"));
       rec.get("actualconvindex",  actualConvIndex_p);
       pointingPix_p.resize();
       //rec.get("pointingpix", pointingPix_p);
       calcFluxScale_p=calcFluxneeded;

     }
     catch(AipsError & x) {
       err=x.getMesg();
       return False;
     }
     return True;
     
  }
  void SimplePBConvFunc::addPBToFlux(const VisBuffer& vb){
    if(calcFluxScale_p){
      Vector<Int> pixdepoint(2, -100000);
      convertArray(pixdepoint, thePix_p);
      if((pixdepoint(0) >=0) && (pixdepoint(0) < pointingPix_p.shape()[0]) && (pixdepoint(1) >=0) && (pixdepoint(1) < pointingPix_p.shape()[1])  && !pointingPix_p(pixdepoint(0), pixdepoint(1))){
	 TempImage<Float> thispb(fluxScale_p.shape(), fluxScale_p.coordinates());
	 thispb.set(1.0);
	 sj_p->applySquare(thispb, thispb, vb, 0);
	 LatticeExpr<Float> le(fluxScale_p+thispb);
	 fluxScale_p.copyData(le);
	 pointingPix_p(pixdepoint(0), pixdepoint(1))=True;
	 //LatticeExprNode LEN = max(fluxScale_p);
	 //Float maxsca=LEN.getFloat();
	 //Tempporary fix when cubesky is chunking...do not add on 
	 //already defined position
	 //if(maxsca > 1.98){
	 //  cerr << "avoiding subtract " << endl;
	//fluxScale_p.copyData(LatticeExpr<Float>(fluxScale_p-thispb));

	 //}      
      /*
      if(0) {
	ostringstream os1;
	os1 << "SINGLE_" << vb.fieldId() ;
	PagedImage<Float> thisScreen(fluxScale_p.shape(), fluxScale_p.coordinates(), String(os1));
	thisScreen.copyData(thispb);
	ostringstream os2;
	os2 << "ALL_" << vb.fieldId() ;
	PagedImage<Float> thisScreen2(fluxScale_p.shape(), fluxScale_p.coordinates(), String(os2));
	thisScreen2.copyData(fluxScale_p);
      }
      */
       }
    }

  }

  void SimplePBConvFunc::sliceFluxScale(Int npol) {
     IPosition fshp=fluxScale_p.shape();
     if (fshp(2)>npol){
       npol_p=npol;
       // use first npol planes...
       IPosition blc(4,0,0,0,0);
       IPosition trc(4,fluxScale_p.shape()(0)-1, fluxScale_p.shape()(1)-1,npol-1,fluxScale_p.shape()(3)-1);
       Slicer sl=Slicer(blc, trc, Slicer::endIsLast);
       //writeable if possible
       SubImage<Float> fluxScaleSub = SubImage<Float> (fluxScale_p, sl, True);
       fluxScale_p = TempImage<Float>(fluxScaleSub.shape(),fluxScaleSub.coordinates());
       LatticeExpr<Float> le(fluxScaleSub);
       fluxScale_p.copyData(le);
     }
  }

} //# NAMESPACE CASA - END






<|MERGE_RESOLUTION|>--- conflicted
+++ resolved
@@ -59,8 +59,8 @@
 
 #include <scimath/Mathematics/ConvolveGridder.h>
 
-#include <msvis/MSVis/VisBuffer.h>
-#include <msvis/MSVis/VisibilityIterator.h>
+#include <synthesis/MSVis/VisBuffer.h>
+#include <synthesis/MSVis/VisibilityIterator.h>
 
 #include <synthesis/TransformMachines/SimplePBConvFunc.h>
 #include <synthesis/TransformMachines/SkyJones.h>
@@ -116,11 +116,10 @@
       if (vb.msColumns().observation().nrow() > 0) {
 	tel = vb.msColumns().observation().telescopeName()(vb.msColumns().observationId()(0));
       }
-      if (tel.length() == 0 || !tel.contains("VLA") ||
+      if (tel.length() == 0 || 
 	  !MeasTable::Observatory(pos,tel)) {
 	// unknown observatory, use first antenna
-    	  Int ant1=vb.antenna1()(0);
-    	  pos=vb.msColumns().antenna().positionMeas()(ant1);
+	pos=vb.msColumns().antenna().positionMeas()(0);
       }
       //cout << "TELESCOPE " << tel << endl;
       //Store this to build epochs via the time access of visbuffer later
@@ -157,18 +156,9 @@
   void SimplePBConvFunc::toPix(const VisBuffer& vb){
     thePix_p.resize(2);
 
-    const MDirection& p1=pointingDirAnt1(vb);
-    if(dc_p.directionType() !=  MDirection::castType(p1.getRef().getType())){
+    if(dc_p.directionType() !=  MDirection::castType(vb.direction1()(0).getRef().getType())){
       //pointToPix_p.setModel(theDir);
-
-    	String tel= csys_p.obsInfo().telescope();
-    	if(!tel.contains("VLA")) {
-    		//use first antenna as direction1_p is used to calculate pointing
-    		// as only VLA uses observatory pos for calculations
-    	    	  Int ant1=vb.antenna1()(0);
-    	    	  MPosition pos=vb.msColumns().antenna().positionMeas()(ant1);
-    	    	  pointFrame_p.resetPosition(pos);
-    	}
+      
       MEpoch timenow(Quantity(vb.time()(0), timeUnit_p), timeMType_p);
       //cerr << "Ref " << vb.direction1()(0).getRefString() <<  " ep " << timenow.getRefString() << " time " << MVTime(timenow.getValue().getTime()).string(MVTime::YMD) << endl; 
       pointFrame_p.resetEpoch(timenow);
@@ -184,18 +174,15 @@
       //////////////////////////
       //pointToPix holds pointFrame_p by reference...
       //thus good to go for conversion
-      direction1_p=pointToPix_p(p1);
-      //direction2_p=pointToPix_p(vb.direction2()(0));
-      direction2_p=direction1_p;
+      direction1_p=pointToPix_p(vb.direction1()(0));
+      direction2_p=pointToPix_p(vb.direction2()(0));
       dc_p.toPixel(thePix_p, direction1_p);
 
     }
     else{
-      direction1_p=p1;
-      //direction2_p=vb.direction2()(0);
-      //For now 
-      direction2_p=direction1_p;
-      dc_p.toPixel(thePix_p, direction1_p);
+      direction1_p=vb.direction1()(0);
+      direction2_p=vb.direction2()(0);
+      dc_p.toPixel(thePix_p, vb.direction1()(0));
     }
   }
 
@@ -224,28 +211,6 @@
 	  Int val=vbConvIndex_p.size();
 	  vbConvIndex_p[elkey]=val;
 	  return val;
-  }
-
-  const MDirection& SimplePBConvFunc::pointingDirAnt1(const VisBuffer& vb){
-    std::ostringstream oss;
-    oss << vb.msId() << "_" << vb.antenna1()(0) << "_";
-    oss.precision(13);
-    oss << vb.time()(0);
-    String elkey=oss.str();
-    //  String elkey=String::toString(vb.msId())+String("_")+String::toString(vb.antenna1()(0))+String("_")
-    //									  +String::toString(vb.time()(0));
-
-    //cerr << "key " << elkey << " count " << ant1PointVal_p.count(elkey)  << " size " << ant1PointVal_p.size() << "  " << ant1PointingCache_p.nelements() << endl;
-    if(ant1PointVal_p.count(elkey) > 0){
-      return ant1PointingCache_p[ant1PointVal_p[elkey]];
-
-    }
-    Int val=ant1PointingCache_p.nelements();
-    ant1PointingCache_p.resize(val+1, True);
-    ant1PointingCache_p[val]=vb.firstDirection1();
-    ant1PointVal_p[elkey]=val;
-    return ant1PointingCache_p[val];
-
   }
 void SimplePBConvFunc::findConvFunction(const ImageInterface<Complex>& iimage, 
 					const VisBuffer& vb,
@@ -262,38 +227,37 @@
 
 
 
-  Int convSamp=2*convSampling;
-  storeImageParams(iimage, vb);
-  convFuncChanMap.resize(vb.nChannel());
-  Vector<Double> beamFreqs;
-  findUsefulChannels(convFuncChanMap, beamFreqs, vb, visFreq);
-  //cerr << "CHANMAP " << convFuncChanMap << endl;
-  Int nBeamChans=beamFreqs.nelements();
-  //indgen(convFuncChanMap);
-  convFuncPolMap.resize(vb.nCorr());
-  convFuncPolMap.set(0);
-  //Only one plane in this version
-  convFuncRowMap.resize();
-  convFuncRowMap=Vector<Int>(vb.nRow(),0);
-  //break reference
-  convFunc.resize();
-  weightConvFunc.resize();
-  LogIO os;
-  os << LogOrigin("SimplePBConv", "findConvFunction")  << LogIO::NORMAL;
+    storeImageParams(iimage, vb);
+    convFuncChanMap.resize(vb.nChannel());
+    Vector<Double> beamFreqs;
+    findUsefulChannels(convFuncChanMap, beamFreqs, vb, visFreq);
+    //cerr << "CHANMAP " << convFuncChanMap << endl;
+    Int nBeamChans=beamFreqs.nelements();
+    //indgen(convFuncChanMap);
+    convFuncPolMap.resize(vb.nCorr());
+    convFuncPolMap.set(0);
+    //Only one plane in this version
+    convFuncRowMap.resize();
+    convFuncRowMap=Vector<Int>(vb.nRow(),0);
+    //break reference
+    convFunc.resize();
+    weightConvFunc.resize();
+    LogIO os;
+    os << LogOrigin("SimplePBConv", "findConvFunction")  << LogIO::NORMAL;
   
-  
-  // Get the coordinate system
-  CoordinateSystem coords(iimage.coordinates());
-  
-  
-  actualConvIndex_p=convIndex(vb);
-  //cerr << "In findConv " << actualConvIndex_p << endl;
-  // Make a two dimensional image to calculate the
-  // primary beam. We want this on a fine grid in the
-  // UV plane 
-  Int directionIndex=directionIndex_p;
+    
+    // Get the coordinate system
+    CoordinateSystem coords(iimage.coordinates());
+    
+    
+    actualConvIndex_p=convIndex(vb);
+    //cerr << "In findConv " << actualConvIndex_p << endl;
+    // Make a two dimensional image to calculate the
+    // primary beam. We want this on a fine grid in the
+    // UV plane 
+    Int directionIndex=directionIndex_p;
     AlwaysAssert(directionIndex>=0, AipsError);
-    
+
     // Set up the convolution function.
     Int nx=nx_p;
     Int ny=ny_p;
@@ -302,23 +266,17 @@
     //3 times the support size
     if(doneMainConv_p.shape()[0] < (actualConvIndex_p+1)){
       // cerr << "resizing DONEMAIN " <<   doneMainConv_p.shape()[0] << endl;
-      doneMainConv_p.resize(actualConvIndex_p+1, True);
-      doneMainConv_p[actualConvIndex_p]=False;
+    	doneMainConv_p.resize(actualConvIndex_p+1, True);
+    	doneMainConv_p[actualConvIndex_p]=False;
     }
 
     if(!(doneMainConv_p[actualConvIndex_p])){
 
       //convSize_p=4*(sj_p->support(vb, coords));
-      convSize_p=Int(max(nx_p, ny_p)*2.0)/2*convSamp;
+      convSize_p=Int(max(nx_p, ny_p)*2.0)/2*convSampling;
       // Make this a nice composite number, to speed up FFTs
-      //cerr << "convSize_p 0 " <<  convSize_p << " convSamp " << convSamp<< endl;
-      CompositeNumber cn(uInt(convSize_p*2.0));  
-     
+      CompositeNumber cn(uInt(convSize_p*2.0));    
       convSize_p  = cn.nextLargerEven(Int(convSize_p));
-<<<<<<< HEAD
-      //cerr << "convSize : " << convSize_p << endl;
-=======
->>>>>>> 36b1dd33
 
     }
     
@@ -348,7 +306,7 @@
     if(!doneMainConv_p[actualConvIndex_p]){
       Vector<Double> sampling;
       sampling = dc.increment();
-      sampling*=Double(convSamp);
+      sampling*=Double(convSampling);
       sampling(0)*=Double(nx)/Double(convSize_p);
       sampling(1)*=Double(ny)/Double(convSize_p);
       dc.setIncrement(sampling);
@@ -372,21 +330,11 @@
       if(beamFreqs.nelements() >1)
 	spCoord.setIncrement(Vector<Double>(1, beamFreqs(1)-beamFreqs(0)));
       coords.replaceCoordinate(spCoord, spind);
-
-
-      CoordinateSystem coordLastPlane= coords;
-      spCoord.setReferenceValue(Vector<Double>(1, beamFreqs(nBeamChans-1)));
-      coordLastPlane.replaceCoordinate(spCoord, spind);
       //cerr << "BEAM freqs " << beamFreqs << endl;
 
       //  coords.list(logIO(), MDoppler::RADIO, IPosition(), IPosition());
       
-<<<<<<< HEAD
-      Int tempConvSize=convSize_p/4/(convSamp/convSampling);
-      IPosition pbShape(4, tempConvSize, tempConvSize, 1, nBeamChans);
-=======
       IPosition pbShape(4, convSize_p, convSize_p, 1, nBeamChans);
->>>>>>> 36b1dd33
       Int memtobeused=0;
       Long memtot=HostInfo::memoryFree();
       //check for 32 bit OS and limit it to 2Gbyte
@@ -399,12 +347,12 @@
       //cerr << "mem to be used " << memtobeused << endl;
       //tim.mark();
       IPosition start(4, 0, 0, 0, 0);
-      //IPosition pbSlice(4, convSize_p, convSize_p, 1, 1);
+      IPosition pbSlice(4, convSize_p, convSize_p, 1, 1);
       //cerr << "pbshape " << pbShape << endl;
-      TempImage<Complex> twoDPB(TiledShape(pbShape, IPosition(4, pbShape(0), pbShape(1), 1, 1)), coords, memtobeused);
+      TempImage<Complex> twoDPB(TiledShape(pbShape), coords, memtobeused);
 
       //tim.show("after making one image");
-      convFunc_p.resize(tempConvSize, tempConvSize);
+      convFunc_p.resize(convSize_p, convSize_p);
       convFunc_p=0.0;
       
       
@@ -415,125 +363,24 @@
       // Either the SkyJones
       //tim.mark();
       //twoDPB.set(Complex(1.0,0.0));
-      //for (Int k=0; k < nBeamChans; ++k){
-      //blcin[3]=k;
-      //trcin[3]=k;
-      //Slicer slin(blcin, trcin, Slicer::endIsLast);
-      //SubImage<Complex> subim(twoDPB, slin, True);
-      TempImage<Complex> subim(IPosition(4, convSize_p, convSize_p, 1, 1), coordLastPlane);
-      subim.set(Complex(1.0,0.0));
+      IPosition blcin(4, 0, 0, 0, 0);
+      IPosition trcin(4, convSize_p-1, convSize_p-1, 0, 0);
+      for (Int k=0; k < nBeamChans; ++k){
+	blcin[3]=k;
+	trcin[3]=k;
+	Slicer slin(blcin, trcin, Slicer::endIsLast);
+	SubImage<Complex> subim(twoDPB, slin, True);
+	subim.set(Complex(1.0,0.0));
       //twoDPB.putSlice(screen, start);
-      sj_p->apply(subim, subim, vb, 0); 
-      LatticeFFT::cfft2d(subim);
-	//  }
+	sj_p->apply(subim, subim, vb, 0); 
+      }
       //tim.show("after an apply" );
-      //tim.mark();
-      TempImage<Float> screen2(TiledShape(IPosition(4, convSize_p, convSize_p, 1, 1)), coordLastPlane, memtobeused);
-      screen2.set(1.0);
-      TempImage<Complex> subout(TiledShape(IPosition(4, convSize_p, convSize_p, 1, 1)), coordLastPlane, memtobeused);
-      sj_p->applySquare(screen2, screen2, vb, 0); 
-      LatticeFFT::rcfft(subout, screen2, True, False);
-      //Real FFT fills only first half of the array
-      //making it look like a Complex to Complex FFT
-      IPosition iblc(4, 0, 3*subout.shape()(1)/8, 0, 0);
-      IPosition itrc(4, 0, 5*subout.shape()(1)/8, 0, 0);
-      for(Int x=subout.shape()(0)/2; x <(5*subout.shape()(0)/8); ++x){
-	
-	iblc[0]=x-subout.shape()(0)/2;
-	itrc[0]=x-subout.shape()(0)/2;
-	Slicer isl(iblc, itrc, Slicer::endIsLast);
-	iblc[0]=x;
-	subout.putSlice(subout.getSlice(isl), iblc);
-      }
-      for(Int x=subout.shape()(0)/2+1; x <(5*subout.shape()(0)/8); ++x){
-	
-	iblc[0]=x;
-	itrc[0]=x;
-	Slicer isl(iblc, itrc, Slicer::endIsLast);
-	iblc[0]=subout.shape()(0)-x;
-	subout.putSlice(subout.getSlice(isl), iblc);
-	if(x==(subout.shape()(0)-1)){
-	  iblc[0]=0;
-	  subout.putSlice(subout.getSlice(isl), iblc);
-	}
-      }
-      //End of FFT's
-      //tim.show("After apply2 ");
-      TempImage<Complex> twoDPB2(TiledShape(pbShape, IPosition(4, pbShape(0), pbShape(1), 1, 1)), coords, memtobeused);
-      
-      IPosition blcout(4, 0, 0, 0, nBeamChans-1);
-      IPosition trcout(4, pbShape(0)-1, pbShape(1)-1, 0,nBeamChans-1);
-      Slicer outsl(blcout, trcout, Slicer::endIsLast);
-      IPosition blcin(4, convSize_p/2-pbShape(0)/2, convSize_p/2-pbShape(1)/2, 0, 0);
-      IPosition trcin(4, convSize_p/2+pbShape(0)/2-1, convSize_p/2+pbShape(1)/2-1, 0, 0);
-      Slicer insl(blcin, trcin, Slicer::endIsLast);
+      //*****Test
+      TempImage<Complex> twoDPB2(TiledShape(pbShape), coords, memtobeused);
+      //Old way
+      
       {
-	SubImage<Complex> subtwoDPB(twoDPB, outsl, True);
-	SubImage<Complex> intwoDPB(subim, insl, False);
-	//cerr << "inImage shape " << subim.shape() << " outIm " << intwoDPB.shape() 
-	//  << endl;
-	subtwoDPB.copyData(intwoDPB);
-      }
-      {
-	SubImage<Complex> subtwoDPB2(twoDPB2, outsl, True);
-	SubImage<Complex> intwoDPB2(subout, insl, False);
-	subtwoDPB2.copyData(intwoDPB2);
-      }
-      
-      if(nBeamChans > 0){
-	blcin=IPosition(4,0,0,0, nBeamChans-1);
-	trcin=IPosition(4, pbShape(0)-1, pbShape(1)-1, 0, nBeamChans-1);
-	Slicer slin(blcin, trcin, Slicer::endIsLast);
-	SubImage<Complex> origPB(twoDPB, slin, False);
-	IPosition elshape= origPB.shape();
-	Matrix<Complex> i1=origPB.get(True);
-	SubImage<Complex> origPB2(twoDPB2, slin, False);
-	Matrix<Complex> i2=origPB2.get(True);
-	Int cenX=i1.shape()(0)/2;
-	Int cenY=i1.shape()(1)/2;
-	
-	   
-	for (Int kk=0; kk < nBeamChans; ++kk){
-	  Double fratio=beamFreqs(kk)/beamFreqs(nBeamChans-1);
-	  //cerr << "fratio " << fratio << endl;
-	  Float convRatio=convSamp/convSampling;
-	  blcin[3]=kk;
-	  trcin[3]=kk;
-	  //Slicer slout(blcin, trcin, Slicer::endIsLast);
-	  Matrix<Complex> o1(i1.shape(), Complex(0.0));
-	  Matrix<Complex> o2(i2.shape(), Complex(0.0));
-	  for (Int yy=0;  yy < i1.shape()(1); ++yy){
-	    //Int nyy= (Double(yy-cenY)*fratio) + cenY; 
-	    Double nyy= (Double((yy-cenY)*convRatio)/fratio) + cenY;
-	    Double cyy=ceil(nyy);
-	    Double fyy= floor(nyy);
-	    Int iy=nyy > fyy+0.5 ? Int(cyy) : Int(fyy); 
-	    if(cyy <2*cenY && fyy >=0.0)
-	      for(Int xx=0; xx < i1.shape()(0); ++ xx){
-		//Int nxx= Int(Double(xx-cenX)*fratio) + cenX; 
-		Double nxx= Int(Double((xx-cenX)*convRatio)/fratio) + cenX;
-		Double cxx=ceil(nxx);
-		Double fxx= floor(nxx);
-		Int ix=nxx > fxx+0.5 ? Int(cxx) : Int(fxx) ;
-		if(cxx < 2*cenX && fxx >=0.0 ){
-		  //Double dist=sqrt((nxx-cxx)*(nxx-cxx)+(nyy-cyy)*(nyy-cyy))/sqrt(2.0);
-		  //o1(xx, yy)=float(1-dist)*i1(fxx, fyy)+ dist*i1(cxx,cyy);
-		  o1(xx, yy)=i1( ix, iy);
-		  //o2(xx, yy)=i2(nxx, nyy);
-		  //o2(xx, yy)=float(1-dist)*i2(fxx, fyy)+ dist*i2(cxx,cyy);
-		  o2(xx, yy)=i2(ix, iy);
-		}
-	      }
-	  }
-	  twoDPB.putSlice(o1.reform(elshape), blcin);
-	  twoDPB2.putSlice(o2.reform(elshape), blcin);
-	}
-	
-      }
-
-      /*
-      {
-	TempImage<Float> screen2(TiledShape(pbShape, IPosition(4, pbShape(0), pbShape(1), 1, 1)), coords, memtobeused);
+    	  TempImage<Float> screen2(TiledShape(pbShape), coords, memtobeused);
     	  //	Matrix<Float> screenoo(convSize_p, convSize_p);
     	  //screenoo.set(1.0);
     	  //screen2.putSlice(screenoo,start);
@@ -543,54 +390,19 @@
 	    trcin[3]=k;
 	    Slicer slin(blcin, trcin, Slicer::endIsLast);
 	    SubImage<Float> subim(screen2, slin, True);
-	    SubImage<Complex> subout(twoDPB2, slin, True);
 	    subim.set(1.0);
 	    //twoDPB.putSlice(screen, start);
 	    sj_p->applySquare(subim, subim, vb, 0); 
-	    //// LatticeExpr<Complex> le(subim);
-	    //// subout.copyData(le);
-	    ///// LatticeFFT::cfft2d(subout);
-	   
-	    LatticeFFT::rcfft(subout, subim, True, False);
-	    IPosition iblc(4, 0, 3*subout.shape()(1)/8, 0, 0);
-	    IPosition itrc(4, 0, 5*subout.shape()(1)/8, 0, 0);
-	    for(Int x=subout.shape()(0)/2; x <(5*subout.shape()(0)/8); ++x){
-	      
-	      iblc[0]=x-subout.shape()(0)/2;
-	      itrc[0]=x-subout.shape()(0)/2;
-	      Slicer isl(iblc, itrc, Slicer::endIsLast);
-	      iblc[0]=x;
-	      subout.putSlice(subout.getSlice(isl), iblc);
-	    }
-	    for(Int x=subout.shape()(0)/2+1; x <(5*subout.shape()(0)/8); ++x){
-	      
-	      iblc[0]=x;
-	      itrc[0]=x;
-	      Slicer isl(iblc, itrc, Slicer::endIsLast);
-	      iblc[0]=subout.shape()(0)-x;
-	      subout.putSlice(subout.getSlice(isl), iblc);
-	      if(x==(subout.shape()(0)-1)){
-		iblc[0]=0;
-		subout.putSlice(subout.getSlice(isl), iblc);
-	      }
-	    }
-	    
 	  }
-      
     	  //sj_p->applySquare(screen2, screen2, vb, 0);
-    	  //LatticeExpr<Complex> le(screen2);
-    	  //twoDPB2.copyData(le);
-      }
-      
-      */ 
-      
-<<<<<<< HEAD
-      
-      if(1) {
-=======
+    	  LatticeExpr<Complex> le(screen2);
+    	  twoDPB2.copyData(le);
+      }
+      //tim.show("After applys ");
+      
+      
       /*
       if(0) {
->>>>>>> 36b1dd33
 	CoordinateSystem ftCoords(coords);
 	directionIndex=ftCoords.findCoordinate(Coordinate::DIRECTION);
 	AlwaysAssert(directionIndex>=0, AipsError);
@@ -602,18 +414,14 @@
 	delete ftdc; ftdc=0;
 	ostringstream os1;
 	os1 << "Screen_" << vb.fieldId() ;
-	PagedImage<Complex> thisScreen(twoDPB2.shape(), ftCoords, String(os1));
-	//LatticeExpr<Float> le(abs(twoDPB2));
-	thisScreen.copyData(twoDPB2);
-      }
-<<<<<<< HEAD
-      /* 
-=======
+	PagedImage<Float> thisScreen(pbShape, ftCoords, String(os1));
+	LatticeExpr<Float> le(abs(twoDPB));
+		thisScreen.copyData(le);
+      }
       */
->>>>>>> 36b1dd33
       // Now FFT and get the result back
-      //LatticeFFT::cfft2d(twoDPB);
-      //LatticeFFT::cfft2d(twoDPB2);
+      LatticeFFT::cfft2d(twoDPB);
+      LatticeFFT::cfft2d(twoDPB2);
       
       // Write out FT of screen as an image
       /*
@@ -630,17 +438,12 @@
 	ostringstream os1;
 	os1 << "FTScreen_" << vb.fieldId() ;
 	PagedImage<Float> thisScreen(pbShape, ftCoords, String(os1));
-	LatticeExpr<Float> le(abs(twoDPB2));
+	LatticeExpr<Float> le(abs(twoDPB));
 	thisScreen.copyData(le);
       }
       */
-<<<<<<< HEAD
-      //cerr << "twoDPB shape " << twoDPB.shape() << " slice shape " << IPosition(4, tempConvSize, tempConvSize, 1, 1) << endl;
-      convFunc_p=twoDPB.getSlice(IPosition(4,0,0,0,0), IPosition(4, tempConvSize, tempConvSize, 1, 1), True);
-=======
       convFunc_p.resize();
       convFunc_p=twoDPB.getSlice(IPosition(4,0,0,0,0), IPosition(4, convSize_p, convSize_p, 1, 1), True);
->>>>>>> 36b1dd33
       
       //convFunc/=max(abs(convFunc));
       Float maxAbsConvFunc=max(amplitude(convFunc_p));
@@ -651,9 +454,9 @@
       //Bool found2=True;
       //Int trial2=0;
       Int trial=0;
-      for (trial=tempConvSize/2-2;trial>0;trial--) {
+      for (trial=convSize_p/2-2;trial>0;trial--) {
 	//Searching down a diagonal
-	if(abs(convFunc_p(tempConvSize/2-trial, tempConvSize/2-trial)) >  (1.0e-2*maxAbsConvFunc)) {
+	if(abs(convFunc_p(convSize_p/2-trial,convSize_p/2-trial)) >  (1.0e-2*maxAbsConvFunc)) {
 	  found=True;
 	  trial=Int(sqrt(2.0*Float(trial*trial)));
 	  break;
@@ -663,11 +466,11 @@
 	if((maxAbsConvFunc-minAbsConvFunc) > (1.0e-2*maxAbsConvFunc)) 
 	  found=True;
 	// if it drops by more than 2 magnitudes per pixel
-	trial=( tempConvSize > (10*convSampling)) ? 5*convSampling : (tempConvSize/2 - 4*convSampling);
+	trial=( convSize_p > (10*convSampling)) ? 5*convSampling : (convSize_p/2 - 4*convSampling);
       }
 
       if(trial < 5*convSampling) 
-	trial=( tempConvSize > (10*convSampling)) ? 5*convSampling : (tempConvSize/2 - 4*convSampling);
+	trial=( convSize_p > (10*convSampling)) ? 5*convSampling : (convSize_p/2 - 4*convSampling);
       
       if(found) {
 	convSupport_p=Int(0.5+Float(trial)/Float(convSampling))+1;
@@ -690,8 +493,8 @@
 
       for (Int iy=-convSupport_p;iy<=convSupport_p;iy++) {
 	for (Int ix=-convSupport_p;ix<=convSupport_p;ix++) {
-	  Complex val=convFunc_p(ix*convSampling+tempConvSize/2,
-				 iy*convSampling+tempConvSize/2);
+	  Complex val=convFunc_p(ix*convSampling+convSize_p/2,
+				 iy*convSampling+convSize_p/2);
 	  pbSum+=real(val);
 	  //pbSum+=sqrt(real(val)*real(val)+ imag(val)*imag(val));
 	}
@@ -725,13 +528,13 @@
       convWeights_p[actualConvIndex_p]= new Array<Complex>();
       Int newConvSize=2*(convSupport_p+2)*convSampling;
       //NEED to chop this right ...and in the centre
-      if(newConvSize >=tempConvSize)
-    	  newConvSize=tempConvSize;
-
-      IPosition blc(4, (tempConvSize/2)-(newConvSize/2),
-    		  (tempConvSize/2)-(newConvSize/2), 0, 0);
-      IPosition trc(4, (tempConvSize/2)+(newConvSize/2-1),
-		      (tempConvSize/2)+(newConvSize/2-1), 0, nBeamChans-1);
+      if(newConvSize >=convSize_p)
+    	  newConvSize=convSize_p;
+
+      IPosition blc(4, (convSize_p/2)-(newConvSize/2),
+    		  (convSize_p/2)-(newConvSize/2), 0, 0);
+      IPosition trc(4, (convSize_p/2)+(newConvSize/2-1),
+		      (convSize_p/2)+(newConvSize/2-1), 0, nBeamChans-1);
       convFunctions_p[actualConvIndex_p]->resize(IPosition(5, newConvSize, newConvSize, 1, nBeamChans,1));
       convFunctions_p[actualConvIndex_p]->copyMatchingPart(twoDPB.get(False)(blc,trc)*Complex(1.0/pbSum,0.0));
       convSize_p=newConvSize;
@@ -810,13 +613,8 @@
 
     if(tol < origwidth) tol=origwidth;
     chanFreqs.resize();
-<<<<<<< HEAD
-    if(nchan >= (Int)(freq.nelements()-1)) { indgen(chanMap); chanFreqs=freq; return;}
-    if((nchan==0) || (freq.nelements()==1)) { chanFreqs=Vector<Double>(1, freq[0]);chanMap.set(0); return;}
-=======
     if(nchan >= Int(freq.nelements()-1)) { indgen(chanMap); chanFreqs=freq; return;}
     if((nchan==0) || (freq.nelements()== uInt(1))) { chanFreqs=Vector<Double>(1, freq[0]);chanMap.set(0); return;}
->>>>>>> 36b1dd33
 
     //readjust the tolerance...
     tol=(max(freq)-min(freq)+origwidth)/Double(nchan);
@@ -835,13 +633,8 @@
       if(activechan != nchan)
 	chanMap[k]=activechan;
       //////////////////
-<<<<<<< HEAD
-      //if(chanMap[k] < 0)
-      //cerr << "freq diffs " << freq[k]-chanFreqs << "  TOL " << tol/2.0 << endl;
-=======
       if(chanMap[k] < 0)
 	cerr << "freq diffs " << freq[k]-chanFreqs << "  TOL " << tol/2.0 << endl;
->>>>>>> 36b1dd33
 
       ///////////////////////////
       activechan=0;
@@ -853,11 +646,7 @@
 
   Bool SimplePBConvFunc::checkPBOfField(const VisBuffer& vb){
     //Int fieldid=vb.fieldId();
-<<<<<<< HEAD
-    String msid=vb.msName(True);
-=======
     //String msid=vb.msName(True);
->>>>>>> 36b1dd33
     /*
      if(convFunctionMap_p.ndefined() > 0){
       if (((fluxScale_p.shape()[3] != nchan_p) || (fluxScale_p.shape()[2] != npol_p)) && calcFluxScale_p){
@@ -974,7 +763,7 @@
       //The following is not needed ..can be regenerated
       //rec.define("pointingpix", pointingPix_p);
     }
-    catch(AipsError &x) {
+    catch(AipsError x) {
       return False;
     }
     return True;
@@ -1010,8 +799,6 @@
 	 rec.get(String("key")+String::toString(k), key);
 	 rec.get(String("val")+String::toString(k), val);
 	 vbConvIndex_p[key]=val;
-	 ant1PointVal_p.clear();
-	 ant1PointingCache_p.resize();
 	 //convFunctionMap_p.define(key,val);
        }
        pbClass_p=static_cast<PBMathInterface::PBClass>(rec.asInt("pbclass"));
@@ -1021,7 +808,7 @@
        calcFluxScale_p=calcFluxneeded;
 
      }
-     catch(AipsError & x) {
+     catch(AipsError x) {
        err=x.getMesg();
        return False;
      }
