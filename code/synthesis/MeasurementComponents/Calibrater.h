--- conflicted
+++ resolved
@@ -39,7 +39,7 @@
 #include <casa/Logging/LogIO.h>
 #include <casa/Logging/LogSink.h>
 #include <ms/MeasurementSets/MSHistoryHandler.h>
-#include <msvis/MSVis/VisibilityProcessing.h>
+#include <synthesis/MSVis/VisibilityProcessing.h>
 
 
 namespace casa { //# NAMESPACE CASA - BEGIN
@@ -171,12 +171,9 @@
   // Initialize sigma/weight according to bandwidth/exposure
   Bool initWeights();
 
-<<<<<<< HEAD
-=======
   // Modify the WEIGHT column dividing between the number of channels in order to be compliant with 4.2.2 WEIGHT convention
   Bool changeWeightConvention();
 
->>>>>>> 36b1dd33
   // Solve for a given calibration component
   Bool solve();
 
@@ -194,16 +191,11 @@
 		 const Vector<Int>& refSpwMap,
 		 const String& tranFields,
 		 const Bool& append,
-                 const Float& inGainThres,
-                 const String& antSel,
-                 const String& timerangeSel,
-                 const String& scanSel,
 		 SolvableVisCal::fluxScaleStruct& oFluxScaleFactor,
 		 Vector<Int>& tranidx,
 		 const String& oListFile,
                  const Bool& incremental,
-                 const Int& fitorder,
-                 const Bool& display);
+                 const Int& fitorder);
 
   // Fluxscale (via field indices)
   void fluxscale(const String& infile, 
@@ -212,15 +204,10 @@
 		 const Vector<Int>& refSpwMap,
 		 const Vector<Int>& tranField,
 		 const Bool& append,
-                 const Float& inGainThres,
-                 const String& antSel,
-                 const String& timerangeSel,
-                 const String& scanSel,
 		 SolvableVisCal::fluxScaleStruct& oFluxScaleFactor,
 		 const String& oListFile,
 		 const Bool& incremental,
-                 const Int& fitorder,
-                 const Bool& display);
+                 const Int& fitorder);
 
   // Accumulate (using MSSelection syntax)
   void accumulate(const String& intab,
