//# SISubterBot.h: This file contains the interface definition SISubIterBot class
//#
//#  CASA - Common Astronomy Software Applications (http://casa.nrao.edu/)
//#  Copyright (C) Associated Universities, Inc. Washington DC, USA 2011, All rights reserved.
//#  Copyright (C) European Southern Observatory, 2011, All rights reserved.
//#
//#  This library is free software; you can redistribute it and/or
//#  modify it under the terms of the GNU Lesser General Public
//#  License as published by the Free software Foundation; either
//#  version 2.1 of the License, or (at your option) any later version.
//#
//#  This library is distributed in the hope that it will be useful,
//#  but WITHOUT ANY WARRANTY, without even the implied warranty of
//#  MERCHANTABILITY or FITNESS FOR A PARTICULAR PURPOSE.  See the GNU
//#  Lesser General Public License for more details.
//#
//#  You should have received a copy of the GNU Lesser General Public
//#  License along with this library; if not, write to the Free Software
//#  Foundation, Inc., 59 Temple Place, Suite 330, Boston,
//#  MA 02111-1307  USA
//# $Id: $

#ifndef SYNTHESIS_MINORCYCLECONTROLLER
#define SYNTHESIS_MINORCYCLECONTROLLER

// .casarc interface
#include <casa/System/AipsrcValue.h>

// System utilities (for profiling macros)
#include <casa/OS/HostInfo.h>
#include <sys/time.h>


// Boost Libraries for mutex and noncopyable semantics
//#include <boost/thread/recursive_mutex.hpp>
#include <boost/utility.hpp>

// Include files for the DBus Service
//#include <casadbus/interfaces/SynthImager.adaptor.h>

<<<<<<< HEAD
=======
/* Future Decl */

>>>>>>> 36b1dd33
namespace casa { //# NAMESPACE CASA - BEGIN
  
  class Record;

  class SIMinorCycleController : boost::noncopyable 
 {
  public:
    SIMinorCycleController();

    virtual ~SIMinorCycleController();

    /* Method to call to determine if a major cycle is required, true if
         - exceeded number maxcycleniter
         - exceeded cycle threshold
    */
    virtual Int majorCycleRequired(Float currentPeakResidual);

    /* This method sets the following controls for the Minor Cycle Controller:
       - niter
       - cycleniter
       - interactiveniter?
       - threshold
       - cyclethreshold
       - interactive theshold?
       - loop gain
       - cycle factor
    */
    void setCycleControls(Record& );

    /* Get Cycle Execution Data:
       Returns information about the set of cycles just executed:
       - iterdone
       - maxcycleiterdone
       - updated model flag
       - peak residual
       - minor cycle summary
    */
    Record getCycleExecutionRecord();


    /* Get Initialization Data
       Returns information at the beginning of a cycle:
       - peak residual
       - maxPSFSidelobe
    */
    Record getCycleInitializationRecord();

    /* Getter Methods for the control variables */
    Float getLoopGain(); 

    void incrementMinorCycleCount(Int itersDonePerStep=1);

    Int getIterDone();
    Int getCycleNiter();
    Float getCycleThreshold();

    /* This method resets the iteration counter for the cycle */
    void resetCycleIter();

    /* Flag to note that the model has been updated */
    void setUpdatedModelFlag(Bool updatedmodel);

   void addSummaryMinor(uInt deconvolverid, uInt subimageid, Float model, Float peakresidual);
    
    /* Variables to track status inside each Deconvolver */
    Float getPeakResidual();
    Float getIntegratedFlux();
    Float getMaxPsfSidelobe();
    
    void setPeakResidual(Float peakResidual);
    void addIntegratedFlux(Float integratedFlux);
    void setMaxPsfSidelobe(Float maxPsfSidelobe);

 protected:
    /* Control Variables */
    Int    itsCycleNiter;
    Float itsCycleThreshold;
    Float itsLoopGain;
    
    Bool  itsUpdatedModelFlag;

    /* Status Reporting Variables */
    Int   itsIterDone; // Iterations done during this set of cycles
    Int   itsCycleIterDone; // Iterations done on this subimage
   Int   itsIterDiff; // Difference between latest and previous count, to catch zero increments.

    /* Useful only for reporting */
    Int   itsTotalIterDone; // Total iterations done by deconvolver

    /* This variable keeps track of the maximum number of iterations done
       during a major cycle */
    Int   itsMaxCycleIterDone;

   Float itsPeakResidual;
   Float itsIntegratedFlux;
   Float itsMaxPsfSidelobe;
   

    /* Summary Variable */
    Array<Double> itsSummaryMinor;
    Int itsNSummaryFields;
    Int itsDeconvolverID;    /* An ID per Deconvolver. Used only for the summary */
  };

    
} //# NAMESPACE CASA - END

#endif /* SISUBITERBOT_H_ */<|MERGE_RESOLUTION|>--- conflicted
+++ resolved
@@ -38,11 +38,8 @@
 // Include files for the DBus Service
 //#include <casadbus/interfaces/SynthImager.adaptor.h>
 
-<<<<<<< HEAD
-=======
 /* Future Decl */
 
->>>>>>> 36b1dd33
 namespace casa { //# NAMESPACE CASA - BEGIN
   
   class Record;
@@ -58,7 +55,7 @@
          - exceeded number maxcycleniter
          - exceeded cycle threshold
     */
-    virtual Int majorCycleRequired(Float currentPeakResidual);
+    virtual bool majorCycleRequired(Float currentPeakResidual);
 
     /* This method sets the following controls for the Minor Cycle Controller:
        - niter
@@ -127,7 +124,7 @@
     /* Status Reporting Variables */
     Int   itsIterDone; // Iterations done during this set of cycles
     Int   itsCycleIterDone; // Iterations done on this subimage
-   Int   itsIterDiff; // Difference between latest and previous count, to catch zero increments.
+
 
     /* Useful only for reporting */
     Int   itsTotalIterDone; // Total iterations done by deconvolver
@@ -135,6 +132,7 @@
     /* This variable keeps track of the maximum number of iterations done
        during a major cycle */
     Int   itsMaxCycleIterDone;
+    
 
    Float itsPeakResidual;
    Float itsIntegratedFlux;
