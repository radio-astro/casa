--- conflicted
+++ resolved
@@ -28,6 +28,7 @@
 #ifndef IMAGEANALYSIS_SPECTRALCOLLAPSER_H
 #define IMAGEANALYSIS_SPECTRALCOLLAPSER_H
 
+#include <images/Images/ImageInterface.h>
 #include <imageanalysis/ImageAnalysis/ImageTask.h>
 
 #include <casa/namespace.h>
@@ -79,10 +80,10 @@
 	};
 
 	// Constructor
-	SpectralCollapser(const SPCIIF image);
+	SpectralCollapser(const ImageTask::shCImFloat image);
 
 	// Constructor
-	SpectralCollapser(const SPCIIF image, const String storePath);
+	SpectralCollapser(const ImageTask::shCImFloat image, const String storePath);
 
 	// Destructor
 	virtual ~SpectralCollapser();
@@ -116,7 +117,7 @@
    static void collapseErrorToString(const SpectralCollapser::CollapseError &collError, String &strCollError);
 
 private:
-   SPCIIF _image;
+   ImageTask::shCImFloat _image;
    LogIO *_log;
 
    String _storePath;
@@ -131,13 +132,9 @@
    Bool _cleanTmpData(const String &tmpFileName) const;
    Bool _cleanTmpData(const String &tmpData, const String &tmpError) const;
    Bool _getQualitySubImg(const ImageInterface<Float>* image, const Bool &data, SubImage<Float> &qualitySub);
-<<<<<<< HEAD
-   Bool _getQualitySubImgs(SPCIIF image, std::tr1::shared_ptr<SubImage<Float> >& subData, std::tr1::shared_ptr<SubImage<Float> >&  subError) const;
-=======
    Bool _getQualitySubImgs(ImageTask::shCImFloat image, std::tr1::shared_ptr<SubImage<Float> >& subData, std::tr1::shared_ptr<SubImage<Float> >&  subError) const;
->>>>>>> 36b1dd33
    Bool _getOutputName(const String &wcsInp, String &outImg, String &outImgData, String &outImgError) const;
-   Bool _collapse(const SPCIIF image, const String &aggString,
+   Bool _collapse(const ImageTask::shCImFloat image, const String &aggString,
    		const String& chanInp, const String& outname) const;
    Bool _moments(const ImageInterface<Float> *image, const Vector<Int> &momentVec,
    		const Int & startIndex, const Int &endIndex, const String& outname);
