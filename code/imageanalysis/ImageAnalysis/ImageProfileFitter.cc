
//# Copyright (C) 1998,1999,2000,2001,2003
//# Associated Universities, Inc. Washington DC, USA.
//#
//# This program is free software; you can redistribute it and/or modify it
//# under the terms of the GNU General Public License as published by the Free
//# Software Foundation; either version 2 of the License, or (at your option)
//# any later version.
//#
//# This program is distributed in the hope that it will be useful, but WITHOUT
//# ANY WARRANTY; without even the implied warranty of MERCHANTABILITY or
//# FITNESS FOR A PARTICULAR PURPOSE.  See the GNU General Public License for
//# more details.
//#
//# You should have received a copy of the GNU General Public License along
//# with this program; if not, write to the Free Software Foundation, Inc.,
//# 675 Massachusetts Ave, Cambridge, MA 02139, USA.
//#
//# Correspondence concerning AIPS++ should be addressed as follows:
//#        Internet email: aips2-request@nrao.edu.
//#        Postal address: AIPS++ Project Office
//#                        National Radio Astronomy Observatory
//#                        520 Edgemont Road
//#                        Charlottesville, VA 22903-2475 USA
//#
//# $Id: $

#include <imageanalysis/ImageAnalysis/ImageProfileFitter.h>

#include <casa/Quanta/MVAngle.h>
#include <casa/Quanta/MVTime.h>
#include <imageanalysis/ImageAnalysis/ImageAnalysis.h>
#include <images/Images/ImageUtilities.h>
#include <images/Images/PagedImage.h>
#include <images/Images/TempImage.h>
#include <scimath/Mathematics/Combinatorics.h>

#include <imageanalysis/ImageAnalysis/ProfileFitResults.h>

#include <imageanalysis/ImageAnalysis/ImageCollapser.h>
#include <imageanalysis/ImageAnalysis/SubImageFactory.h>
#include <imageanalysis/IO/ProfileFitterEstimatesFileParser.h>
#include <imageanalysis/IO/ImageProfileFitterResults.h>

namespace casa {

const String ImageProfileFitter::_class = "ImageProfileFitter";

ImageProfileFitter::ImageProfileFitter(
		const SPCIIF image, const String& region,
	const Record *const &regionPtr,	const String& box,
	const String& chans, const String& stokes,
	const String& mask, const Int axis,
	const uInt ngauss, const String& estimatesFilename,
	const SpectralList& spectralList
) : ImageTask<Float>(
		image, region, regionPtr, box, chans, stokes,
		mask, "", False
	),
	_residual(), _model(), _xUnit(), _centerName(),
	_centerErrName(), _fwhmName(), _fwhmErrName(),
	_ampName(), _ampErrName(), _integralName(),
	_integralErrName(), _plpName(), _plpErrName(), _sigmaName(),
	_abscissaDivisorForDisplay("1"), _multiFit(False),
	_deleteImageOnDestruct(False), _logResults(True), _polyOrder(-1),
	_fitAxis(axis), _nGaussSinglets(ngauss), _nGaussMultiplets(0),
	_nLorentzSinglets(0), _nPLPCoeffs(0), _nLTPCoeffs(0),
	_minGoodPoints(1), _results(Record()),
	_nonPolyEstimates(SpectralList()), _goodAmpRange(Vector<Double>(0)),
	_goodCenterRange(Vector<Double>(0)), _goodFWHMRange(Vector<Double>(0)),
	_sigma(), _abscissaDivisor(1.0) {
	*_getLog() << LogOrigin(_class, __func__);
    if (! estimatesFilename.empty()) {
    	if (spectralList.nelements() > 0) {
    		*_getLog() << "Logic error: both a non-empty estimatesFilename "
    			<< "and a non-zero element spectralList cannot be specified"
    			<< LogIO::EXCEPTION;
    	}

    	ProfileFitterEstimatesFileParser parser(estimatesFilename);
    	_nonPolyEstimates = parser.getEstimates();
    	_nGaussSinglets = _nonPolyEstimates.nelements();

    	*_getLog() << LogIO::NORMAL << "Number of gaussian singlets to fit found to be "
    		<<_nGaussSinglets << " in estimates file " << estimatesFilename
    		<< LogIO::POST;
    }
    else if (spectralList.nelements() > 0) {

    	_nonPolyEstimates = spectralList;
    	_nGaussSinglets = 0;
    	_nGaussMultiplets = 0;
    	for (uInt i=0; i<_nonPolyEstimates.nelements(); i++) {
    		SpectralElement::Types myType = _nonPolyEstimates[i]->getType();
			switch(myType) {
			case SpectralElement::GAUSSIAN:
    			_nGaussSinglets++;
    			break;
			case SpectralElement::GMULTIPLET:
    			_nGaussMultiplets++;
    			break;
			case SpectralElement::LORENTZIAN:
				_nLorentzSinglets++;
				break;
			case SpectralElement::POWERLOGPOLY:
				ThrowIf(
					_nonPolyEstimates.nelements() > 1 || _polyOrder > 0,
					"Only a single power logarithmic polynomial may be fit "
					"and it cannot be fit simultaneously with other functions"
				);
				_nPLPCoeffs = _nonPolyEstimates[i]->get().size();
				break;
			case SpectralElement::LOGTRANSPOLY:
				ThrowIf(
					_nonPolyEstimates.nelements() > 1 || _polyOrder > 0,
					"Only a single transformed logarithmic polynomial may "
					"be fit and it cannot be fit simultaneously with other functions"
				);
				_nLTPCoeffs = _nonPolyEstimates[i]->get().size();
				break;
			default:
				ThrowCc(
					"Logic error: Only gaussian singlets, "
					"gaussian multiplets, and lorentzian singlets, or a single power "
					"logarithmic polynomial,  or a single log transformed polynomial are "
				    "permitted in the spectralList input parameter"
				);
				break;
			}

    	}
    	if (ngauss > 0 && ngauss != _nGaussSinglets) {
    		*_getLog() << LogIO::WARN
    			<< "Spectral list supplied and ngauss > 0, ngauss will be ignored "
    			<< "and " << _nGaussSinglets << " Gaussian singlets "
    			<< " as specified in the spectra list will be fit" << LogIO::POST;
    	}

    	if (_nPLPCoeffs  > 0) {
    		*_getLog() << LogIO::NORMAL << "Will fit a single power logarithmic polynomial "
    			<< " from provided spectral element list" << LogIO::POST;
    	}
    	else if (_nLTPCoeffs  > 0) {
    		*_getLog() << LogIO::NORMAL << "Will fit a single logarithmic transformed polynomial "
    			<< " from provided spectral element list" << LogIO::POST;
    	}
    	else {
    		if (_nGaussSinglets > 0) {
    			*_getLog() << LogIO::NORMAL << "Number of gaussian singlets to fit found to be "
    				<< _nGaussSinglets << " from provided spectral element list"
    				<< LogIO::POST;
    		}
    		if (_nGaussMultiplets > 0) {
    			*_getLog() << LogIO::NORMAL << "Number of gaussian multiplets to fit found to be "
    				<< _nGaussMultiplets << " from provided spectral element list"
    				<< LogIO::POST;
    		}
    		if (_nLorentzSinglets > 0) {
    			*_getLog() << LogIO::NORMAL << "Number of lorentzian singlets to fit found to be "
    				<< _nLorentzSinglets << " from provided spectral element list"
    				<< LogIO::POST;
    		}
    	}
    }
    _isSpectralIndex = _nPLPCoeffs + _nLTPCoeffs > 0;
    if (_nonPolyEstimates.nelements() > 0 && ngauss > 0) {
    	*_getLog() << LogIO::WARN << "Estimates specified so ignoring input value of ngauss"
    		<<LogIO::POST;
    }
    _construct();
    _finishConstruction();
}

ImageProfileFitter::~ImageProfileFitter() {}

Record ImageProfileFitter::fit() {
	// do this check here rather than at construction because _polyOrder can be set
	// after construction but before fit() is called
    _checkNGaussAndPolyOrder();
    LogOrigin logOrigin(_class, __func__);
    *_getLog() << logOrigin;
    std::auto_ptr<ImageInterface<Float> > originalSigma(0);
    {
    	std::auto_ptr<ImageInterface<Float> > clone(
    		_getImage()->cloneII()
    	);
    	_subImage.reset(
    		new SubImage<Float>(
    			SubImageFactory<Float>::createSubImage(
    				*clone, *_getRegion(), _getMask(), 0,
    				False, AxesSpecifier(), _getStretch()
    			)
    		)
    	);
    	if (_sigma.get()) {
    		if (! _sigmaName.empty()) {
    			originalSigma.reset(_sigma->cloneII());
    		}
    		SubImage<Float> sigmaSubImage = SubImageFactory<Float>::createSubImage(
    			*_sigma, *_getRegion(),
    			_getMask(), 0, False, AxesSpecifier(), _getStretch()
			);
    		_sigma.reset(
    			new TempImage<Float>(
    				sigmaSubImage.shape(), sigmaSubImage.coordinates()
    			)
    		);
    		_sigma->put(sigmaSubImage.get());
    	}
    }
    *_getLog() << logOrigin;
	try {
		if (! _multiFit) {
			ImageCollapser<Float> collapser(
				_subImage, IPosition(1, _fitAxis), True,
				ImageCollapserData::MEAN, "", True
			);
			SPIIF x = collapser.collapse();
			// _subImage needs to be a SubImage<Float> object
			_subImage.reset(
				new SubImage<Float>(
					SubImageFactory<Float>::createSubImage(
						*x, Record(), "", _getLog().get(),
						False, AxesSpecifier(), False
					)
				)
			);
			if (_sigma.get()) {
				Array<Bool> sigmaMask = _sigma->get() != Array<Float>(_sigma->shape(), 0.0);
				if (anyTrue(! sigmaMask)) {
					if (_sigma->hasPixelMask()) {
						sigmaMask = sigmaMask && _sigma->pixelMask().get();
					}
					else {
						_sigma->makeMask("sigmamask", True, True, False);
					}
					_sigma->pixelMask().put(sigmaMask);
				}
				ImageCollapser<Float> collapsedSigma(
					_sigma, IPosition(1, _fitAxis), True,
					ImageCollapserData::MEAN, "", True
				);
				SPIIF collapsed = collapsedSigma.collapse();
				std::tr1::shared_ptr<TempImage<Float> >ctmp = std::tr1::dynamic_pointer_cast<TempImage<Float> >(collapsed);
				ThrowIf(
					! ctmp, "Dynamic cast failed"
				);
				_sigma = ctmp;
			}
		}
		_fitallprofiles();
	    *_getLog() << logOrigin;
	}
	catch (const AipsError& x) {
		ThrowCc(
			"Exception during fit: " + x.getMesg()
		);
	}
	ImageProfileFitterResults resultHandler(
		_getLog(), _getImage()->coordinates(), &_fitters,
		_nonPolyEstimates, _subImage, _polyOrder,
		_fitAxis, _nGaussSinglets, _nGaussMultiplets,
		_nLorentzSinglets, _nPLPCoeffs, _nLTPCoeffs, _logResults,
		_multiFit, _getLogFile(), _xUnit, _summaryHeader()
	);
	if (_nPLPCoeffs > 0) {
		resultHandler.setPLPName(_plpName);
		resultHandler.setPLPErrName(_plpErrName);
		resultHandler.setPLPDivisor(_abscissaDivisorForDisplay);
	}
	else if (_nLTPCoeffs > 0) {
		resultHandler.setLTPName(_ltpName);
		resultHandler.setLTPErrName(_ltpErrName);
		resultHandler.setPLPDivisor(_abscissaDivisorForDisplay);
	}
	else {
		resultHandler.setAmpName(_ampName);
		resultHandler.setAmpErrName(_ampErrName);
		resultHandler.setCenterName(_centerName);
		resultHandler.setCenterErrName(_centerErrName);
		resultHandler.setFWHMName(_fwhmName);
		resultHandler.setFWHMErrName(_fwhmErrName);
		resultHandler.setIntegralName(_integralName);
		resultHandler.setIntegralErrName(_integralErrName);
	}
	resultHandler.setOutputSigmaImage(_sigmaName);
	resultHandler.createResults();
	_results = resultHandler.getResults();
    if (originalSigma.get() && ! _sigmaName.empty()) {
    	_removeExistingFileIfNecessary(_sigmaName, True);
    	PagedImage<Float> outputSigma(
    		originalSigma->shape(), originalSigma->coordinates(),
    		_sigmaName
    	);
    	outputSigma.put(originalSigma->get());
    	ImageUtilities::copyMiscellaneous(outputSigma, *originalSigma);
    }
	return _results;
}

void ImageProfileFitter::setPolyOrder(Int p) {
	*_getLog() << LogOrigin(_class, __func__);
	ThrowIf(
		p < 0,
		"A polynomial cannot have a negative order"
	);
	ThrowIf(
		_nPLPCoeffs > 0,
		"Cannot simultaneously fit a polynomial and "
		"a power logarithmic polynomial."
	);
	ThrowIf(
		_nLTPCoeffs > 0,
		"Cannot simultaneously fit a polynomial and "
		"a logarithmic transformed polynomial"
	);
    _polyOrder = p;
}

void ImageProfileFitter::setGoodAmpRange(const Double min, const Double max) {
	_goodAmpRange.resize(2);
	_goodAmpRange[0] = min < max ? min : max;
	_goodAmpRange[1] = min < max ? max : min;
}

void ImageProfileFitter::setGoodCenterRange(const Double min, const Double max) {
	_goodCenterRange.resize(2);
	_goodCenterRange[0] = min < max ? min : max;
	_goodCenterRange[1] = min < max ? max : min;
}

void ImageProfileFitter::setGoodFWHMRange(const Double min, const Double max) {
	_goodFWHMRange.resize(2);
	_goodFWHMRange[0] = min < max ? min : max;
	_goodFWHMRange[1] = min < max ? max : min;
}

void ImageProfileFitter::setSigma(const Array<Float>& sigma) {
	std::auto_ptr<TempImage<Float> > temp(0);
	if (sigma.ndim() == _getImage()->ndim()) {
		temp.reset(new TempImage<Float>(
			sigma.shape(), _getImage()->coordinates())
		);
	}
	else if (sigma.ndim() == 1) {
		SpectralCoordinate sp;
		CoordinateSystem csys;
		csys.addCoordinate(sp);
		temp.reset(new TempImage<Float>(sigma.shape(), csys));
	}
	temp->put(sigma);
	setSigma(temp.get());
}

void ImageProfileFitter::setSigma(const ImageInterface<Float> *const &sigma) {
	if (anyTrue(sigma->get() < Array<Float>(sigma->shape(), 0.0))) {
		*_getLog() << "All sigma values must be non-negative" << LogIO::EXCEPTION;
	}
	Float mymax = fabs(max(sigma->get()));
	if (
		sigma->ndim() == _getImage()->ndim()
		&& sigma->shape() == _getImage()->shape()
	) {
		tr1::shared_ptr<ImageInterface<Float> > clone(sigma->cloneII());
		_sigma = tr1::dynamic_pointer_cast<TempImage<Float> >(clone);
		if (! _sigma) {
			tr1::shared_ptr<ImageInterface<Float> > x = ImageAnalysis::makeExternalImage(
				"", sigma->coordinates(), sigma->shape(),
				*sigma, *_getLog(), False, True, True
			);
			if (x) {
				_sigma = tr1::dynamic_pointer_cast<TempImage<Float> >(x);
				if (! _sigma) {
					*_getLog() << "Unable to create temporary weights image" << LogIO::EXCEPTION;
				}
			}
		}
		if (mymax != 1) {
			_sigma->put(_sigma->get()/mymax);
		}
	}
	else if (
		sigma->ndim() == _getImage()->ndim()
		|| sigma->ndim() == 1
	) {
		if (sigma->ndim() == _getImage()->ndim()) {
			IPosition expShape(_getImage()->ndim(), 1);
			expShape[_fitAxis] = _getImage()->shape()[_fitAxis];
			if (sigma->shape() != expShape) {
				*_getLog() << "If the shape of the standard deviation image differs from the shape of "
					<< "the input image, the shape of the standard deviation image must be " << expShape
					<< LogIO::EXCEPTION;
			}
		}
		else if (sigma->ndim() == 1) {
			if (sigma->shape()[0] != _getImage()->shape()[_fitAxis]) {
				*_getLog() << "A one dimensional standard deviation spectrum must have the same number "
					<< "of pixels as the input image has along its axis to be fit"
					<< LogIO::EXCEPTION;
			}
		}
		IPosition dataToInsertShape(_getImage()->ndim(), 1);
		dataToInsertShape[_fitAxis] = _getImage()->shape()[_fitAxis];
		_sigma.reset(new TempImage<Float>(_getImage()->shape(), _getImage()->coordinates()));
		Array<Float> dataToInsert(IPosition(1, _getImage()->shape()[_fitAxis]));
		dataToInsert = sigma->get(sigma->ndim() == _getImage()->ndim());
		// normalize
		if (mymax != 1) {
			dataToInsert /= mymax;
		}
		Array<Float> sigmaData = _sigma->get();
		ArrayIterator<Float> iter(sigmaData, IPosition(1, _fitAxis), True);
		while(! iter.pastEnd()) {
			iter.array() = dataToInsert;
			iter.next();
		}
		_sigma->put(sigmaData);
	}
	else {
		*_getLog() << "Illegal shape of standard deviation image" << LogIO::EXCEPTION;
	}
	if (! _sigma->coordinates().near(_getImage()->coordinates())) {
		_sigma->setCoordinateInfo(_getImage()->coordinates());
	}
}

Record ImageProfileFitter::getResults() const {
	return _results;
}

void ImageProfileFitter::setAbscissaDivisor(Double d) {
	if (! _isSpectralIndex) {
		*_getLog() << LogOrigin(_class, __func__);
		*_getLog() << LogIO::WARN << "This object is not configured to fit a "
			<< "spectral index function, and so setting the abscissa divisor "
			<< "will have no effect in the fitting process." << LogIO::POST;
	}
	_abscissaDivisor = d;
	_abscissaDivisorForDisplay = String::toString(d)
		+ _getImage()->coordinates().worldAxisUnits()[_fitAxis];
}

void ImageProfileFitter::setAbscissaDivisor(const Quantity& q) {
	String fitAxisUnit = _getImage()->coordinates().worldAxisUnits()[_fitAxis];
	if (! q.isConform(fitAxisUnit)) {
		*_getLog() << LogOrigin(_class, __func__);
		*_getLog() << "Abscissa divisor unit " << q.getUnit() << " is not consistent with fit axis unit."
			<< LogIO::EXCEPTION;
	}
	if (! _isSpectralIndex) {
		*_getLog() << LogOrigin(_class, __func__);
		*_getLog() << LogIO::WARN << "This object is not configured to fit a spectral index function "
			<< "and so setting the abscissa divisor will have no effect in the fitting process."
			<< LogIO::POST;
	}
	_abscissaDivisor = q.getValue(fitAxisUnit);
	_abscissaDivisorForDisplay = String::toString(q);
}

void ImageProfileFitter::_getOutputStruct(
    vector<OutputDestinationChecker::OutputStruct>& outputs
) {
	outputs.resize(0);
    if (! _model.empty()) {
    	OutputDestinationChecker::OutputStruct modelImage;
    	modelImage.label = "model image";
    	modelImage.outputFile = &_model;
    	modelImage.required = True;
    	modelImage.replaceable = False;
    	outputs.push_back(modelImage);
    }
    if (! _residual.empty()) {
    	OutputDestinationChecker::OutputStruct residImage;
    	residImage.label = "residual image";
    	residImage.outputFile = &_residual;
    	residImage.required = True;
    	residImage.replaceable = False;
    	outputs.push_back(residImage);
    }
}

void ImageProfileFitter::_checkNGaussAndPolyOrder() const {
	if (
		_polyOrder < 0
		&& (
			_nGaussSinglets + _nGaussMultiplets
			+ _nLorentzSinglets
		) == 0
		&& ! _isSpectralIndex
	) {
		*_getLog() << LogOrigin(_class, __func__)
			<< "Number of non-polynomials is 0 and polynomial order is less than zero. "
			<< "According to these inputs there is nothing to fit."
			<< LogIO::EXCEPTION;
	}
}

void ImageProfileFitter::_finishConstruction() {
    LogOrigin logOrigin(_class, __func__);

    if (_fitAxis >= (Int)_getImage()->ndim()) {
    	*_getLog() << "Specified fit axis " << _fitAxis
    		<< " must be less than the number of image axes ("
    		<< _getImage()->ndim() << ")" << LogIO::EXCEPTION;
    }
    if (_fitAxis < 0) {
		if (! _getImage()->coordinates().hasSpectralAxis()) {
			_fitAxis = 0;
			*_getLog() << LogIO::WARN << "No spectral coordinate found in image, "
                << "using axis 0 as fit axis" << LogIO::POST;
		}
		else {
            _fitAxis = _getImage()->coordinates().spectralAxisNumber();
			*_getLog() << LogIO::NORMAL << "Using spectral axis (axis " << _fitAxis
				<< ") as fit axis" << LogIO::POST;
		}
	}
    this->_setSupportsLogfile(True);
}

Bool ImageProfileFitter::_inVelocitySpace() const {
	return _fitAxis == _subImage->coordinates().spectralAxisNumber()
		&& Quantity(1, _xUnit).isConform("m/s");
}

Double ImageProfileFitter::getWorldValue(
    double pixelVal, const IPosition& imPos, const String& units,
    bool velocity, bool wavelength, int tabularIndex, MFrequency::Types freqType ) const {
	Vector<Double> pixel(imPos.size());
	for (uInt i=0; i<pixel.size(); i++) {
		pixel[i] = imPos[i];
	}
	Vector<Double> world(pixel.size());
	// in pixels here
	pixel[_fitAxis] = pixelVal;
	_subImage->coordinates().toWorld(world, pixel);

	SpectralCoordinate spectCoord;
	//Use a tabular index for conversion if one has been specified.
	if ( tabularIndex >= 0 ){
		const CoordinateSystem& cSys = _subImage->coordinates();
		TabularCoordinate tabCoord = cSys.tabularCoordinate( tabularIndex );
		Vector<Double> worlds = tabCoord.worldValues();
		spectCoord = SpectralCoordinate( freqType, worlds );
	}
	//Use the default spectral axis for conversion
	else {
		spectCoord = _subImage->coordinates().spectralCoordinate();
	}
	Double convertedVal;
	if (velocity) {
		spectCoord.setVelocity( units );
		spectCoord.frequencyToVelocity(convertedVal, world(_fitAxis));
	}
	else if ( wavelength  ) {
		spectCoord.setWavelengthUnit( units );
		Vector<Double> worldVal(1);
		worldVal[0] = world(_fitAxis);
		Vector<Double> waveVal(1);
		spectCoord.frequencyToWavelength(waveVal, worldVal);
		convertedVal = waveVal[0];
	}
	else {
		convertedVal = world(_fitAxis);
	}
	return convertedVal;
}

void ImageProfileFitter::_fitallprofiles() {
	*_getLog() << LogOrigin(_class, __func__);
	IPosition imageShape = _subImage->shape();
	// Set default axis
	CoordinateSystem cSys = _subImage->coordinates();
	Int pAxis = CoordinateUtil::findSpectralAxis(cSys);
	Int axis2 = _fitAxis;
	if (axis2 < 0) {
		if (pAxis != -1) {
			axis2 = pAxis;
		}
		else {
			axis2 = _subImage->ndim() - 1;
		}
	}
	// Create output images with a mask
	tr1::shared_ptr<ImageInterface<Float> > fitImage, residImage;
	if (
		! _model.empty()
		&& ! (
			fitImage = ImageAnalysis::makeExternalImage(
				_model, cSys, imageShape, *_subImage,
				*_getLog(), True, False, True
			)
		)
	) {
		*_getLog() << LogIO::WARN << "Failed to create model image" << LogIO::POST;
	}
	if (
		! _residual.empty()
		&& ! (
			residImage =  ImageAnalysis::makeExternalImage(
				_residual, cSys, imageShape, *_subImage,
				*_getLog(), True, False, True
			)
		)
	) {
		*_getLog() << LogIO::WARN << "Failed to create residual image" << LogIO::POST;
	}
	// Do fits
	// FIXME give users the option to show a progress bar
	Bool showProgress = True;
	_fitProfiles(
		fitImage, residImage,
		showProgress
	);
}

// moved from ImageUtilities
void ImageProfileFitter::_fitProfiles(
	const tr1::shared_ptr<ImageInterface<Float> > pFit,
	const tr1::shared_ptr<ImageInterface<Float> > pResid,
    const Bool showProgress
) {
	IPosition inShape = _subImage->shape();
	if (pFit.get()) {
		AlwaysAssert(inShape.isEqual(pFit->shape()), AipsError);
	}
	if (pResid.get()) {
		AlwaysAssert(inShape.isEqual(pResid->shape()), AipsError);
	}

	// Check axis

	const uInt nDim = _subImage->ndim();

	// Progress Meter

	std::auto_ptr<ProgressMeter> pProgressMeter(0);

	Lattice<Bool>* pFitMask = 0;
	if (pFit.get() && pFit->hasPixelMask() && pFit->pixelMask().isWritable()) {
		pFitMask = &(pFit->pixelMask());
	}
	Lattice<Bool>* pResidMask = 0;
	if (pResid.get() && pResid->hasPixelMask() && pResid->pixelMask().isWritable()) {
		pResidMask = &(pResid->pixelMask());
	}
	IPosition sliceShape(nDim, 1);
	sliceShape(_fitAxis) = inShape(_fitAxis);
	Array<Float> failData(sliceShape, NAN);
	Array<Bool> failMask(sliceShape, False);
	Array<Float> resultData(sliceShape);
	Array<Bool> resultMask(sliceShape);

    String doppler = "";
	CoordinateSystem csys = _subImage->coordinates();
	if (_isSpectralIndex) {
		_xUnit = csys.spectralCoordinate().worldAxisUnits()[0];
	}
	else {
		ImageUtilities::getUnitAndDoppler(
			_xUnit, doppler, _fitAxis, csys
		);
	}
	String errMsg;
	ImageFit1D<Float>::AbcissaType abcissaType;
	String abscissaUnits = _isSpectralIndex ? "native" : "pix";
	ThrowIf(
		! ImageFit1D<Float>::setAbcissaState(
			errMsg, abcissaType, csys, abscissaUnits, doppler, _fitAxis
<<<<<<< HEAD
		), errMsg
	);
=======
		)
	) {
		*_getLog() << errMsg << LogIO::EXCEPTION;
	}
	IPosition inTileShape = _subImage->niceCursorShape();
	TiledLineStepper stepper (_subImage->shape(), inTileShape, _fitAxis);
	RO_MaskedLatticeIterator<Float> inIter(*_subImage, stepper);

>>>>>>> 36b1dd33
	uInt nProfiles = 0;
	uInt nFit = 0;
	IPosition fitterShape = inShape;
	fitterShape[_fitAxis] = 1;
	_fitters.resize(fitterShape);

	Int nPoints = fitterShape.product();

	if (showProgress) {
		ostringstream oss;
		oss << "Fit profiles on axis " << _fitAxis+1;
		pProgressMeter.reset(
			new ProgressMeter(
				0, nPoints, oss.str()
			)
		);
	}
	vector<IPosition> goodPos(0);
	Bool checkMinPts = _subImage->isMasked();
	Array<Bool> fitMask;
	if (checkMinPts) {
		fitMask = (
			partialNTrue(_subImage->getMask(False), IPosition(1, _fitAxis))
			>= _minGoodPoints
		);
		IPosition oldShape = fitMask.shape();
		IPosition newShape(fitMask.ndim() + 1);
		uInt oldIndex = 0;
		for (uInt i=0; i<newShape.size(); i++) {
			if (i == (uInt)_fitAxis) {
				newShape[i] = 1;
			}
			else {
				newShape[i] = oldShape[oldIndex];
				oldIndex++;
			}
		}
		fitMask.assign(fitMask.reform(newShape));
	}
	SpectralList newEstimates = _nonPolyEstimates;

	ImageFit1D<Float> fitter = (! _sigma)
		? ImageFit1D<Float>(*_subImage, _fitAxis)
		: ImageFit1D<Float>(*_subImage, *_sigma, _fitAxis);

	Bool isSpectral = _fitAxis == csys.spectralAxisNumber();

	// calculate the abscissa values only once if they will not change
	// with position
	Double *divisorPtr = 0;

	Vector<Double> abscissaValues(0);
	Bool fitSuccess;
	if (isSpectral) {
		abscissaValues = fitter.makeAbscissa(
			abcissaType, True, 0
		);
		if (_isSpectralIndex) {
			_setAbscissaDivisorIfNecessary(abscissaValues);
			if (_abscissaDivisor != 1) {
				divisorPtr = &_abscissaDivisor;
				abscissaValues /= _abscissaDivisor;
				if (_nLTPCoeffs > 0) {
					abscissaValues = log(abscissaValues);
				}
			}
		}
	}
	Bool abscissaSet = abscissaValues.size() > 0;

	PtrHolder<const PolynomialSpectralElement> polyEl;
	if (_polyOrder >= 0) {
		polyEl.set(new PolynomialSpectralElement(_polyOrder));
		if (newEstimates.nelements() > 0) {
			newEstimates.add(*polyEl);
		}
	}
	Array<Double> (*xfunc)(const Array<Double>&) = 0;
	Array<Double> (*yfunc)(const Array<Double>&) = 0;
	if (_nLTPCoeffs > 0) {
		if (! abscissaSet) {
			xfunc = casa::log;
		}
		yfunc = casa::log;
	}
	uInt nOrigComps = newEstimates.nelements();
	*_getLog() << LogOrigin(_class, __func__);
	uInt mark = (uInt)max(1000.0, std::pow(10.0, log10(nPoints/100)));
	IPosition inTileShape = _subImage->niceCursorShape();
	TiledLineStepper stepper (_subImage->shape(), inTileShape, _fitAxis);
	RO_MaskedLatticeIterator<Float> inIter(*_subImage, stepper);
	for (inIter.reset(); !inIter.atEnd(); inIter++, nProfiles++) {
		if (nProfiles % mark == 0 && nProfiles > 0 && showProgress) {
			pProgressMeter->update(Double(nProfiles));
		}
		const IPosition& curPos = inIter.position();
		if (checkMinPts && ! fitMask(curPos)) {
			continue;
		}
		fitter.clearList();
		if (abscissaSet) {
			fitter.setAbscissa(abscissaValues);
			abscissaSet = False;
		}
		ThrowIf (
			! fitter.setData(
				curPos, abcissaType, True, divisorPtr, xfunc, yfunc
			), "Unable to set data"
		);
		_setFitterElements(
			fitter, newEstimates, polyEl, goodPos,
			fitterShape, curPos, nOrigComps
		);
		try {
			fitSuccess = fitter.fit();
			if (fitSuccess) {
				_flagFitterIfNecessary(fitter);
				fitSuccess = fitter.isValid();
				if (
					fitSuccess && _nonPolyEstimates.nelements() > 0
				) {
					goodPos.push_back(curPos);
				}
			}
		}
		catch (const AipsError& x) {
			fitSuccess = False;
		}
		_fitters(curPos).reset(new ProfileFitResults(fitter));
		// Evaluate and fill
		if (pFit || pResid) {
			_updateModelAndResidual(
				pFit, pResid, fitSuccess, fitter, sliceShape, curPos,
				pFitMask, pResidMask, failData, failMask
			);
		}
		nFit++;
	}
}

void ImageProfileFitter::_updateModelAndResidual(
    tr1::shared_ptr<ImageInterface<Float> > pFit,
    tr1::shared_ptr<ImageInterface<Float> > pResid,
    Bool fitOK,
    const ImageFit1D<Float>& fitter, const IPosition& sliceShape,
    const IPosition& curPos, Lattice<Bool>* const &pFitMask,
    Lattice<Bool>* const &pResidMask, const Array<Float>& failData,
    const Array<Bool>& failMask
) const {
	Array<Bool> resultMask = fitter.getTotalMask().reform(sliceShape);
    if (fitOK) {
        if (pFit.get()) {
	    	Array<Float> resultData = fitter.getFit().reform(sliceShape);
		    pFit->putSlice (resultData, curPos);
		    if (pFitMask) {
			    pFitMask->putSlice(resultMask, curPos);
		    }
	    }
	    if (pResid.get()) {
		    Array<Float> resultData = fitter.getResidual().reform(sliceShape);
		    pResid->putSlice (resultData, curPos);
		    if (pResidMask) {
                pResidMask->putSlice(resultMask, curPos);
            }
        }
    }
	else {
		if (pFit.get()) {
			pFit->putSlice (failData, curPos);
			if (pFitMask) {
				pFitMask->putSlice(failMask, curPos);
			}
		}
		if (pResid.get()) {
			pResid->putSlice (failData, curPos);
			if (pResidMask) {
				pResidMask->putSlice(failMask, curPos);
			}
		}
	}
}

void ImageProfileFitter::_setFitterElements(
	ImageFit1D<Float>& fitter, SpectralList& newEstimates,
	const PtrHolder<const PolynomialSpectralElement>& polyEl,
	const std::vector<IPosition>& goodPos,
	const IPosition& fitterShape, const IPosition& curPos,
	uInt nOrigComps
) const {
	if (_nonPolyEstimates.nelements() == 0) {
		if (! fitter.setGaussianElements (_nGaussSinglets)) {
			*_getLog() << "Unable to set gaussian elements"
				<< LogIO::EXCEPTION;
		}
		if (polyEl.ptr()) {
			fitter.addElement(*polyEl);
		}
	}
	else {
		// user supplied initial estimates
		if (goodPos.size() > 0) {
			IPosition nearest;
			Int minDist2 = 0;
			for (
				IPosition::const_iterator iter=fitterShape.begin();
				iter!=fitterShape.end(); iter++
			) {
				minDist2 += *iter * *iter;
			}
			for (
				vector<IPosition>::const_reverse_iterator iter=goodPos.rbegin();
				iter != goodPos.rend(); iter++
			) {
				IPosition diff = curPos - *iter;
				Int dist2 = 0;
				Bool larger = False;
				for (
					IPosition::const_iterator ipositer=diff.begin();
					ipositer!=diff.end(); ipositer++
				) {
					dist2 += *ipositer * *ipositer;
					if(dist2 >= minDist2) {
						larger = True;
						break;
					}
				}
				if (
					_fitters(*iter)->getList().nelements() == nOrigComps
					&& ! larger
				) {
					minDist2 = dist2;
					nearest = *iter;
					if (minDist2 == 1) {
						// can't get any nearer than this
						break;
					}
				}
			}
			newEstimates = _fitters(nearest)->getList();
		}
		fitter.setElements(newEstimates);
	}
}

void ImageProfileFitter::_setAbscissaDivisorIfNecessary(
	const Vector<Double>& abscissaValues
) {
	if (_abscissaDivisor == 0) {
		setAbscissaDivisor(1);
		if (abscissaValues.size() > 0) {
			Double minAbs = min(abs(abscissaValues));
			Double maxAbs = max(abs(abscissaValues));
			Double l = (Int)log10(sqrt(minAbs*maxAbs));
			Double p = std::pow(10.0, l);
			setAbscissaDivisor(p);
		}
	}
	if (_abscissaDivisor != 1) {
		*_getLog() << LogIO::NORMAL << "Dividing abscissa values by "
			<< _abscissaDivisor << " before fitting" << LogIO::POST;
	}
}

void ImageProfileFitter::_flagFitterIfNecessary(
	ImageFit1D<Float>& fitter
) const {
	if (! fitter.converged()) {
		return;
	}
	Bool checkComps = _goodAmpRange.size() > 0 || _goodCenterRange.size() > 0
		|| _goodFWHMRange.size() > 0;
	SpectralList solutions = fitter.getList(True);
	for (uInt i=0; i<solutions.nelements(); i++) {
		if (
			anyTrue(isNaN(solutions[i]->get()))
			|| anyTrue(isNaN(solutions[i]->getError()))
		) {
			fitter.invalidate();
			return;
		}
		if (checkComps) {
			switch (solutions[i]->getType()) {
			case SpectralElement::GAUSSIAN:
			// allow fall through
			case SpectralElement::LORENTZIAN: {
				if (
					! _isPCFSolutionOK(
						dynamic_cast<
							const PCFSpectralElement*
						>(solutions[i])
					)
				) {
					fitter.invalidate();
					return;
				}
				break;
			}
			case SpectralElement::GMULTIPLET: {
				const GaussianMultipletSpectralElement *gm = dynamic_cast<
					const GaussianMultipletSpectralElement*
				>(solutions[i]);
				Vector<GaussianSpectralElement> gse = gm->getGaussians();
				for (uInt j=0; j<gse.size(); j++) {
					if (! _isPCFSolutionOK(&gse[i])) {
						fitter.invalidate();
						return;
					}
				}
				break;
			}
			default:
				continue;
			}
		}
	}
}

Bool ImageProfileFitter::_isPCFSolutionOK(
	const PCFSpectralElement *const &pcf
) const {
	if (_goodAmpRange.size() == 2) {
		Double amp = pcf->getAmpl();
		if (
			amp < _goodAmpRange[0]
			|| amp > _goodAmpRange[1]
			|| fabs(pcf->getAmplErr()/amp) > 100
		) {
			return False;
		}
	}
	if (_goodCenterRange.size() == 2) {
		Double center = pcf->getCenter();
		if (
			center < _goodCenterRange[0]
			|| center > _goodCenterRange[1]
		) {
			return False;
		}
	}
	if (_goodFWHMRange.size() == 2) {
		Double fwhm = pcf->getFWHM();
        if (
			fwhm < _goodFWHMRange[0]
			|| fwhm > _goodFWHMRange[1]
			|| fabs(pcf->getFWHMErr()/fwhm) > 100
		) {
			return False;
		}
	}
	return True;
}

const Array<std::tr1::shared_ptr<ProfileFitResults> >& ImageProfileFitter::getFitters() const{
	return _fitters;
}

} //# NAMESPACE CASA - END<|MERGE_RESOLUTION|>--- conflicted
+++ resolved
@@ -47,13 +47,13 @@
 const String ImageProfileFitter::_class = "ImageProfileFitter";
 
 ImageProfileFitter::ImageProfileFitter(
-		const SPCIIF image, const String& region,
+		const ImageTask::shCImFloat image, const String& region,
 	const Record *const &regionPtr,	const String& box,
 	const String& chans, const String& stokes,
 	const String& mask, const Int axis,
 	const uInt ngauss, const String& estimatesFilename,
 	const SpectralList& spectralList
-) : ImageTask<Float>(
+) : ImageTask(
 		image, region, regionPtr, box, chans, stokes,
 		mask, "", False
 	),
@@ -69,7 +69,7 @@
 	_nonPolyEstimates(SpectralList()), _goodAmpRange(Vector<Double>(0)),
 	_goodCenterRange(Vector<Double>(0)), _goodFWHMRange(Vector<Double>(0)),
 	_sigma(), _abscissaDivisor(1.0) {
-	*_getLog() << LogOrigin(_class, __func__);
+	*_getLog() << LogOrigin(_class, __FUNCTION__);
     if (! estimatesFilename.empty()) {
     	if (spectralList.nelements() > 0) {
     		*_getLog() << "Logic error: both a non-empty estimatesFilename "
@@ -103,28 +103,25 @@
 				_nLorentzSinglets++;
 				break;
 			case SpectralElement::POWERLOGPOLY:
-				ThrowIf(
-					_nonPolyEstimates.nelements() > 1 || _polyOrder > 0,
-					"Only a single power logarithmic polynomial may be fit "
-					"and it cannot be fit simultaneously with other functions"
-				);
+				if (_nonPolyEstimates.nelements() > 1 || _polyOrder > 0) {
+					*_getLog() << "Only a single power logarithmic polynomial may be fit and it cannot be fit simultaneously with other functions"
+						<< LogIO::EXCEPTION;
+				}
 				_nPLPCoeffs = _nonPolyEstimates[i]->get().size();
 				break;
 			case SpectralElement::LOGTRANSPOLY:
-				ThrowIf(
-					_nonPolyEstimates.nelements() > 1 || _polyOrder > 0,
-					"Only a single transformed logarithmic polynomial may "
-					"be fit and it cannot be fit simultaneously with other functions"
-				);
+				if (_nonPolyEstimates.nelements() > 1 || _polyOrder > 0) {
+					*_getLog() << "Only a single transformed logarithmic polynomial may be fit and it cannot be fit simultaneously with other functions"
+						<< LogIO::EXCEPTION;
+				}
 				_nLTPCoeffs = _nonPolyEstimates[i]->get().size();
 				break;
 			default:
-				ThrowCc(
-					"Logic error: Only gaussian singlets, "
-					"gaussian multiplets, and lorentzian singlets, or a single power "
-					"logarithmic polynomial,  or a single log transformed polynomial are "
-				    "permitted in the spectralList input parameter"
-				);
+				*_getLog() << "Logic error: Only gaussian singlets, "
+					<< "gaussian multiplets, and lorentzian singlets, or a single power "
+					<< "logarithmic polynomial,  or a single log transformed polynomial are "
+				    << "permitted in the spectralList input parameter"
+				    << LogIO::EXCEPTION;
 				break;
 			}
 
@@ -177,7 +174,7 @@
 	// do this check here rather than at construction because _polyOrder can be set
 	// after construction but before fit() is called
     _checkNGaussAndPolyOrder();
-    LogOrigin logOrigin(_class, __func__);
+    LogOrigin logOrigin(_class, __FUNCTION__);
     *_getLog() << logOrigin;
     std::auto_ptr<ImageInterface<Float> > originalSigma(0);
     {
@@ -211,20 +208,18 @@
     *_getLog() << logOrigin;
 	try {
 		if (! _multiFit) {
-			ImageCollapser<Float> collapser(
+			ImageCollapser collapser(
 				_subImage, IPosition(1, _fitAxis), True,
-				ImageCollapserData::MEAN, "", True
+				ImageCollapser::MEAN, "", True
 			);
-			SPIIF x = collapser.collapse();
+			std::auto_ptr<ImageInterface<Float> > x(
+				collapser.collapse(True)
+			);
 			// _subImage needs to be a SubImage<Float> object
-			_subImage.reset(
-				new SubImage<Float>(
-					SubImageFactory<Float>::createSubImage(
-						*x, Record(), "", _getLog().get(),
-						False, AxesSpecifier(), False
-					)
-				)
-			);
+			_subImage.reset(new SubImage<Float>(SubImageFactory<Float>::createSubImage(
+				*x, Record(), "", _getLog().get(),
+				False, AxesSpecifier(), False
+			)));
 			if (_sigma.get()) {
 				Array<Bool> sigmaMask = _sigma->get() != Array<Float>(_sigma->shape(), 0.0);
 				if (anyTrue(! sigmaMask)) {
@@ -236,25 +231,23 @@
 					}
 					_sigma->pixelMask().put(sigmaMask);
 				}
-				ImageCollapser<Float> collapsedSigma(
+				ImageCollapser collapsedSigma(
 					_sigma, IPosition(1, _fitAxis), True,
-					ImageCollapserData::MEAN, "", True
+					ImageCollapser::MEAN, "", True
 				);
-				SPIIF collapsed = collapsedSigma.collapse();
-				std::tr1::shared_ptr<TempImage<Float> >ctmp = std::tr1::dynamic_pointer_cast<TempImage<Float> >(collapsed);
-				ThrowIf(
-					! ctmp, "Dynamic cast failed"
+				_sigma.reset(
+					dynamic_cast<TempImage<Float> *>(
+						collapsedSigma.collapse(True)
+					)
 				);
-				_sigma = ctmp;
 			}
 		}
 		_fitallprofiles();
 	    *_getLog() << logOrigin;
 	}
 	catch (const AipsError& x) {
-		ThrowCc(
-			"Exception during fit: " + x.getMesg()
-		);
+		*_getLog() << "Exception during fit: " << x.getMesg()
+			<< LogIO::EXCEPTION;
 	}
 	ImageProfileFitterResults resultHandler(
 		_getLog(), _getImage()->coordinates(), &_fitters,
@@ -299,21 +292,18 @@
 }
 
 void ImageProfileFitter::setPolyOrder(Int p) {
-	*_getLog() << LogOrigin(_class, __func__);
-	ThrowIf(
-		p < 0,
-		"A polynomial cannot have a negative order"
-	);
-	ThrowIf(
-		_nPLPCoeffs > 0,
-		"Cannot simultaneously fit a polynomial and "
-		"a power logarithmic polynomial."
-	);
-	ThrowIf(
-		_nLTPCoeffs > 0,
-		"Cannot simultaneously fit a polynomial and "
-		"a logarithmic transformed polynomial"
-	);
+	*_getLog() << LogOrigin(_class, __FUNCTION__);
+	if (p < 0) {
+		*_getLog() << "A polynomial cannot have a negative order" << LogIO::EXCEPTION;
+	}
+	if (_nPLPCoeffs > 0) {
+		*_getLog() << "Cannot simultaneously fit a polynomial and a power logarithmic polynomial."
+			<< LogIO::EXCEPTION;
+	}
+	if (_nLTPCoeffs > 0) {
+		*_getLog() << "Cannot simultaneously fit a polynomial and a logarithmic transformed polynomial."
+			<< LogIO::EXCEPTION;
+	}
     _polyOrder = p;
 }
 
@@ -351,6 +341,7 @@
 	temp->put(sigma);
 	setSigma(temp.get());
 }
+
 
 void ImageProfileFitter::setSigma(const ImageInterface<Float> *const &sigma) {
 	if (anyTrue(sigma->get() < Array<Float>(sigma->shape(), 0.0))) {
@@ -430,7 +421,7 @@
 
 void ImageProfileFitter::setAbscissaDivisor(Double d) {
 	if (! _isSpectralIndex) {
-		*_getLog() << LogOrigin(_class, __func__);
+		*_getLog() << LogOrigin(_class, __FUNCTION__);
 		*_getLog() << LogIO::WARN << "This object is not configured to fit a "
 			<< "spectral index function, and so setting the abscissa divisor "
 			<< "will have no effect in the fitting process." << LogIO::POST;
@@ -443,12 +434,12 @@
 void ImageProfileFitter::setAbscissaDivisor(const Quantity& q) {
 	String fitAxisUnit = _getImage()->coordinates().worldAxisUnits()[_fitAxis];
 	if (! q.isConform(fitAxisUnit)) {
-		*_getLog() << LogOrigin(_class, __func__);
+		*_getLog() << LogOrigin(_class, __FUNCTION__);
 		*_getLog() << "Abscissa divisor unit " << q.getUnit() << " is not consistent with fit axis unit."
 			<< LogIO::EXCEPTION;
 	}
 	if (! _isSpectralIndex) {
-		*_getLog() << LogOrigin(_class, __func__);
+		*_getLog() << LogOrigin(_class, __FUNCTION__);
 		*_getLog() << LogIO::WARN << "This object is not configured to fit a spectral index function "
 			<< "and so setting the abscissa divisor will have no effect in the fitting process."
 			<< LogIO::POST;
@@ -456,6 +447,7 @@
 	_abscissaDivisor = q.getValue(fitAxisUnit);
 	_abscissaDivisorForDisplay = String::toString(q);
 }
+
 
 void ImageProfileFitter::_getOutputStruct(
     vector<OutputDestinationChecker::OutputStruct>& outputs
@@ -488,7 +480,7 @@
 		) == 0
 		&& ! _isSpectralIndex
 	) {
-		*_getLog() << LogOrigin(_class, __func__)
+		*_getLog() << LogOrigin(_class, __FUNCTION__)
 			<< "Number of non-polynomials is 0 and polynomial order is less than zero. "
 			<< "According to these inputs there is nothing to fit."
 			<< LogIO::EXCEPTION;
@@ -496,7 +488,7 @@
 }
 
 void ImageProfileFitter::_finishConstruction() {
-    LogOrigin logOrigin(_class, __func__);
+    LogOrigin logOrigin(_class, __FUNCTION__);
 
     if (_fitAxis >= (Int)_getImage()->ndim()) {
     	*_getLog() << "Specified fit axis " << _fitAxis
@@ -567,7 +559,7 @@
 }
 
 void ImageProfileFitter::_fitallprofiles() {
-	*_getLog() << LogOrigin(_class, __func__);
+	*_getLog() << LogOrigin(_class, __FUNCTION__);
 	IPosition imageShape = _subImage->shape();
 	// Set default axis
 	CoordinateSystem cSys = _subImage->coordinates();
@@ -664,13 +656,9 @@
 	String errMsg;
 	ImageFit1D<Float>::AbcissaType abcissaType;
 	String abscissaUnits = _isSpectralIndex ? "native" : "pix";
-	ThrowIf(
+	if (
 		! ImageFit1D<Float>::setAbcissaState(
 			errMsg, abcissaType, csys, abscissaUnits, doppler, _fitAxis
-<<<<<<< HEAD
-		), errMsg
-	);
-=======
 		)
 	) {
 		*_getLog() << errMsg << LogIO::EXCEPTION;
@@ -679,7 +667,6 @@
 	TiledLineStepper stepper (_subImage->shape(), inTileShape, _fitAxis);
 	RO_MaskedLatticeIterator<Float> inIter(*_subImage, stepper);
 
->>>>>>> 36b1dd33
 	uInt nProfiles = 0;
 	uInt nFit = 0;
 	IPosition fitterShape = inShape;
@@ -701,23 +688,7 @@
 	Bool checkMinPts = _subImage->isMasked();
 	Array<Bool> fitMask;
 	if (checkMinPts) {
-		fitMask = (
-			partialNTrue(_subImage->getMask(False), IPosition(1, _fitAxis))
-			>= _minGoodPoints
-		);
-		IPosition oldShape = fitMask.shape();
-		IPosition newShape(fitMask.ndim() + 1);
-		uInt oldIndex = 0;
-		for (uInt i=0; i<newShape.size(); i++) {
-			if (i == (uInt)_fitAxis) {
-				newShape[i] = 1;
-			}
-			else {
-				newShape[i] = oldShape[oldIndex];
-				oldIndex++;
-			}
-		}
-		fitMask.assign(fitMask.reform(newShape));
+		fitMask = partialNTrue(_subImage->getMask(False), IPosition(1, _fitAxis)) >= _minGoodPoints;
 	}
 	SpectralList newEstimates = _nonPolyEstimates;
 
@@ -732,7 +703,6 @@
 	Double *divisorPtr = 0;
 
 	Vector<Double> abscissaValues(0);
-	Bool fitSuccess;
 	if (isSpectral) {
 		abscissaValues = fitter.makeAbscissa(
 			abcissaType, True, 0
@@ -750,9 +720,9 @@
 	}
 	Bool abscissaSet = abscissaValues.size() > 0;
 
-	PtrHolder<const PolynomialSpectralElement> polyEl;
+	std::auto_ptr<PolynomialSpectralElement> polyEl(0);
 	if (_polyOrder >= 0) {
-		polyEl.set(new PolynomialSpectralElement(_polyOrder));
+		polyEl.reset(new PolynomialSpectralElement(_polyOrder));
 		if (newEstimates.nelements() > 0) {
 			newEstimates.add(*polyEl);
 		}
@@ -766,11 +736,8 @@
 		yfunc = casa::log;
 	}
 	uInt nOrigComps = newEstimates.nelements();
-	*_getLog() << LogOrigin(_class, __func__);
-	uInt mark = (uInt)max(1000.0, std::pow(10.0, log10(nPoints/100)));
-	IPosition inTileShape = _subImage->niceCursorShape();
-	TiledLineStepper stepper (_subImage->shape(), inTileShape, _fitAxis);
-	RO_MaskedLatticeIterator<Float> inIter(*_subImage, stepper);
+	*_getLog() << LogOrigin(_class, __FUNCTION__);
+	uInt mark = max(1000, pow(Int(10), (Int)log10(nPoints/100)));
 	for (inIter.reset(); !inIter.atEnd(); inIter++, nProfiles++) {
 		if (nProfiles % mark == 0 && nProfiles > 0 && showProgress) {
 			pProgressMeter->update(Double(nProfiles));
@@ -784,39 +751,44 @@
 			fitter.setAbscissa(abscissaValues);
 			abscissaSet = False;
 		}
-		ThrowIf (
+
+		if (
 			! fitter.setData(
 				curPos, abcissaType, True, divisorPtr, xfunc, yfunc
-			), "Unable to set data"
-		);
+			)
+		) {
+			*_getLog() << "Unable to set data" << LogIO::EXCEPTION;
+		}
 		_setFitterElements(
 			fitter, newEstimates, polyEl, goodPos,
 			fitterShape, curPos, nOrigComps
 		);
+
+		nFit++;
+		Bool ok = False;
 		try {
-			fitSuccess = fitter.fit();
-			if (fitSuccess) {
+			ok = fitter.fit();
+			if (ok) {
 				_flagFitterIfNecessary(fitter);
-				fitSuccess = fitter.isValid();
+				ok = fitter.isValid();
 				if (
-					fitSuccess && _nonPolyEstimates.nelements() > 0
+					ok && _nonPolyEstimates.nelements() > 0
 				) {
 					goodPos.push_back(curPos);
 				}
 			}
 		}
 		catch (const AipsError& x) {
-			fitSuccess = False;
+			ok = False;
 		}
 		_fitters(curPos).reset(new ProfileFitResults(fitter));
 		// Evaluate and fill
 		if (pFit || pResid) {
 			_updateModelAndResidual(
-				pFit, pResid, fitSuccess, fitter, sliceShape, curPos,
+				pFit, pResid, ok, fitter, sliceShape, curPos,
 				pFitMask, pResidMask, failData, failMask
 			);
 		}
-		nFit++;
 	}
 }
 
@@ -864,17 +836,19 @@
 
 void ImageProfileFitter::_setFitterElements(
 	ImageFit1D<Float>& fitter, SpectralList& newEstimates,
-	const PtrHolder<const PolynomialSpectralElement>& polyEl,
+	const std::auto_ptr<PolynomialSpectralElement>& polyEl,
 	const std::vector<IPosition>& goodPos,
 	const IPosition& fitterShape, const IPosition& curPos,
 	uInt nOrigComps
+
+
 ) const {
 	if (_nonPolyEstimates.nelements() == 0) {
 		if (! fitter.setGaussianElements (_nGaussSinglets)) {
 			*_getLog() << "Unable to set gaussian elements"
 				<< LogIO::EXCEPTION;
 		}
-		if (polyEl.ptr()) {
+		if (polyEl.get() != 0) {
 			fitter.addElement(*polyEl);
 		}
 	}
@@ -932,9 +906,8 @@
 		if (abscissaValues.size() > 0) {
 			Double minAbs = min(abs(abscissaValues));
 			Double maxAbs = max(abs(abscissaValues));
-			Double l = (Int)log10(sqrt(minAbs*maxAbs));
-			Double p = std::pow(10.0, l);
-			setAbscissaDivisor(p);
+			Int l = (Int)log10(sqrt(minAbs*maxAbs));
+			setAbscissaDivisor(pow(10, l));
 		}
 	}
 	if (_abscissaDivisor != 1) {
