//# SpectralCollapser.cc: Implementation of class SpectralCollapser
//# Copyright (C) 1998,1999,2000,2001,2003
//# Associated Universities, Inc. Washington DC, USA.
//#
//# This program is free software; you can redistribute it and/or modify it
//# under the terms of the GNU General Public License as published by the Free
//# Software Foundation; either version 2 of the License, or (at your option)
//# any later version.
//#
//# This program is distributed in the hope that it will be useful, but WITHOUT
//# ANY WARRANTY; without even the implied warranty of MERCHANTABILITY or
//# FITNESS FOR A PARTICULAR PURPOSE.  See the GNU General Public License for
//# more details.
//#
//# You should have received a copy of the GNU General Public License along
//# with this program; if not, write to the Free Software Foundation, Inc.,
//# 675 Massachusetts Ave, Cambridge, MA 02139, USA.
//#
//# Correspondence concerning AIPS++ should be addressed as follows:
//#        Internet email: aips2-request@nrao.edu.
//#        Postal address: AIPS++ Project Office
//#                        National Radio Astronomy Observatory
//#                        520 Edgemont Road
//#                        Charlottesville, VA 22903-2475 USA
//#
//# $Id: $

#include <imageanalysis/ImageAnalysis/SpectralCollapser.h>
#include <imageanalysis/ImageAnalysis/ImageCollapser.h>

#include <casa/Arrays/ArrayMath.h>
#include <casa/OS/Directory.h>
#include <casa/OS/RegularFile.h>
#include <casa/OS/SymLink.h>
#include <coordinates/Coordinates/QualityCoordinate.h>
#include <images/Images/ImageUtilities.h>
#include <imageanalysis/ImageAnalysis/ImageMoments.h>
#include <images/Images/FITSImage.h>
#include <images/Images/FITSQualityImage.h>
#include <images/Images/MIRIADImage.h>
#include <images/Images/PagedImage.h>
#include <images/Images/SubImage.h>
#include <images/Images/TempImage.h>
#include <lattices/Lattices/LatticeUtilities.h>

#include <imageanalysis/ImageAnalysis/ImageMoments.h>

namespace casa {
SpectralCollapser::SpectralCollapser(const SPCIIF image):
		_image(image), _log(new LogIO()), _storePath(""){
	_setUp();
}

SpectralCollapser::SpectralCollapser(const SPCIIF image, const String storePath):
		_image(image), _log(new LogIO()), _storePath(storePath){
	_setUp();
}

SpectralCollapser::~SpectralCollapser(){delete _log;}

Bool SpectralCollapser::collapse(const Vector<Float> &specVals, const Float startVal, const Float endVal,
		const String &unit, const SpectralCollapser::CollapseType &collType, const SpectralCollapser::CollapseError &collError, String &outname, String &msg){

	Bool ok;
	String unit_(unit);
	String outnameData;
	String outnameError;

	*_log << LogOrigin("SpectralCollapser", "collapse");

	if (specVals.size() < 1){
		msg = String("No spectral values provided!");
		*_log << LogIO::WARN << msg << LogIO::POST;
		return False;
	}

	// in the unit, replace a "/" with "_p_"
	if (unit_.find(String("/"))!=String::npos)	{
		String::size_type slashPos=unit_.find(String("/"));
		unit_.replace(slashPos, 1, String("_p_"));
	}

	Bool ascending=True;
	if (specVals(specVals.size()-1)<specVals(0))
		ascending=False;

	Int startIndex, endIndex;
	if (ascending){
		if (endVal < specVals(0)){
			msg = String("Start value: ") + String::toString(endVal) + String(" is smaller than all spectral values!");
			*_log << LogIO::WARN << msg << LogIO::POST;
			return False;
		}
		if (startVal > specVals(specVals.size()-1)){
			msg = String("End value: ") + String::toString(startVal) + String(" is larger than all spectral values!");
			*_log << LogIO::WARN << msg << LogIO::POST;
			return False;
		}
		startIndex=0;
		while (specVals(startIndex)<startVal)
			startIndex++;

		endIndex=specVals.size()-1;
		while (specVals(endIndex)>endVal)
			endIndex--;
	}
	else {
		if (endVal < specVals(specVals.size()-1)){
			msg = String("Start value: ") + String::toString(endVal) + String(" is smaller than all spectral values!");
			*_log << LogIO::WARN << msg << LogIO::POST;
			return False;
		}
		if (startVal > specVals(0)){
			msg = String("End value: ") + String::toString(startVal) + String(" is larger than all spectral values!");
			*_log << LogIO::WARN << msg << LogIO::POST;
			return False;
		}
		startIndex=0;
		while (specVals(startIndex)>endVal)
			startIndex++;

		endIndex=specVals.size()-1;
		while (specVals(endIndex)<startVal)
			endIndex--;
	}

	String chanInp;
	chanInp = String::toString(startIndex) + "~" + String::toString(endIndex);

	String wcsInp;
	wcsInp = String::toString(startVal) + "~" + String::toString(endVal) + unit_;

	if (startIndex > endIndex){
		msg = String("Spectral window ") + wcsInp + String(" too narrow!");
		*_log << LogIO::WARN << msg << LogIO::POST;
		return False;
	}

	String dataAggStr, errorAggStr;
	_collTypeToImCollString(collType,   dataAggStr);
	_collErrorToImCollString(collError, errorAggStr);

	// for ImageMoments:
	//Vector<Int> momentVec;
	//collapseTypeToVector(collType, momentVec);

	_getOutputName(wcsInp, outname, outnameData, outnameError);

	if (_hasQualAxis){
		std::tr1::shared_ptr<SubImage<Float> > subData;
		std::tr1::shared_ptr<SubImage<Float> > subError;
		if (!_getQualitySubImgs(_image, subData, subError)){
			msg = String("Can not split image: ") + _image->name(True) + String(" to data and error array!");
			*_log << LogIO::WARN << msg << LogIO::POST;
			return False;
		}

		switch (collError)
		{
		case SpectralCollapser::PNOERROR:
			// collapse the data
			ok = _collapse(subData, dataAggStr, chanInp, outname);
			break;
		case SpectralCollapser::PERMSE:
			// collapse the data
			ok = _collapse(subData, dataAggStr, chanInp, outnameData);

			// collapse the error
			ok = _collapse(subData, errorAggStr, chanInp, outnameError);

			// merge the data and the error
			ok = _mergeDataError(outname, outnameData, outnameError);

			// merge the data and the error
			ok = _cleanTmpData(outnameData, outnameError);

			break;
		case SpectralCollapser::PPROPAG:
			// collapse the data
			ok = _collapse(subData, dataAggStr, chanInp, outnameData);

			// collapse the error
			ok = _collapse(subError, errorAggStr, chanInp, outnameError);

			// merge the data and the error
			ok = _mergeDataError(outname, outnameData, outnameError, Float(endIndex-startIndex));

			// remove the tmp-images
			ok = _cleanTmpData(outnameData, outnameError);

			break;
		default:
			// this should not happen
			*_log << LogIO::EXCEPTION << "The error type does not fit!" << LogIO::POST;

		}

		// for ImageMoments:
		//ok = _moments(&subData, momentVec, startIndex,  endIndex, outname);
	}
	else {
		switch (collError)
		{
		case SpectralCollapser::PNOERROR:
			// collapse the data
			ok = _collapse(_image, dataAggStr, chanInp, outname);
			break;
		case SpectralCollapser::PERMSE:
			// collapse the data
			ok = _collapse(_image, dataAggStr, chanInp, outnameData);

			// collapse the error
			ok = _collapse(_image, errorAggStr, chanInp, outnameError);

			// merge the data and the error
			ok = _mergeDataError(outname, outnameData, outnameError);

			// merge the data and the error
			ok = _cleanTmpData(outnameData, outnameError);
			break;
		default:
			// this should not happen
			*_log << LogIO::EXCEPTION << "The error type does not fit!" << LogIO::POST;
		}
		// for ImageMoments:
		//ok = _moments(_image, momentVec, startIndex,  endIndex, outname);
	}

	_addMiscInfo(outname, wcsInp, chanInp, collType, collError);
	msg = String("Collapsed image: ") + outname;

	return True;
}

String SpectralCollapser::summaryHeader() const {
	ostringstream os;
	os << "Input parameters ---" << endl;
	os << "       --- imagename:           " << _image->name() << endl;
	os << "       --- storage path:        " << _storePath << endl;
	os << "       --- spectral axis:       " << _specAxis << endl;
	os << "       --- quality axis:        " << _hasQualAxis << endl;
	//os << "       --- channels:            " << _chan << endl;
	//os << "       --- stokes:              " << _stokesString << endl;
	//os << "       --- mask:                " << _mask << endl;
	return os.str();
}

void SpectralCollapser::stringToCollapseType(const String &text, SpectralCollapser::CollapseType &collType){
	if (!text.compare(String("mean")))
		collType = SpectralCollapser::PMEAN;
	else if (!text.compare(String("median")))
		collType = SpectralCollapser::PMEDIAN;
	else if (!text.compare(String("sum")))
		collType = SpectralCollapser::PSUM;
	else
		collType = SpectralCollapser::CUNKNOWN;
}

void SpectralCollapser::stringToCollapseError(const String &text, SpectralCollapser::CollapseError &collError){
	if (!text.compare(String("no error")))
		collError = SpectralCollapser::PNOERROR;
	else if (!text.compare(String("rmse")))
		collError = SpectralCollapser::PERMSE;
	else if (!text.compare(String("propagated")))
		collError = SpectralCollapser::PPROPAG;
	else
		collError = SpectralCollapser::EUNKNOWN;
}

void SpectralCollapser::collapseTypeToString(const SpectralCollapser::CollapseType &collType, String &strCollType){
	switch (collType)
	{
	case SpectralCollapser::PMEAN:
		strCollType=String("mean");
		break;
	case SpectralCollapser::PMEDIAN:
		strCollType=String("median");
		break;
	case SpectralCollapser::PSUM:
		strCollType=String("sum");
		break;
	case SpectralCollapser::CUNKNOWN:
		strCollType=String("unknown");
		break;
	default:
		strCollType=String("No Idea!");
	}
}

void SpectralCollapser::collapseErrorToString(const SpectralCollapser::CollapseError &collError, String &strCollError){
	switch (collError)
	{
	case SpectralCollapser::PNOERROR:
		strCollError=String("noerror");
		break;
	case SpectralCollapser::PERMSE:
		strCollError=String("rmse");
		break;
	case SpectralCollapser::PPROPAG:
		strCollError=String("propagated");
		break;
	case SpectralCollapser::EUNKNOWN:
		strCollError=String("unknown");
		break;
	default:
		strCollError=String("No Idea!");
	}
}

void SpectralCollapser::_collTypeToImCollString(const SpectralCollapser::CollapseType &collType, String &strCollType) const {
	switch (collType)
	{
	case SpectralCollapser::PMEAN:
		strCollType=String("mean");
		break;
	case SpectralCollapser::PMEDIAN:
		strCollType=String("median");
		break;
	case SpectralCollapser::PSUM:
		strCollType=String("sum");
		break;
	case SpectralCollapser::CUNKNOWN:
		strCollType=String("unknown");
		break;
	default:
		strCollType=String("No Idea!");
	}
}

void SpectralCollapser::_collErrorToImCollString(const SpectralCollapser::CollapseError &collError, String &strCollError) const {
	switch (collError)
	{
	case SpectralCollapser::PNOERROR:
		strCollError=String("noerror");
		break;
	case SpectralCollapser::PERMSE:
		strCollError=String("variance");
		break;
	case SpectralCollapser::PPROPAG:
		strCollError=String("sum");
		break;
	case SpectralCollapser::EUNKNOWN:
		strCollError=String("unknown");
		break;
	default:
		strCollError=String("No Idea!");
	}
}

// for ImageMoments:
void SpectralCollapser::collapseTypeToVector(const SpectralCollapser::CollapseType &collType, Vector<Int> &momentVec){
	momentVec.resize(1);
	switch (collType)
	{
	case SpectralCollapser::PMEAN:
		momentVec(0) = MomentsBase<Float>::AVERAGE;
		break;
	case SpectralCollapser::PMEDIAN:
		momentVec(0) = MomentsBase<Float>::MEDIAN;
		break;
	case SpectralCollapser::PSUM:
		momentVec(0) = MomentsBase<Float>::INTEGRATED;
		break;
	case SpectralCollapser::CUNKNOWN:
		momentVec(0) = MomentsBase<Float>::DEFAULT ;
		break;
	default:
		momentVec(0) = MomentsBase<Float>::DEFAULT ;
	}
}

void SpectralCollapser::_setUp(){
	*_log << LogOrigin("SpectralCollapser", "_setUp");

	_all = CasacRegionManager::ALL;

	// get the pixel axis number of the spectral axis
	CoordinateSystem cSys = _image->coordinates();
	Int specAx = cSys.findCoordinate(Coordinate::SPECTRAL);
	if (specAx < 0){
		specAx = cSys.findCoordinate(Coordinate::TABULAR);
		if ( specAx < 0 ){
			*_log << LogIO::WARN << "No spectral axis in image: " << _image->name() << LogIO::POST;
			return;
		}
	}
	Vector<Int> nPixelSpec = cSys.pixelAxes(specAx);
	_specAxis = IPosition(1, nPixelSpec(0));

	// check for a quality axis
	_hasQualAxis = (cSys.findCoordinate(Coordinate::QUALITY) < 0) ? False : True;
}

Bool SpectralCollapser::_cleanTmpData(const String &tmpData, const String &tmpError) const {
	// remove the tmp-data
	Bool okData = _cleanTmpData(tmpData);

	// remove the tmp-error
	Bool okError = _cleanTmpData(tmpError);

	return (okData&&okError);
}

Bool SpectralCollapser::_cleanTmpData(const String &tmpFileName) const {
	// get the tmp-data file
	Path tmpFilePath(tmpFileName);
	File tmpFile(tmpFilePath);

	// check its existence
	if (tmpFile.exists ()){
		// delete it as file
		if (tmpFile.isRegular() && tmpFile.isWritable()){
			RegularFile tmpRegFile(tmpFilePath);
			tmpRegFile.remove();
		}
		// delete it as directory
		else if (tmpFile.isWritable()){
			Directory tmpDir(tmpFilePath);
			tmpDir.removeRecursive(False);
		}
		else{
			*_log << LogIO::EXCEPTION << "Can not remove the tmp-image: " << tmpFilePath.absoluteName() << LogIO::POST;
		}
	}
	return True;
}

Bool SpectralCollapser::_getQualitySubImg(const ImageInterface<Float>* image, const Bool &getData, SubImage<Float> &qualitySub){
	Int specAx = (image->coordinates()).findCoordinate(Coordinate::QUALITY);
	Vector<Int> nPixelQual = (image->coordinates()).pixelAxes(specAx);
	uInt nAxisQual=nPixelQual(0);

	// build the appropriate slicer
	IPosition startPos(image->ndim(), 0);
	IPosition lengthPos=image->shape();
	if (!getData)
		startPos(nAxisQual) = 1;
	lengthPos(nAxisQual) = 1;
	Slicer subSlicer(startPos, lengthPos, Slicer::endIsLength);

	qualitySub = SubImage<Float>(*image, subSlicer, AxesSpecifier(False));

	return True;
}

<<<<<<< HEAD
Bool SpectralCollapser::_getQualitySubImgs(SPCIIF image, std::tr1::shared_ptr<SubImage<Float> >&  subData, std::tr1::shared_ptr<SubImage<Float> >&  subError) const{
=======
Bool SpectralCollapser::_getQualitySubImgs(ImageTask::shCImFloat image, std::tr1::shared_ptr<SubImage<Float> >&  subData, std::tr1::shared_ptr<SubImage<Float> >&  subError) const{
>>>>>>> 36b1dd33

	// check whether the image origin is FITS
	const FITSQualityImage  * const qImg = dynamic_cast<const FITSQualityImage*const>(image.get());
	if (qImg){
		// create the data image from the FITS data extension
		subData.reset(new SubImage<Float>(*(qImg->fitsData())));

		// create the error image from the FITS error extension
		subError.reset(new SubImage<Float>(*(qImg->fitsError())));
	}
	else{
		// get the coordinate system and the
		// info on the quality axis
		Int dataIndex, errorIndex;
		CoordinateSystem qSys = image->coordinates();
		Int qualAx = qSys.findCoordinate(Coordinate::QUALITY);
		Vector<Int> nPixelQual = qSys.pixelAxes(qualAx);
		uInt nAxisQual=nPixelQual(0);

		// get the data and the error index
		(qSys.qualityCoordinate(qualAx)).toPixel(dataIndex,  Quality::DATA);
		(qSys.qualityCoordinate(qualAx)).toPixel(errorIndex, Quality::ERROR);

		// build the slicer for the data and error
		IPosition startPos(image->ndim(), 0);
		IPosition lengthPos=image->shape();
		startPos(nAxisQual) = dataIndex;
		lengthPos(nAxisQual)= 1;
		Slicer sliceData(startPos, lengthPos, Slicer::endIsLength);
		startPos(nAxisQual) = errorIndex;
		Slicer sliceError(startPos, lengthPos, Slicer::endIsLength);

		// create an axis specifier that removes
		// only the degenerated quality axis
		IPosition iposKeep(lengthPos.size(), 1);
		iposKeep(nAxisQual) = 0;
		AxesSpecifier axSpec(iposKeep);

		// create the data sub-image
		subData.reset(new SubImage<Float>(*image, sliceData, axSpec));

		// create the error sub-image
		subError.reset(new SubImage<Float>(*image, sliceError, axSpec));
	}
	return True;
}

Bool SpectralCollapser::_getOutputName(const String &wcsInp, String &outImg, String &outImgData, String &outImgError)const{
	Path   imgPath(_image->name());
	Path   collImgName(_storePath);
	String imgName(imgPath.baseName());

	*_log << LogOrigin("SpectralCollapser", "_getOutputName");

	// check that the storage path is OK
	if (!collImgName.isValid ())
		*_log << LogIO::EXCEPTION << "Not a valid storage path: " << collImgName.absoluteName() << LogIO::POST;

	// strip ".fits" or ".img"
	if ((int)imgName.find(".fits") > -1)
		imgName = imgName(0, imgName.find(".fits"));
	else if ((int)imgName.find(".img") > -1)
		imgName = imgName(0, imgName.find(".img"));

	// build a new name
	imgName += "_" + wcsInp;
	collImgName.append(imgName);
	File imgFile(collImgName);
	File imgFileData(collImgName.absoluteName()+String("DATA"));
	File imgFileError(collImgName.absoluteName()+String("ERROR"));

	// make sure the name is unique
	Int index=1;
	while (imgFile.exists() || imgFileData.exists() || imgFileError.exists()){
		imgFile = File(collImgName.absoluteName() + "(" + String::toString(index)+ ")");
		imgFileData = File(collImgName.absoluteName() + "DATA(" + String::toString(index)+ ")");
		imgFileError = File(collImgName.absoluteName() + "ERROR(" + String::toString(index)+ ")");
		index++;
	}

	// feed the names back
	outImg = (imgFile.path()).absoluteName();
	outImgData  = (imgFileData.path()).absoluteName();
	outImgError = (imgFileError.path()).absoluteName();

	return True;
}

Bool SpectralCollapser::_collapse(const SPCIIF image, const String &aggString,
		const String& chanInp, const String& outname) const {
	CasacRegionManager rm(image->coordinates());
	String diagnostics;
	uInt nSelectedChannels;
	String stokes = _all;
	Record myreg = rm.fromBCS(
		diagnostics, nSelectedChannels, stokes, 0, "", chanInp,
		CasacRegionManager::USE_ALL_STOKES, "", image->shape(), "", False
	);
	// create and execute the imcollapse-class
	ImageCollapser<Float> collapser(
			aggString,                  // String aggString
			image,                      // const ImageInterface<Float> *const image
			&myreg,                          // const Record *const regionRec
			"",                         // const String& maskInp
			_specAxis,                  // const IPosition& axes
			False,                      // do not invert axes selection
			outname,                    // String& outname
			True                        // const Bool overwrite
		);
		collapser.collapse();
		return True;
}

Bool SpectralCollapser::_moments(const ImageInterface<Float> *image, const Vector<Int> &momentVec,
		const Int & startIndex, const Int &endIndex, const String& outname){
   IPosition blc(image->ndim(),0);
   IPosition trc=image->shape()-1;
   blc(_specAxis(0))=(uInt)startIndex;
   trc(_specAxis(0))=(uInt)endIndex;
   const LCSlicer region(blc, trc);
   //cout << "before getregion()" << endl;
   //ImageRegion mask = fitsImage.getRegion(fitsImage.getDefaultMask(), RegionHandler::Masks);
   //cout << "after getregion()" << endl;
   SubImage<Float> subImage(*image, ImageRegion(region));
   ImageMoments<Float> moment(subImage, *_log, True, True);
   if (!moment.setMoments(momentVec)) {
   	*_log << LogIO::SEVERE << moment.errorMessage() << LogIO::POST;
      return False;
   }
   try {
	   moment.setMomentAxis(_specAxis(0));
   }
   catch (const AipsError& exc) {
	   String errorMsg = exc.getMesg();
	   *_log << LogIO::SEVERE << exc.getMesg() << LogIO::POST;
	   return False;
   }

   PtrBlock<MaskedLattice<Float>* > images;
   //Bool doTemp = False;
   try {
	   moment.createMoments(images, False, outname, False);
   }
   catch (const AipsError& exc) {
	   *_log << LogIO::SEVERE << exc.getMesg() << LogIO::POST;
	   return False;
   }
	for (uInt i=0; i<images.nelements(); i++) {
		cout << "out shape: " << images[i]->shape() << endl;
		delete images[i];
	}

   //pSubImage2 = new SubImage<Float>(subImage, ImageRegion(region));


		return True;
}

Bool SpectralCollapser::_mergeDataError( const String &outImg, const String &dataImg, const String &errorImg, const Float &normError) const {

	// open the data and the error image
	ImageInterface<Float>  *data  = new PagedImage<Float>(dataImg, TableLock::AutoNoReadLocking);
	ImageInterface<Float>  *error = new PagedImage<Float>(errorImg, TableLock::AutoNoReadLocking);

	// create the tiled shape for the output image
	IPosition newShape=IPosition(data->shape());
	newShape.append(IPosition(1, 2));
	TiledShape tiledShape(newShape);

	// create the coordinate system for the output image
	CoordinateSystem newCSys = data->coordinates();
	Vector<Int> quality(2);
	quality(0) = Quality::DATA;
	quality(1) = Quality::ERROR;
	QualityCoordinate qualAxis(quality);
	newCSys.addCoordinate(qualAxis);

	Array<Float> outData=Array<Float>(newShape, 0.0);
	Array<Bool>  outMask;

	// get all the data values
	Array<Float> inData, inError;
	Array<Bool> inDataMask, inErrorMask;
	Slicer inSlicer(IPosition((data->shape()).size(), 0), IPosition(data->shape()));
	data->doGetSlice(inData, inSlicer);

	// define in the output array
	// the slicers for data and error
	Int qualCooPos, qualIndex;
	qualCooPos = newCSys.findCoordinate(Coordinate::QUALITY);
	(newCSys.qualityCoordinate(qualCooPos)).toPixel(qualIndex, Quality::DATA);
	IPosition outStart(newShape.size(), 0);
	outStart(newShape.size()-1)=qualIndex;
	IPosition outLength(newShape);
	outLength(newShape.size()-1)=1;
	Slicer outDataSlice(outStart, outLength);
	(newCSys.qualityCoordinate(qualCooPos)).toPixel(qualIndex, Quality::ERROR);
	outStart(newShape.size()-1)=qualIndex;
	Slicer outErrorSlice(outStart, outLength);

	// get all the error values
	error->doGetSlice(inError, inSlicer);

	// check whether a mask is necessary
	if (data->hasPixelMask() || error->hasPixelMask()){
		// create the output mask
		outMask=Array<Bool>(newShape, True);

		// make the mask for the data values
		if (data->hasPixelMask()){
			inDataMask  = (data->pixelMask()).get();
		}
		else{
			inDataMask = Array<Bool>(data->shape(), True);
		}

		// make the mask for the error values
		if (error->hasPixelMask()){
			inErrorMask  = (error->pixelMask()).get();
		}
		else{
			inErrorMask = Array<Bool>(error->shape(), True);
		}
	}

	// normalise the error
	// TODO: check whether for masked arrays there are problems
	if (normError==0.0){
		if (inErrorMask.ndim() > 0){
			inErrorMask = False;
		}
		else{
			outMask=Array<Bool>(newShape, True);

			inDataMask  = Array<Bool>(data->shape(), True);
			inErrorMask = Array<Bool>(error->shape(), False);
		}
	}
	else if (normError>1.0){
		inError = inError / (normError*normError);
	}


	// add the data and error values to the output array
	outData(outDataSlice)  = inData.addDegenerate(1);
	outData(outErrorSlice) = inError.addDegenerate(1);

	// check whether there is a mask
	if (inDataMask.ndim() > 0 && inErrorMask.ndim() > 0){
		// add the data and error mask to the output
		outMask(outDataSlice)  = inDataMask.addDegenerate(1);
		outMask(outErrorSlice) = inErrorMask.addDegenerate(1);
	}

   // write out the combined image
	ImageUtilities::writeImage(tiledShape, newCSys, outImg, outData, *_log, outMask);

	delete data;
	delete error;
	return True;
}


void SpectralCollapser::_addMiscInfo(const String &outName, const String &wcsInput, const String &chanInput,
		const SpectralCollapser::CollapseType &collType, const SpectralCollapser::CollapseError &collError) const {
	ImageInterface<Float>  *outImg  = new PagedImage<Float>(outName, TableLock::AutoNoReadLocking);

	// get the collapse type and error type as strings
	String strCollType, strCollError;
	SpectralCollapser::collapseTypeToString(collType, strCollType);
	SpectralCollapser::collapseErrorToString(collError, strCollError);

	// compile and set the miscInfo
	TableRecord miscInfo=outImg->miscInfo();
	miscInfo.define("inimage", _image->name(True));
	miscInfo.setComment("inimage", "name input image");
	miscInfo.define("specsel", wcsInput);
	miscInfo.setComment("specsel", "spectral selection");
	miscInfo.define("chansel", chanInput);
	miscInfo.setComment("chansel", "channel selection");
	miscInfo.define("colltype", strCollType);
	miscInfo.setComment("colltype", "collapse type");
	miscInfo.define("collerr", strCollError);
	miscInfo.setComment("collerr", "collapse error");
	miscInfo.define("origin", "CASA viewer / 2D recombination");
	miscInfo.setComment("origin", "origin of the image");

	// put to miscInfo
	outImg->setMiscInfo(miscInfo);

   delete outImg;
}
}
<|MERGE_RESOLUTION|>--- conflicted
+++ resolved
@@ -46,12 +46,12 @@
 #include <imageanalysis/ImageAnalysis/ImageMoments.h>
 
 namespace casa {
-SpectralCollapser::SpectralCollapser(const SPCIIF image):
+SpectralCollapser::SpectralCollapser(const ImageTask::shCImFloat image):
 		_image(image), _log(new LogIO()), _storePath(""){
 	_setUp();
 }
 
-SpectralCollapser::SpectralCollapser(const SPCIIF image, const String storePath):
+SpectralCollapser::SpectralCollapser(const ImageTask::shCImFloat image, const String storePath):
 		_image(image), _log(new LogIO()), _storePath(storePath){
 	_setUp();
 }
@@ -443,11 +443,7 @@
 	return True;
 }
 
-<<<<<<< HEAD
-Bool SpectralCollapser::_getQualitySubImgs(SPCIIF image, std::tr1::shared_ptr<SubImage<Float> >&  subData, std::tr1::shared_ptr<SubImage<Float> >&  subError) const{
-=======
 Bool SpectralCollapser::_getQualitySubImgs(ImageTask::shCImFloat image, std::tr1::shared_ptr<SubImage<Float> >&  subData, std::tr1::shared_ptr<SubImage<Float> >&  subError) const{
->>>>>>> 36b1dd33
 
 	// check whether the image origin is FITS
 	const FITSQualityImage  * const qImg = dynamic_cast<const FITSQualityImage*const>(image.get());
@@ -536,28 +532,23 @@
 	return True;
 }
 
-Bool SpectralCollapser::_collapse(const SPCIIF image, const String &aggString,
+Bool SpectralCollapser::_collapse(const ImageTask::shCImFloat image, const String &aggString,
 		const String& chanInp, const String& outname) const {
-	CasacRegionManager rm(image->coordinates());
-	String diagnostics;
-	uInt nSelectedChannels;
-	String stokes = _all;
-	Record myreg = rm.fromBCS(
-		diagnostics, nSelectedChannels, stokes, 0, "", chanInp,
-		CasacRegionManager::USE_ALL_STOKES, "", image->shape(), "", False
-	);
 	// create and execute the imcollapse-class
-	ImageCollapser<Float> collapser(
+	ImageCollapser collapser(
 			aggString,                  // String aggString
 			image,                      // const ImageInterface<Float> *const image
-			&myreg,                          // const Record *const regionRec
+			"",                         // const String& region
+			0,                          // const Record *const regionRec
+			"",                         // const String& box
+			chanInp,                    // const String& chanInp
+			_all,                       // const String& stokes
 			"",                         // const String& maskInp
 			_specAxis,                  // const IPosition& axes
-			False,                      // do not invert axes selection
 			outname,                    // String& outname
 			True                        // const Bool overwrite
 		);
-		collapser.collapse();
+		collapser.collapse(False);
 		return True;
 }
 
