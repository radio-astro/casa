--- conflicted
+++ resolved
@@ -42,11 +42,11 @@
 
 
 ImageStatsCalculator::ImageStatsCalculator(
-		const SPCIIF image,
+		const ImageTask::shCImFloat image,
 	const Record *const &regionPtr,
 	const String& maskInp,
 	Bool beVerboseDuringConstruction
-) : ImageTask<Float>(
+) : ImageTask(
 		image, "", regionPtr, "", "",
 		"", maskInp, "", False
 	), _statistics(0), _oldStatsRegion(0), _oldStatsMask(0),
@@ -77,30 +77,17 @@
 				_writeLogfile("# " + *iter, False, False);
 			}
 		}
-<<<<<<< HEAD
-		SPIIF clone(_getImage()->cloneII());
-		ImageCollapser<Float> collapsed(
-=======
 		std::tr1::shared_ptr<ImageInterface<Float> > clone(_getImage()->cloneII());
 		ImageCollapser collapsed(
->>>>>>> 36b1dd33
 			clone,
 			_axes.nelements() == 0
 				? IPosition::makeAxisPath(clone->ndim()).asVector()
 				: _axes,
-<<<<<<< HEAD
-			False, ImageCollapserData::ZERO, "", False
-		);
-		SPIIF tempIm;
-		try {
-			tempIm = collapsed.collapse();
-=======
 			False, ImageCollapser::ZERO, "", False
 		);
 		std::tr1::shared_ptr<ImageInterface<Float> > tempIm;
 		try {
 			tempIm.reset(collapsed.collapse(True));
->>>>>>> 36b1dd33
 		}
 		catch (const AipsError& x) {
 			*_getLog() << LogIO::WARN << "Unable to collapse image "
@@ -275,7 +262,7 @@
 	vector<String> *const &messageStore
 ) {
 	String pgdevice("/NULL");
-	LogOrigin myOrigin(_class, __func__);
+	LogOrigin myOrigin(_class, __FUNCTION__);
 	*_getLog() << myOrigin;
 	ImageRegion* pRegionRegion = 0;
 	ImageRegion* pMaskRegion = 0;
@@ -283,13 +270,16 @@
 	if (mtmp == "false" || mtmp == "[]") {
 		mtmp = "";
 	}
-	SPIIF clone(_getImage()->cloneII());
+	std::auto_ptr<ImageInterface<Float> > clone(_getImage()->cloneII());
 	Record regionRec = *_getRegion();
 	SubImage<Float> subImage = SubImageFactory<Float>::createSubImage(
-		pRegionRegion, pMaskRegion, *clone, regionRec, mtmp,
-		(_verbose ? _getLog().get() : 0), False, AxesSpecifier(),
-		_getStretch()
+			pRegionRegion, pMaskRegion, *clone,
+			//*(ImageRegion::tweakedRegionRecord(&regionRec)),
+			regionRec,
+			mtmp,  (_verbose ? _getLog().get() : 0), False, AxesSpecifier(),
+			_getStretch()
 	);
+	// Reset who is logging stuff.
 	*_getLog() << myOrigin;
 
 	// Find BLC of subimage in pixels and world coords, and output the
@@ -361,8 +351,8 @@
 	if (forceNewStorage) {
 		_statistics.reset(
 			_verbose
-			? new ImageStatistics<Float> (subImage, *_getLog(), False, _disk)
-			: new ImageStatistics<Float> (subImage, False, _disk)
+			? new ImageStatistics<Float> (subImage, *_getLog(), True, _disk)
+			: new ImageStatistics<Float> (subImage, True, _disk)
 		);
 	}
 	else {
@@ -375,8 +365,6 @@
 				? new ImageStatistics<Float> (subImage, *_getLog(), False, _disk)
 				: new ImageStatistics<Float> (subImage, False, _disk)
 			);
-			Array<Double> debugMax;
-			_statistics->getStatistic(debugMax, LatticeStatsBase::MAX);
 		}
 		else {
 			// We already have a statistics object.  We only have to set
@@ -392,7 +380,6 @@
 					? new ImageStatistics<Float> (subImage, *_getLog(), True, _disk)
 					: new ImageStatistics<Float> (subImage, True, _disk)
 				);
-
 			}
 			else {
 				_statistics->resetError();
@@ -420,13 +407,16 @@
 	_oldStatsMask.reset(pMaskRegion);
 	_oldStatsStorageForce = _disk;
 	// Set cursor axes
-	*_getLog() << LogOrigin(_class, __func__);
-	ThrowIf(! _statistics->setAxes(_axes), _statistics->errorMessage());
-
-	ThrowIf(
-		!_statistics->setInExCludeRange(_includepix, _excludepix, False),
-		_statistics->errorMessage()
-	);
+	*_getLog() << LogOrigin(_class, __FUNCTION__);
+	if (! _statistics->setAxes(_axes)) {
+		*_getLog() << _statistics->errorMessage() << LogIO::EXCEPTION;
+	}
+
+	// Set pixel include/exclude ranges
+	//std::cerr << "include/exclude" << includepix.size() << " " << excludepix.size() << std::endl;
+	if (!_statistics->setInExCludeRange(_includepix, _excludepix, False)) {
+		*_getLog() << _statistics->errorMessage() << LogIO::EXCEPTION;
+	}
 
 	// Tell what to list
 	if (!_statistics->setList(_list)) {
@@ -470,62 +460,65 @@
 	}
 	if (trobust) {
 		ok = _statistics->getStatistic(med, LatticeStatsBase::MEDIAN)
-			&& _statistics->getStatistic(
-				medAbsDevMed, LatticeStatsBase::MEDABSDEVMED
-			)
-			&& _statistics->getStatistic(
-				quartile, LatticeStatsBase::QUARTILE
-			);
+							&& _statistics->getStatistic(
+									medAbsDevMed, LatticeStatsBase::MEDABSDEVMED
+							)
+							&& _statistics->getStatistic(
+									quartile, LatticeStatsBase::QUARTILE
+							);
 	}
 	if (ok) {
 		ok = _statistics->getStatistic(npts, LatticeStatsBase::NPTS)
-			&& _statistics->getStatistic(sum, LatticeStatsBase::SUM)
-			&& _statistics->getStatistic(sumsquared, LatticeStatsBase::SUMSQ)
-			&& _statistics->getStatistic(min, LatticeStatsBase::MIN)
-			&& _statistics->getStatistic(max, LatticeStatsBase::MAX)
-			&& _statistics->getStatistic(mean, LatticeStatsBase::MEAN)
-			&& _statistics->getStatistic(sigma, LatticeStatsBase::SIGMA)
-			&& _statistics->getStatistic(rms, LatticeStatsBase::RMS);
-	}
-	ThrowIf(! ok, _statistics->errorMessage());
+								&& _statistics->getStatistic(sum, LatticeStatsBase::SUM)
+								&& _statistics->getStatistic(sumsquared,
+										LatticeStatsBase::SUMSQ)
+										&& _statistics->getStatistic(min, LatticeStatsBase::MIN)
+										&& _statistics->getStatistic(max, LatticeStatsBase::MAX)
+										&& _statistics->getStatistic(mean, LatticeStatsBase::MEAN)
+										&& _statistics->getStatistic(sigma, LatticeStatsBase::SIGMA)
+										&& _statistics->getStatistic(rms, LatticeStatsBase::RMS);
+	}
+	if (!ok) {
+		*_getLog() << _statistics->errorMessage() << LogIO::EXCEPTION;
+	}
 	Record statsout;
-	statsout.define("npts", npts);
-	statsout.define("sum", sum);
-	statsout.define("sumsq", sumsquared);
-	statsout.define("min", min);
-	statsout.define("max", max);
-	statsout.define("mean", mean);
+	statsout.define(RecordFieldId("npts"), npts);
+	statsout.define(RecordFieldId("sum"), sum);
+	statsout.define(RecordFieldId("sumsq"), sumsquared);
+	statsout.define(RecordFieldId("min"), min);
+	statsout.define(RecordFieldId("max"), max);
+	statsout.define(RecordFieldId("mean"), mean);
 	if (trobust) {
-		statsout.define("median", med);
-		statsout.define("medabsdevmed", medAbsDevMed);
-		statsout.define("quartile", quartile);
-	}
-	statsout.define("sigma", sigma);
-	statsout.define("rms", rms);
+		statsout.define(RecordFieldId("median"), med);
+		statsout.define(RecordFieldId("medabsdevmed"), medAbsDevMed);
+		statsout.define(RecordFieldId("quartile"), quartile);
+	}
+	statsout.define(RecordFieldId("sigma"), sigma);
+	statsout.define(RecordFieldId("rms"), rms);
 	if (
 		doFlux
 		&& _statistics->getStatistic(
 			fluxDensity, LatticeStatsBase::FLUX
 		)
 	) {
-		statsout.define("flux", fluxDensity);
-	}
-	statsout.define("blc", blc.asVector());
-	statsout.define("blcf", blcf);
-
-	statsout.define("trc", trc.asVector());
-	statsout.define("trcf", trcf);
+		statsout.define(RecordFieldId("flux"), fluxDensity);
+	}
+	statsout.define(RecordFieldId("blc"), blc.asVector());
+	statsout.define(RecordFieldId("blcf"), blcf);
+
+	statsout.define(RecordFieldId("trc"), trc.asVector());
+	statsout.define(RecordFieldId("trcf"), trcf);
 
 	String tmp;
 	IPosition minPos, maxPos;
 	if (_statistics->getMinMaxPos(minPos, maxPos)) {
 		if (minPos.nelements() > 0 && maxPos.nelements() > 0) {
-			statsout.define("minpos", (blc + minPos).asVector());
+			statsout.define(RecordFieldId("minpos"), (blc + minPos).asVector());
 			tmp = CoordinateUtil::formatCoordinate(blc + minPos, cSys, precis);
-			statsout.define("minposf", tmp);
-			statsout.define("maxpos", (blc + maxPos).asVector());
+			statsout.define(RecordFieldId("minposf"), tmp);
+			statsout.define(RecordFieldId("maxpos"), (blc + maxPos).asVector());
 			tmp = CoordinateUtil::formatCoordinate(blc + maxPos, cSys, precis);
-			statsout.define("maxposf", tmp);
+			statsout.define(RecordFieldId("maxposf"), tmp);
 		}
 	}
 
