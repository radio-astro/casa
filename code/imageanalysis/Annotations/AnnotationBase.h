//# ComponentShape.h: Base class for component shapes
//# Copyright (C) 1998,1999,2000,2001
//# Associated Universities, Inc. Washington DC, USA.
//#
//# This library is free software; you can redistribute it and/or modify it
//# under the terms of the GNU Library General Public License as published by
//# the Free Software Foundation; either version 2 of the License, or (at your
//# option) any later version.
//#
//# This library is distributed in the hope that it will be useful, but WITHOUT
//# ANY WARRANTY; without even the implied warranty of MERCHANTABILITY or
//# FITNESS FOR A PARTICULAR PURPOSE.  See the GNU Library General Public
//# License for more details.
//#
//# You should have received a copy of the GNU Library General Public License
//# along with this library; if not, write to the Free Software Foundation,
//# Inc., 675 Massachusetts Ave, Cambridge, MA 02139, USA.
//#
//# Correspondence concerning AIPS++ should be addressed as follows:
//#        Internet email: aips2-request@nrao.edu.
//#        Postal address: AIPS++ Project Office
//#                        National Radio Astronomy Observatory
//#                        520 Edgemont Road
//#                        Charlottesville, VA 22903-2475 USA
//#
//# $Id: ComponentShape.h 20739 2009-09-29 01:15:15Z Malte.Marquarding $

#ifndef ANNOTATIONS_ANNOTATIONBASE_H
#define ANNOTATIONS_ANNOTATIONBASE_H

#include <coordinates/Coordinates/CoordinateSystem.h>
#include <boost/regex.hpp>

#include <measures/Measures/Stokes.h>


namespace casa {

// <summary>Base class for annotations</summary>

// <use visibility=export>

// <reviewed reviewer="" date="yyyy/mm/dd">
// </reviewed>

// <synopsis>
// Base class for annotations

// In order to minimize maintainability, many parameters are not
// set in the constructor but can be set by mutator methods.
//
// Input directions will be converted to the reference frame of the
// input coordinate system upon construction if necessary.
// </synopsis>

class AnnotationBase {
public:

	typedef vector<float> RGB;

	// The pairs have longitude as the first member and latitude as the second
	typedef Vector<std::pair<Quantity,Quantity> > Direction;

	enum Type {
		// annotations only
		LINE,
		VECTOR,
		TEXT,
		SYMBOL,
		// regions
		RECT_BOX,
		CENTER_BOX,
		ROTATED_BOX,
		POLYGON,
		POLYLINE,
		CIRCLE,
		ANNULUS,
		ELLIPSE
	};

	enum Keyword {
		COORD,
		RANGE,
		FRAME,
		CORR,
		VELTYPE,
		RESTFREQ,
		LINEWIDTH,
		LINESTYLE,
		SYMSIZE,
		SYMTHICK,
		COLOR,
		FONT,
		FONTSIZE,
		FONTSTYLE,
		USETEX,
		LABEL,
		LABELCOLOR,
		LABELPOS,
		LABELOFF,
		UNKNOWN_KEYWORD,
		N_KEYS
	};

	enum LineStyle {
		SOLID,
		DASHED,
		DOT_DASHED,
		DOTTED
	};

	enum FontStyle {
		NORMAL,
		BOLD,
		ITALIC,
		ITALIC_BOLD
	};

    static const RGB BLACK;
    static const RGB BLUE;
    static const RGB CYAN;
    static const RGB GRAY;
    static const RGB GREEN;
    static const RGB MAGENTA;
    static const RGB ORANGE;
    static const RGB RED;
    static const RGB WHITE;
    static const RGB YELLOW;

	static const String DEFAULT_LABEL;
	static const RGB DEFAULT_COLOR;
	static const LineStyle DEFAULT_LINESTYLE;
	static const uInt DEFAULT_LINEWIDTH;
	static const uInt DEFAULT_SYMBOLSIZE;
	static const uInt DEFAULT_SYMBOLTHICKNESS;
	static const String DEFAULT_FONT;
	static const uInt DEFAULT_FONTSIZE;
	static const FontStyle DEFAULT_FONTSTYLE;
	static const Bool DEFAULT_USETEX;
	static const RGB DEFAULT_LABELCOLOR;
	static const String DEFAULT_LABELPOS;
	static const vector<Int> DEFAULT_LABELOFF;

	static const boost::regex rgbHexRegex;

	virtual ~AnnotationBase();

	Type getType() const;

	static LineStyle lineStyleFromString(const String& ls);

	// Given a string, return the corresponding annotation type or throw
	// an error if the string does not correspond to an allowed type.
	static Type typeFromString(const String& type);

	static String typeToString(const Type type);

	static String keywordToString(const Keyword key);

	static String lineStyleToString(const LineStyle linestyle);

	static FontStyle fontStyleFromString(const String& fs);

	static String fontStyleToString(const FontStyle fs);

	void setLabel(const String& label);

	String getLabel() const;

    // <src>color</src> must either be a recognized color name or
    // a valid rgb hex string, else an expection is thrown
	void setColor(const String& color);
	
    // color must have three elements all with values between 0 and 255 inclusive
    // or an exception is thrown.
    void setColor(const RGB& color);

    // returns the color name if it is recognized or its rgb hex string 
	String getColorString() const;

	static String colorToString(const RGB& color);

    // get the color associated with this object
    RGB getColor() const;

	void setLineStyle(const LineStyle lineStyle);

	LineStyle getLineStyle() const;

	void setLineWidth(const uInt linewidth);

	uInt getLineWidth() const;

	void setSymbolSize(const uInt symbolsize);

	uInt getSymbolSize() const;

	void setSymbolThickness(const uInt symbolthickness);

	uInt getSymbolThickness() const;

	void setFont(const String& font);

	String getFont() const;

	void setFontSize(const uInt fontsize);

	uInt getFontSize() const;

	void setFontStyle(const FontStyle& fontstyle);

	FontStyle getFontStyle() const;

	void setUseTex(const Bool usetex);

	Bool isUseTex() const;

	// is the object a region?
	virtual Bool isRegion() const;

	// is the object only an annotation? Can only be false if the object
	// is a region
	inline virtual Bool isAnnotationOnly() const { return True; }

	// set "pix" as valid unit. This should be called externally
	// before creating quantities which have pixel units.
	static void unitInit();

    // <src>color</src> must either be a recognized color name or
    // a valid rgb hex string, else an expection is thrown
	void setLabelColor(const String& color);

    // color must have three elements all with values between 0 and 255 inclusive
    // or an exception is thrown.
    void setLabelColor(const RGB& color);

    // returns the color name if it is recognized or its rgb hex string

	String getLabelColorString() const;

    // get the color associated with this object's label
    RGB getLabelColor() const;

    // returns one of top, bottom, left, or right.
	String getLabelPosition() const;

	// <src>position</src> must have a value in top, bottom, left, or right.
	// case is ignored.
	void setLabelPosition(const String& position);

	// <src>offset</src> must have two elements
	void setLabelOffset(const vector<Int>& offset);

	vector<Int> getLabelOffset() const;

	virtual ostream& print(ostream &os) const = 0;

	// These parameters are included at the global scope. Multiple runs
	// on the same object are cumulative; if a key exists in the current
	// settings but not in <src>globalKeys</src> that key will still exist
	// in the globals after setGlobals has run.
	void setGlobals(const Vector<Keyword>& globalKeys);

	// print a set of keyword value pairs
	static ostream& print(
		ostream& os, const map<Keyword, String>& params
	);

	// print a line style representation
	static ostream& print(
		ostream& os, const LineStyle ls
	);

	// print a font style representation
	static ostream& print(
		ostream& os, const FontStyle fs
	);

	static ostream& print(
		ostream& os, const Direction d
	);

	// Get a list of the user-friendly color names supported
	static std::list<std::string> colorChoices();

	// get the coordinate system associated with this object.
	// This is the same coordinates system used to construct the object.

	inline const CoordinateSystem& getCsys() const {
		return _csys;
	}

	// DEPRECATED Please use getConvertedDirections()
	// the pair elements have longitude as the first member and latitude as the second.
	// FIXME make this return of vector of MVDirections
	// Returns the same angles as getConvertedDirections()
	Direction getDirections() const;

	// get the frequency limits converted to the spectral frame of the coordinate
	// system of this object. An empty Vector implies all applicable frequencies
	// have been selected.
	Vector<MFrequency> getFrequencyLimits() const;

	// Get the stokes for which the selection applies. An empty Vector implies
	// all applicable stokes have been selected.
	Vector<Stokes::StokesTypes> getStokes() const;

	// if freqRefFrame=="" -> use the reference frame of the coordinate system
	// if dopplerString=="" -> use the doppler system associated with the coordinate system
	// if restfreq=Quantity(0, "Hz") -> use the rest frequency associated with the coordinate system
	// Tacitly does nothing if the coordinate system has no spectral axis.
	// Returns True if frequencies actually need to be set and were set.
	virtual Bool setFrequencyLimits(
		const Quantity& beginFreq,
		const Quantity& endFreq,
		const String& freqRefFrame,
		const String& dopplerString,
		const Quantity& restfreq
	);

	// same as getDirections, only returns proper MDirections
	inline const Vector<MDirection>& getConvertedDirections() const {
		return _convertedDirections;
	}

protected:

	AnnotationBase(
		const Type type, const String& dirRefFrameString,
		const CoordinateSystem& csys, const Quantity& beginFreq,
		const Quantity& endFreq,
		const String& freqRefFrame,
		const String& dopplerString,
		const Quantity& restfreq,
		const Vector<Stokes::StokesTypes>& stokes
	);

	// use only if the frame of the input directions is the
	// same as the frame of the coordinate system. All frequencies
	// are used.
	AnnotationBase(
		const Type type, const CoordinateSystem& csys,
		const Vector<Stokes::StokesTypes>& stokes
	);

	// the implicitly defined copy constructor is fine
	// AnnotationBase(const AnnotationBase& other);

	// assignment operator
	AnnotationBase& operator= (const AnnotationBase& other);

	static void _checkMixed(
		const String& origin,
		const Direction& dirs
	);

	MDirection _directionFromQuantities(
		const Quantity& q0, const Quantity& q1
	);

	void _checkAndConvertDirections(
		const String& origin,
		const Direction& dirs
	);

	virtual void _printPairs(ostream& os) const;



	inline const IPosition& _getDirectionAxes() const {
		return _directionAxes;
	}

	// direction to string, precision of 0.1 mas
	// ra and dec in sexigesimal format, non-equatorial coords in degrees
	String _printDirection(
		const Quantity& longitude, const Quantity& latitude
	) const;

	// convert angle to arcsec, precision 0.1 mas
	static String _toArcsec(const Quantity& angle);

	// convert angle to degrees, precision 0.1 mas
	static String _toDeg(const Quantity& angle);

	inline void _setParam(const Keyword k, const String& s) {
		_params[k] = s;
	}

	// return a string representing a pixel value, precision 1.
	static String _printPixel(const Double& d);

<<<<<<< HEAD
	MDirection::Types _getDirectionRefFrame() const { return _directionRefFrame; }

=======
>>>>>>> 36b1dd33
private:
	Type _type;
	MDirection::Types _directionRefFrame;
	CoordinateSystem _csys;
	IPosition _directionAxes;
	String _label, _font, _labelPos;
    RGB _color, _labelColor;
	FontStyle _fontstyle;
	LineStyle _linestyle;
	uInt _fontsize, _linewidth, _symbolsize,
		_symbolthickness;
	Bool _usetex;
	Vector<MDirection> _convertedDirections;
	Vector<MFrequency> _convertedFreqLimits;
	Quantity _beginFreq, _endFreq, _restFreq;
	Vector<Stokes::StokesTypes> _stokes;
	MFrequency::Types _freqRefFrame;
	MDoppler::Types _dopplerType;

	map<Keyword, Bool> _globals;
	map<Keyword, String> _params;
	Bool _printGlobals;
	vector<Int> _labelOff;

	static Bool _doneUnitInit, _doneColorInit;
	static map<String, LineStyle> _lineStyleMap;
	static map<String, Type> _typeMap;
	static map<string, RGB> _colors;
	static map<RGB, string> _rgbNameMap;
	static std::list<std::string> _colorNames;

	const static String _class;

	void _init();
	void _initParams();

	static void _initColors();

	static RGB _colorStringToRGB(const String& s);

	static Bool _isRGB(const RGB& rgb);

	void _testConvertToPixel() const;

	static void _initTypeMap();

	void _checkAndConvertFrequencies();

	String _printFreqRange() const;

	static String _printFreq(const Quantity& freq);

};

inline ostream &operator<<(ostream& os, const AnnotationBase& annotation) {
	return annotation.print(os);
};

inline ostream &operator<<(ostream& os, const AnnotationBase::LineStyle& ls) {
	return AnnotationBase::print(os, ls);
};

inline ostream &operator<<(ostream& os, const AnnotationBase::FontStyle& fs) {
	return AnnotationBase::print(os, fs);
};

inline ostream &operator<<(ostream& os, const map<AnnotationBase::Keyword, String>& x) {
	return AnnotationBase::print(os, x);
};

inline ostream &operator<<(ostream& os, const AnnotationBase::Direction x) {
	return AnnotationBase::print(os, x);
};

// Just need a identifiable exception class for exception handling.
class WorldToPixelConversionError : public AipsError {
public:
	WorldToPixelConversionError(String msg) : AipsError(msg) {}
};

}

#endif<|MERGE_RESOLUTION|>--- conflicted
+++ resolved
@@ -390,11 +390,6 @@
 	// return a string representing a pixel value, precision 1.
 	static String _printPixel(const Double& d);
 
-<<<<<<< HEAD
-	MDirection::Types _getDirectionRefFrame() const { return _directionRefFrame; }
-
-=======
->>>>>>> 36b1dd33
 private:
 	Type _type;
 	MDirection::Types _directionRefFrame;
