--- conflicted
+++ resolved
@@ -39,12 +39,12 @@
 #include <mstransform/MSTransform/MSTransformRegridder.h>
 
 // VisibityIterator / VisibilityBuffer framework
-#include <msvis/MSVis/VisibilityIterator2.h>
-#include <msvis/MSVis/VisBuffer2.h>
-#include <msvis/MSVis/ViFrequencySelection.h>
+#include <synthesis/MSVis/VisibilityIterator2.h>
+#include <synthesis/MSVis/VisBuffer2.h>
+#include <synthesis/MSVis/ViFrequencySelection.h>
 
 // TVI framework
-#include <msvis/MSVis/AveragingVi2Factory.h>
+#include <synthesis/MSVis/AveragingVi2Factory.h>
 
 // To get observatory position from observatory name
 #include <measures/Measures/MeasTable.h>
@@ -65,44 +65,12 @@
 
 // Forward declarations
 class MSTransformBufferImpl;
-<<<<<<< HEAD
-class MSTransformIterator;
-=======
->>>>>>> 36b1dd33
 
 // MS Transform Framework utilities
 namespace MSTransformations
 {
 	// Returns 1/sqrt(wt) or -1, depending on whether wt is positive..
 	Double wtToSigma(Double wt);
-
-	enum InterpolationMethod {
-	    // nearest neighbour
-	    nearestNeighbour,
-	    // linear
-	    linear,
-	    // cubic
-	    cubic,
-	    // cubic spline
-	    spline,
-	    // fft shift
-	    fftshift
-	  };
-
-	enum WeightingSetup {
-		spectrum,
-		flags,
-		cumSum,
-		flat
-	};
-
-	enum dataCol {
-		visCube,
-		visCubeCorrected,
-		visCubeModel,
-		visCubeFloat,
-		weightSpectrum
-	  };
 }
 
 // Forward declarations
@@ -111,10 +79,10 @@
 
 // Map definition
 typedef map<MS::PredefinedColumns,MS::PredefinedColumns> dataColMap;
-typedef map< pair< pair<uInt,uInt> , uInt >,vector<uInt> > baselineMap;
-typedef map<uInt,map<uInt, uInt > > inputSpwChanMap;
-typedef map<uInt,vector < channelContribution > >  inputOutputChanFactorMap;
-typedef map<uInt,pair < spwInfo, spwInfo > > inputOutputSpwMap;
+typedef map< pair< pair<Int,Int> , Int >,vector<uInt> > baselineMap;
+typedef map<Int,map<uInt, uInt > > inputSpwChanMap;
+typedef map<Int,vector < channelContribution > >  inputOutputChanFactorMap;
+typedef map<Int,pair < spwInfo, spwInfo > > inputOutputSpwMap;
 
 // Struct definition
 struct channelInfo {
@@ -297,9 +265,6 @@
 class MSTransformManager
 {
 
-	friend class MSTransformBufferImpl;
-	friend class MSTransformIterator;
-
 public:
 
 	MSTransformManager();
@@ -314,22 +279,9 @@
 	void setup();
 	void close();
 
-	void setupBufferTransformations(vi::VisBuffer2 *vb);
+	vi::VisibilityIterator2 * getVisIter() {return visibilityIterator_p;}
+
 	void fillOutputMs(vi::VisBuffer2 *vb);
-
-	// For buffer handling classes (MSTransformIterator)
-
-	// Needed by MSTransformIteratorFactory
-	vi::VisibilityIterator2 * getVisIter() {return visibilityIterator_p;}
-
-	// Needed by MSTransformIterator
-	MeasurementSet * getOutputMs () {return outputMs_p;};
-	String getOutputMsName () {return outMsName_p;};
-
-	// Needed by MSTransformBuffer
-	vi::VisBuffer2 * getVisBuffer() {return visibilityIterator_p->getVisBuffer();}
-	IPosition getShape();
-
 
 
 protected:
@@ -387,7 +339,6 @@
 	// From selected MS
 	void checkFillFlagCategory();
 	void checkFillWeightSpectrum();
-	void checkDataColumnsAvailable();
 
 	// Iterator set-up
 	void checkDataColumnsToFill();
@@ -398,189 +349,30 @@
 	void fillIdCols(vi::VisBuffer2 *vb,RefRows &rowRef);
 	void fillDataCols(vi::VisBuffer2 *vb,RefRows &rowRef);
 
-	// Methods to transform and write vectors
-
-	template <class T> void transformAndWriteNotReindexableVector(	const Vector<T> &inputVector,
-																	Vector<T> &outputVector,
-																	Bool constant,
-																	ScalarColumn<T> &outputCol,
-																	RefRows &rowReference);
-
-	template <class T> void transformAndWriteReindexableVector(	const Vector<T> &inputVector,
-																Vector<T> &outputVector,
-																Bool constant,
-																map<uInt,uInt> &inputOutputIndexMap,
-																ScalarColumn<T> &outputCol,
-																RefRows &rowReference);
-
-	Bool transformDDIVector(const Vector<Int> &inputVector,Vector<Int> &outputVector);
-
-	void mapAndAverageVector(	const Vector<Double> &inputVector,
-								Vector<Double> &outputVector);
-
-	void mapAndAverageVector(	const Vector<Bool> &inputVector,
-								Vector<Bool> &outputVector);
-
-	// Templates methods to transform vectors that must be available for MSTransformBuffer
-
-	template <class T> Bool transformNotReindexableVector(	const Vector<T> &inputVector,
-															Vector<T> &outputVector,
-															Bool constant)
-	{
-		Bool transformed = True;
-
-		if ((combinespws_p) or (nspws_p >2))
-		{
-			if (constant)
-			{
-				outputVector = inputVector(0);
-			}
-			else
-			{
-				mapVector(inputVector,outputVector);
-			}
-		}
-		else
-		{
-			transformed = False;
-		}
-
-		return transformed;
-	};
-
-	template <class T> Bool transformReindexableVector(	const Vector<T> &inputVector,
-														Vector<T> &outputVector,
-														Bool constant,
-														map<uInt,uInt> &inputOutputIndexMap)
-	{
-		Bool transformed = True;
-
-		if ((inputOutputIndexMap.size()) or (nspws_p >2))
-		{
-			if (constant)
-			{
-				outputVector = inputOutputIndexMap[inputVector(0)];
-			}
-			else if (combinespws_p)
-			{
-				mapAndReindexVector(inputVector,outputVector,inputOutputIndexMap);
-			}
-			else
-			{
-				reindexVector(inputVector,outputVector,inputOutputIndexMap);
-			}
-		}
-		else
-		{
-			transformed = transformNotReindexableVector(inputVector,outputVector,constant);
-		}
-
-		return transformed;
-	};
-
+	template <class T> void fillAndReindexScalar(	T inputScalar,
+													Vector<T> &outputVector,
+													map<Int,Int> &inputOutputIndexMap);
 	template <class T> void mapAndReindexVector(	const Vector<T> &inputVector,
 													Vector<T> &outputVector,
-													map<uInt,uInt> &inputOutputIndexMap)
-	{
-		if (nspws_p <2)
-		{
-			for (uInt index=0; index<rowIndex_p.size();index++)
-			{
-				outputVector(index) = inputOutputIndexMap[inputVector(rowIndex_p[index])];
-			}
-		}
-		else
-		{
-			uInt absoluteIndex = 0;
-			for (uInt index=0; index<rowIndex_p.size();index++)
-			{
-				for (uInt spwIndex=0;spwIndex < nspws_p; spwIndex++)
-				{
-					outputVector(absoluteIndex) = inputOutputIndexMap[inputVector(rowIndex_p[index])];
-					absoluteIndex += 1;
-				}
-			}
-		}
-
-		return;
-	}
-
-
+													map<Int,Int> &inputOutputIndexMap,
+													Bool constant=False);
 	template <class T> void reindexVector(	const Vector<T> &inputVector,
 											Vector<T> &outputVector,
-											map<uInt,uInt> &inputOutputIndexMap)
-	{
-		if (nspws_p <2)
-		{
-			for (uInt index=0; index<inputVector.shape()[0];index++)
-			{
-				outputVector(index) = inputOutputIndexMap[inputVector(index)];
-			}
-		}
-		else
-		{
-			uInt absoluteIndex = 0;
-			for (uInt index=0; index<inputVector.shape()[0];index++)
-			{
-				for (uInt spwIndex=0;spwIndex < nspws_p; spwIndex++)
-				{
-					outputVector(absoluteIndex) = inputOutputIndexMap[inputVector(index)];
-					absoluteIndex += 1;
-				}
-			}
-		}
-
-		return;
-	};
-
-	template <class T> void mapVector(	const Vector<T> &inputVector,
-										Vector<T> &outputVector)
-	{
-		if (nspws_p < 2)
-		{
-			for (uInt index=0; index<rowIndex_p.size();index++)
-			{
-				outputVector(index) = inputVector(rowIndex_p[index]);
-			}
-		}
-		else
-		{
-			uInt absoluteIndex = 0;
-			for (uInt index=0; index<rowIndex_p.size();index++)
-			{
-				for (uInt spwIndex=0;spwIndex < nspws_p; spwIndex++)
-				{
-					outputVector(absoluteIndex) = inputVector(rowIndex_p[index]);
-					absoluteIndex += 1;
-				}
-			}
-		}
-
-
-		return;
-	}
-
-	// Methods to transform and write matrix
-
-
+											map<Int,Int> &inputOutputIndexMap,
+											Bool constant=False);
+
+	template <class T> void mapVector(const Vector<T> &inputVector, Vector<T> &outputVector);
 	template <class T> void mapMatrix(const Matrix<T> &inputMatrix, Matrix<T> &outputMatrix);
-<<<<<<< HEAD
-=======
 	void mapAndAverageVector(	const Vector<Double> &inputVector,
 								Vector<Double> &outputVector);
 	void mapAndAverageVector(	const Vector<Bool> &inputVector,
 								Vector<Bool> &outputVector);
->>>>>>> 36b1dd33
 	template <class T> void mapAndAverageMatrix(	const Matrix<T> &inputMatrix,
 													Matrix<T> &outputMatrix,
 													Bool convolveFlags=False,
 													vi::VisBuffer2 *vb=NULL);
 	template <class T> void mapAndScaleMatrix(	const Matrix<T> &inputMatrix,
 												Matrix<T> &outputMatrix,
-<<<<<<< HEAD
-												map<uInt,T> scaleMap,
-												Vector<Int> spws);
-=======
 												map<Int,T> scaleMap,
 												Vector<Int> spws);
 
@@ -596,14 +388,10 @@
 												ScalarColumn<T> &outputCol,
 												RefRows &rowRef,
 												uInt offset);
->>>>>>> 36b1dd33
 	template <class T> void writeMatrix(	const Matrix<T> &inputMatrix,
 											ArrayColumn<T> &outputCol,
 											RefRows &rowRef,
 											uInt nBlocks);
-
-	// Methods to transform and write cubes
-
 	template <class T> void writeCube(	const Cube<T> &inputCube,
 										ArrayColumn<T> &outputCol,
 										RefRows &rowRef);
@@ -641,8 +429,6 @@
 												ArrayColumn<T> &outputDataCol,
 												ArrayColumn<Bool> *outputFlagCol);
 
-	// Methods to transform data in cubes
-
 	void addWeightSpectrumContribution(	Double &weight,
 										uInt &pol,
 										uInt &inputChannel,
@@ -667,13 +453,13 @@
 							const Cube<Float> &inputWeightsCube,
 							Matrix<Float> &inputWeightsPlane,
 							Double weight);
-	void dontfillWeightsPlane(	uInt ,
-								uInt ,
-								uInt ,
-								uInt ,
-								const Cube<Float> &,
-								Matrix<Float> &,
-								Double ) {return;}
+	void dontfillWeightsPlane(	uInt pol,
+								uInt inputChannel,
+								uInt outputChannel,
+								uInt inputRow,
+								const Cube<Float> &inputWeightsCube,
+								Matrix<Float> &inputWeightsPlane,
+								Double weight) {return;}
 	void (casa::MSTransformManager::*fillWeightsPlane_p)(	uInt pol,
 																uInt inputChannel,
 																uInt outputChannel,
@@ -686,10 +472,10 @@
 								uInt outputChannel,
 								Matrix<Float> &inputPlaneWeights,
 								Matrix<Double> &normalizingFactorPlane);
-	void dontNormalizeWeightsPlane(	uInt ,
-									uInt ,
-									Matrix<Float> &,
-									Matrix<Double> &) {return;}
+	void dontNormalizeWeightsPlane(	uInt pol,
+									uInt outputChannel,
+									Matrix<Float> &inputPlaneWeights,
+									Matrix<Double> &normalizingFactorPlane) {return;}
 	void (casa::MSTransformManager::*normalizeWeightsPlane_p)(	uInt pol,
 																	uInt outputChannel,
 																	Matrix<Float> &inputPlaneWeights,
@@ -729,9 +515,9 @@
 	void setWeightsPlaneByReference(	uInt inputRow,
 										const Cube<Float> &inputWeightsCube,
 										Matrix<Float> &inputWeightsPlane);
-	void dontsetWeightsPlaneByReference(	uInt ,
-											const Cube<Float> &,
-											Matrix<Float> &) {return;}
+	void dontsetWeightsPlaneByReference(	uInt inputRow,
+											const Cube<Float> &inputWeightsCube,
+											Matrix<Float> &inputWeightsPlane) {return;}
 	void (casa::MSTransformManager::*setWeightsPlaneByReference_p)(	uInt inputRow,
 																		const Cube<Float> &inputWeightsCube,
 																		Matrix<Float> &inputWeightsPlane);
@@ -748,34 +534,12 @@
 	void setWeightStripeByReference(	uInt corrIndex,
 										Matrix<Float> &inputWeightsPlane,
 										Vector<Float> &inputWeightsStripe);
-	void dontSetWeightStripeByReference(	uInt ,
-											Matrix<Float> &,
-											Vector<Float> &) {return;}
+	void dontSetWeightStripeByReference(	uInt corrIndex,
+											Matrix<Float> &inputWeightsPlane,
+											Vector<Float> &inputWeightsStripe) {return;}
 	void (casa::MSTransformManager::*setWeightStripeByReference_p)(	uInt corrIndex,
 																		Matrix<Float> &inputWeightsPlane,
 																		Vector<Float> &inputWeightsStripe);
-
-	void bufferOutputPlanes(	uInt row,
-								Matrix<Complex> &outputDataPlane,
-								Matrix<Bool> &outputFlagsPlane,
-								ArrayColumn<Complex> &outputDataCol,
-								ArrayColumn<Bool> &outputFlagCol);
-	void bufferOutputPlanes(	uInt row,
-								Matrix<Float> &outputDataPlane,
-								Matrix<Bool> &outputFlagsPlane,
-								ArrayColumn<Float> &outputDataCol,
-								ArrayColumn<Bool> &outputFlagCol);
-	void bufferOutputPlanesInSlices(	uInt row,
-										Matrix<Complex> &outputDataPlane,
-										Matrix<Bool> &outputFlagsPlane,
-										ArrayColumn<Complex> &outputDataCol,
-										ArrayColumn<Bool> &outputFlagCol);
-	void bufferOutputPlanesInSlices(	uInt row,
-										Matrix<Float> &outputDataPlane,
-										Matrix<Bool> &outputFlagsPlane,
-										ArrayColumn<Float> &outputDataCol,
-										ArrayColumn<Bool> &outputFlagCol);
-
 
 	void writeOutputPlanes(	uInt row,
 							Matrix<Complex> &outputDataPlane,
@@ -811,10 +575,10 @@
 								ArrayColumn<Bool> &outputCol,
 								IPosition &outputPlaneShape,
 								uInt &outputRow);
-	void dontWriteOutputFlagsPlane(	Matrix<Bool> &,
-									ArrayColumn<Bool> &,
-									IPosition &,
-									uInt &) {return;}
+	void dontWriteOutputFlagsPlane(	Matrix<Bool> &outputPlane,
+									ArrayColumn<Bool> &outputCol,
+									IPosition &outputPlaneShape,
+									uInt &outputRow) {return;}
 
 	template <class T> void writeOutputPlanesInSlices(	uInt row,
 														Matrix<T> &outputDataPlane,
@@ -845,12 +609,12 @@
 										Slice &sliceY,
 										IPosition &outputPlaneShape,
 										uInt &outputRow);
-	void dontWriteOutputFlagsPlaneSlices(	Matrix<Bool> &,
-											ArrayColumn<Bool> &,
-											Slice &,
-											Slice &,
-											IPosition &,
-											uInt &) {return;}
+	void dontWriteOutputFlagsPlaneSlices(	Matrix<Bool> &outputPlane,
+											ArrayColumn<Bool> &outputDataCol,
+											Slice &sliceX,
+											Slice &sliceY,
+											IPosition &outputPlaneShape,
+											uInt &outputRow) {return;}
 	void (casa::MSTransformManager::*writeOutputFlagsPlaneReshapedSlices_p)(	Matrix<Bool> &outputPlane,
 																					ArrayColumn<Bool> &outputCol,
 																					Slice &sliceX,
@@ -863,12 +627,12 @@
 												Slice &sliceY,
 												IPosition &outputPlaneShape,
 												uInt &outputRow);
-	void dontWriteOutputPlaneReshapedSlices(	Matrix<Bool> &,
-												ArrayColumn<Bool> &,
-												Slice &,
-												Slice &,
-												IPosition &,
-												uInt &) {return;}
+	void dontWriteOutputPlaneReshapedSlices(	Matrix<Bool> &outputPlane,
+												ArrayColumn<Bool> &outputDataCol,
+												Slice &sliceX,
+												Slice &sliceY,
+												IPosition &outputPlaneShape,
+												uInt &outputRow) {return;}
 
 	void transformStripeOfData(	Int inputSpw,
 								Vector<Complex> &inputDataStripe,
@@ -937,23 +701,23 @@
 																	uInt outputPos,
 																	uInt width);
 	template <class T> void simpleAverageKernel(	Vector<T> &inputData,
-													Vector<Bool> &,
-													Vector<Float> &,
+													Vector<Bool> &inputFlags,
+													Vector<Float> &inputWeights,
 													Vector<T> &outputData,
-													Vector<Bool> &,
+													Vector<Bool> &outputFlags,
 													uInt startInputPos,
 													uInt outputPos,
 													uInt width);
 	template <class T> void flagAverageKernel(	Vector<T> &inputData,
 												Vector<Bool> &inputFlags,
-												Vector<Float> &,
+												Vector<Float> &inputWeights,
 												Vector<T> &outputData,
 												Vector<Bool> &outputFlags,
 												uInt startInputPos,
 												uInt outputPos,
 												uInt width);
 	template <class T> void weightAverageKernel(	Vector<T> &inputData,
-													Vector<Bool> &,
+													Vector<Bool> &inputFlags,
 													Vector<Float> &inputWeights,
 													Vector<T> &outputData,
 													Vector<Bool> &outputFlags,
@@ -961,36 +725,25 @@
 													uInt outputPos,
 													uInt width);
 	template <class T> void cumSumKernel(	Vector<T> &inputData,
-<<<<<<< HEAD
-											Vector<Bool> &,
-											Vector<Float> &,
-											Vector<T> &outputData,
-											Vector<Bool> &,
-=======
 											Vector<Bool> &inputFlags,
 											Vector<Float> &inputWeights,
 											Vector<T> &outputData,
 											Vector<Bool> &outputFlags,
->>>>>>> 36b1dd33
 											uInt startInputPos,
 											uInt outputPos,
 											uInt width);
 
-<<<<<<< HEAD
-	template <class T> void smooth(	Int ,
-=======
 	template <class T> void smooth(	Int inputSpw,
->>>>>>> 36b1dd33
 									Vector<T> &inputDataStripe,
 									Vector<Bool> &inputFlagsStripe,
-									Vector<Float> &,
+									Vector<Float> &inputWeightsStripe,
 									Vector<T> &outputDataStripe,
 									Vector<Bool> &outputFlagsStripe);
 
-	template <class T> void regrid(	Int ,
+	template <class T> void regrid(	Int inputSpw,
 									Vector<T> &inputDataStripe,
 									Vector<Bool> &inputFlagsStripe,
-									Vector<Float> &,
+									Vector<Float> &inputWeightsStripe,
 									Vector<T> &outputDataStripe,
 									Vector<Bool> &outputFlagsStripe);
 
@@ -1036,7 +789,7 @@
 	template <class T> void interpol1D(	Int inputSpw,
 										Vector<T> &inputDataStripe,
 										Vector<Bool> &inputFlagsStripe,
-										Vector<Float> &,
+										Vector<Float> &inputWeightsStripe,
 										Vector<T> &outputDataStripe,
 										Vector<Bool> &outputFlagsStripe);
 
@@ -1072,7 +825,6 @@
 													Vector<T> &outputDataStripe,
 													Vector<Bool> &outputFlagsStripe);
 
-
 	// MS specification parameters
 	String inpMsName_p;
 	String outMsName_p;
@@ -1091,21 +843,20 @@
 	String polarizationSelection_p;
 	String scanIntentSelection_p;
 	String observationSelection_p;
-	String taqlSelection_p;
 
 	// Input-Output index maps
-	map<uInt,uInt> inputOutputObservationIndexMap_p;
-	map<uInt,uInt> inputOutputArrayIndexMap_p;
-	map<uInt,uInt> inputOutputScanIndexMap_p;
-	map<uInt,uInt> inputOutputScanIntentIndexMap_p;
-	map<uInt,uInt> inputOutputFieldIndexMap_p;
-	map<uInt,uInt> inputOutputSPWIndexMap_p;
-	map<uInt,uInt> inputOutputDDIndexMap_p;
-	map<uInt,uInt> inputOutputAntennaIndexMap_p;
-	map<uInt,uInt> outputInputSPWIndexMap_p;
+	map<Int,Int> inputOutputObservationIndexMap_p;
+	map<Int,Int> inputOutputArrayIndexMap_p;
+	map<Int,Int> inputOutputScanIndexMap_p;
+	map<Int,Int> inputOutputScanIntentIndexMap_p;
+	map<Int,Int> inputOutputFieldIndexMap_p;
+	map<Int,Int> inputOutputSPWIndexMap_p;
+	map<Int,Int> inputOutputDDIndexMap_p;
+	map<Int,Int> inputOutputAntennaIndexMap_p;
+	map<Int,Int> outputInputSPWIndexMap_p;
 
 	// Frequency transformation parameters
-	uInt nspws_p;
+	Int nspws_p;
 	Int ddiStart_p;
 	Bool combinespws_p;
 	Bool channelAverage_p;
@@ -1132,17 +883,10 @@
 	String timespan_p;
 	vi::AveragingOptions timeAvgOptions_p;
 	Double maxuvwdistance_p;
-<<<<<<< HEAD
-	// uInt minbaselines_p;
-=======
 //	uInt minbaselines_p;
->>>>>>> 36b1dd33
 
 	// Weight Spectrum parameters
 	Bool usewtspectrum_p;
-
-	// Buffer handling parameters
-	Bool bufferMode_p;
 
 	// MS-related members
 	MSTransformDataHandler *dataHandler_p;
@@ -1158,7 +902,7 @@
 	vi::FrequencySelectionUsingChannels *channelSelector_p;
 
 	// Output MS structure related members
-	Bool inputFlagCategoryAvailable_p;
+	Bool fillFlagCategory_p;
 	Bool correctedToData_p;
 	dataColMap dataColMap_p;
 	MSMainEnums::PredefinedColumns mainColumn_p;
@@ -1172,18 +916,6 @@
 	inputSpwChanMap spwChannelMap_p;
 	inputOutputSpwMap inputOutputSpwMap_p;
 	inputOutputChanFactorMap inputOutputChanFactorMap_p;
-<<<<<<< HEAD
-	map<uInt,uInt> freqbinMap_p;
-	map<uInt,uInt> numOfInpChanMap_p;
-	map<uInt,uInt> numOfSelChanMap_p;
-	map<uInt,uInt> numOfOutChanMap_p;
-	map<uInt,uInt> numOfCombInputChanMap_p;
-	map<uInt,uInt> numOfCombInterChanMap_p;
-	map<uInt,Float> weightFactorMap_p;
-	map<uInt,Float> sigmaFactorMap_p;
-    map<uInt,Float> newWeightFactorMap_p;
-	map<uInt,Float> newSigmaFactorMap_p;
-=======
 	map<Int,Int> freqbinMap_p;
 	map<Int,Int> numOfInpChanMap_p;
 	map<Int,Int> numOfSelChanMap_p;
@@ -1194,7 +926,6 @@
 	map<Int,Float> sigmaFactorMap_p;
 	map<Int,Float> newWeightFactorMap_p;
 	map<Int,Float> newSigmaFactorMap_p;
->>>>>>> 36b1dd33
 
 	// Reference Frame Transformation members
 	MFrequency::Types inputReferenceFrame_p;
@@ -1214,22 +945,6 @@
 	Bool combinationOfSPWsWithDifferentExposure_p;
 	Cube<Float> weightSpectrumCube_p;
 
-	// Buffer handling members
-	uInt nRowsToAdd_p;
-	uInt dataBuffer_p;
-	uInt relativeRow_p;
-	Bool noFrequencyTransformations_p;
-	Bool dataColumnAvailable_p;
-	Bool correctedDataColumnAvailable_p;
-	Bool modelDataColumnAvailable_p;
-	Bool floatDataColumnAvailable_p;
-	Cube<Bool> *flagCube_p;
-	Cube<Complex> *visCube_p;
-	Cube<Complex> *visCubeCorrected_p;
-	Cube<Complex> *visCubeModel_p;
-	Cube<Float> *visCubeFloat_p;
-	Cube<Float> *weightSpectrum_p;
-
 	// Logging
 	LogIO logger_p;
 };
