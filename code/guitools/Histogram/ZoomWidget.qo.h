--- conflicted
+++ resolved
@@ -28,6 +28,8 @@
 #include <QtGui/QWidget>
 #include <guitools/Histogram/ZoomWidget.ui.h>
 
+#include <imageanalysis/ImageAnalysis/ImageTask.h>
+
 #include <tr1/memory>
 
 namespace casa {
@@ -41,7 +43,7 @@
 
 public:
     ZoomWidget(bool rangeControls, QWidget *parent = 0);
-    void setImage( const std::tr1::shared_ptr<const ImageInterface<float> > image );
+    void setImage( const ImageTask::shCImFloat image );
     void setRegion( ImageRegion* region );
     void copyState( ZoomWidget* other );
 
@@ -61,17 +63,13 @@
 private:
 	void calculateRange( );
 
-<<<<<<< HEAD
-	//Added because custom widgets as menu items were appearing transparent
-=======
 	//Added to fix the problem that custom menu items are transparent
->>>>>>> 36b1dd33
 	//on the MAC.
 	void setDefaultBackground();
 
     Ui::ZoomWidgetClass ui;
     QStringList zoomList;
-    std::tr1::shared_ptr<const ImageInterface<float> > image;
+    ImageTask::shCImFloat image;
     ImageRegion* region;
 };
 
